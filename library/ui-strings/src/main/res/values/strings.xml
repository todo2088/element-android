<?xml version="1.0" encoding="utf-8"?>
<resources xmlns:tools="http://schemas.android.com/tools">

    <string name="notice_room_invite_no_invitee">%s\'s invitation</string>
    <string name="notice_room_invite_no_invitee_by_you">Your invitation</string>
    <string name="notice_room_created">%1$s created the room</string>
    <string name="notice_room_created_by_you">You created the room</string>
    <string name="notice_direct_room_created">%1$s created the discussion</string>
    <string name="notice_direct_room_created_by_you">You created the discussion</string>
    <string name="notice_room_invite">%1$s invited %2$s</string>
    <string name="notice_room_invite_by_you">You invited %1$s</string>
    <string name="notice_room_invite_you">%1$s invited you</string>
    <string name="notice_room_join">%1$s joined the room</string>
    <string name="notice_room_join_by_you">You joined the room</string>
    <string name="notice_direct_room_join">%1$s joined</string>
    <string name="notice_direct_room_join_by_you">You joined</string>
    <string name="notice_room_leave">%1$s left the room</string>
    <string name="notice_room_leave_by_you">You left the room</string>
    <string name="notice_direct_room_leave">%1$s left the room</string>
    <string name="notice_direct_room_leave_by_you">You left the room</string>
    <string name="notice_room_reject">%1$s rejected the invitation</string>
    <string name="notice_room_reject_by_you">You rejected the invitation</string>
    <string name="notice_room_remove">%1$s removed %2$s</string>
    <string name="notice_room_remove_by_you">You removed %1$s</string>
    <string name="notice_room_unban">%1$s unbanned %2$s</string>
    <string name="notice_room_unban_by_you">You unbanned %1$s</string>
    <string name="notice_room_ban">%1$s banned %2$s</string>
    <string name="notice_room_ban_by_you">You banned %1$s</string>
    <string name="notice_room_withdraw">%1$s withdrew %2$s\'s invitation</string>
    <string name="notice_room_withdraw_by_you">You withdrew %1$s\'s invitation</string>
    <string name="notice_avatar_url_changed">%1$s changed their avatar</string>
    <string name="notice_avatar_url_changed_by_you">You changed your avatar</string>
    <string name="notice_display_name_set">%1$s set their display name to %2$s</string>
    <string name="notice_display_name_set_by_you">You set your display name to %1$s</string>
    <string name="notice_display_name_changed_from">%1$s changed their display name from %2$s to %3$s</string>
    <string name="notice_display_name_changed_from_by_you">You changed your display name from %1$s to %2$s</string>
    <string name="notice_display_name_removed">%1$s removed their display name (it was %2$s)</string>
    <string name="notice_display_name_removed_by_you">You removed your display name (it was %1$s)</string>
    <string name="notice_room_topic_changed">%1$s changed the topic to: %2$s</string>
    <string name="notice_room_topic_changed_by_you">You changed the topic to: %1$s</string>
    <string name="notice_room_avatar_changed">%1$s changed the room avatar</string>
    <string name="notice_room_avatar_changed_by_you">You changed the room avatar</string>
    <string name="notice_room_name_changed">%1$s changed the room name to: %2$s</string>
    <string name="notice_room_name_changed_by_you">You changed the room name to: %1$s</string>
    <string name="notice_placed_video_call">%s placed a video call.</string>
    <string name="notice_placed_video_call_by_you">You placed a video call.</string>
    <string name="notice_placed_voice_call">%s placed a voice call.</string>
    <string name="notice_placed_voice_call_by_you">You placed a voice call.</string>
    <string name="notice_call_candidates">%s sent data to setup the call.</string>
    <string name="notice_call_candidates_by_you">You sent data to setup the call.</string>
    <string name="notice_answered_call">%s answered the call.</string>
    <string name="notice_answered_call_by_you">You answered the call.</string>
    <string name="notice_ended_call">%s ended the call.</string>
    <string name="notice_ended_call_by_you">You ended the call.</string>
    <string name="notice_made_future_room_visibility">%1$s made future room history visible to %2$s</string>
    <string name="notice_made_future_room_visibility_by_you">You made future room history visible to %1$s</string>
    <string name="notice_made_future_direct_room_visibility">%1$s made future messages visible to %2$s</string>
    <string name="notice_made_future_direct_room_visibility_by_you">You made future messages visible to %1$s</string>
    <string name="notice_room_visibility_invited">all room members, from the point they are invited.</string>
    <string name="notice_room_visibility_joined">all room members, from the point they joined.</string>
    <string name="notice_room_visibility_shared">all room members.</string>
    <string name="notice_room_visibility_world_readable">anyone.</string>
    <string name="notice_room_update">%s upgraded this room.</string>
    <string name="notice_room_update_by_you">You upgraded this room.</string>
    <string name="notice_direct_room_update">%s upgraded here.</string>
    <string name="notice_direct_room_update_by_you">You upgraded here.</string>
    <string name="notice_room_server_acl_set_title">%s set the server ACLs for this room.</string>
    <string name="notice_room_server_acl_set_title_by_you">You set the server ACLs for this room.</string>
    <string name="notice_room_server_acl_set_banned">• Servers matching %s are banned.</string>
    <string name="notice_room_server_acl_set_allowed">• Servers matching %s are allowed.</string>
    <string name="notice_room_server_acl_set_ip_literals_allowed">• Servers matching IP literals are allowed.</string>
    <string name="notice_room_server_acl_set_ip_literals_not_allowed">• Servers matching IP literals are banned.</string>

    <string name="notice_room_server_acl_updated_title">%s changed the server ACLs for this room.</string>
    <string name="notice_room_server_acl_updated_title_by_you">You changed the server ACLs for this room.</string>
    <plurals name="notice_room_server_acl_changes">
        <item quantity="one">%d server ACLs change</item>
        <item quantity="other">%d server ACLs changes</item>
    </plurals>
    <string name="notice_room_server_acl_updated_banned">• Servers matching %s are now banned.</string>
    <string name="notice_room_server_acl_updated_was_banned">• Servers matching %s were removed from the ban list.</string>
    <string name="notice_room_server_acl_updated_allowed">• Servers matching %s are now allowed.</string>
    <string name="notice_room_server_acl_updated_was_allowed">• Servers matching %s were removed from the allowed list.</string>
    <string name="notice_room_server_acl_updated_ip_literals_allowed">• Servers matching IP literals are now allowed.</string>
    <string name="notice_room_server_acl_updated_ip_literals_not_allowed">• Servers matching IP literals are now banned.</string>
    <string name="notice_room_server_acl_updated_no_change">No change.</string>
    <string name="notice_room_server_acl_allow_is_empty">🎉 All servers are banned from participating! This room can no longer be used.</string>

    <string name="notice_avatar_changed_too">(avatar was changed too)</string>
    <string name="notice_room_name_removed">%1$s removed the room name</string>
    <string name="notice_room_name_removed_by_you">You removed the room name</string>
    <string name="notice_room_topic_removed">%1$s removed the room topic</string>
    <string name="notice_room_topic_removed_by_you">You removed the room topic</string>
    <string name="notice_room_avatar_removed">%1$s removed the room avatar</string>
    <string name="notice_room_avatar_removed_by_you">You removed the room avatar</string>
    <string name="notice_room_third_party_invite">%1$s sent an invitation to %2$s to join the room</string>
    <string name="notice_room_third_party_invite_by_you">You sent an invitation to %1$s to join the room</string>
    <string name="notice_direct_room_third_party_invite">%1$s invited %2$s</string>
    <string name="notice_direct_room_third_party_invite_by_you">You invited %1$s</string>
    <string name="notice_room_third_party_revoked_invite">%1$s revoked the invitation for %2$s to join the room</string>
    <string name="notice_room_third_party_revoked_invite_by_you">You revoked the invitation for %1$s to join the room</string>
    <string name="notice_direct_room_third_party_revoked_invite">%1$s revoked the invitation for %2$s</string>
    <string name="notice_direct_room_third_party_revoked_invite_by_you">You revoked the invitation for %1$s</string>
    <string name="notice_room_third_party_registered_invite">%1$s accepted the invitation for %2$s</string>
    <string name="notice_room_third_party_registered_invite_by_you">You accepted the invitation for %1$s</string>

    <string name="notice_widget_added">%1$s added %2$s widget</string>
    <string name="notice_widget_added_by_you">You added %1$s widget</string>
    <string name="notice_widget_removed">%1$s removed %2$s widget</string>
    <string name="notice_widget_removed_by_you">You removed %1$s widget</string>
    <string name="notice_widget_modified">%1$s modified %2$s widget</string>
    <string name="notice_widget_modified_by_you">You modified %1$s widget</string>

    <string name="power_level_admin">Admin</string>
    <string name="power_level_moderator">Moderator</string>
    <string name="power_level_default">Default</string>
    <string name="power_level_custom">Custom (%1$d)</string>
    <string name="power_level_custom_no_value">Custom</string>

    <!-- parameter will be a comma separated list of values of notice_power_level_diff -->
    <string name="notice_power_level_changed_by_you">You changed the power level of %1$s.</string>
    <!-- First parameter will be a userId or display name, second one will be a comma separated list of values of notice_power_level_diff -->
    <string name="notice_power_level_changed">%1$s changed the power level of %2$s.</string>
    <!-- First parameter will be a userId or display name, the two last ones will be value of power_level_* -->
    <string name="notice_power_level_diff">%1$s from %2$s to %3$s</string>

    <string name="notice_crypto_unable_to_decrypt">** Unable to decrypt: %s **</string>
    <string name="notice_crypto_error_unknown_inbound_session_id">The sender\'s device has not sent us the keys for this message.</string>

    <!-- Messages -->

    <!-- Room Screen -->
    <string name="unable_to_send_message">Unable to send message</string>

    <!-- general errors -->
    <string name="matrix_error">Matrix error</string>

    <!-- Home Screen -->
    <string name="all_chats">All Chats</string>
    <string name="start_chat">Start Chat</string>
    <string name="create_room">Create Room</string>
    <string name="change_space">Change Space</string>
    <string name="explore_rooms">Explore Rooms</string>
    <!-- Note to translators: %s refers to the space whose children is being expanded -->
    <string name="a11y_expand_space_children">Expand %s children</string>
    <!-- Note to translators: %s refers to the space whose children is being collapsed -->
    <string name="a11y_collapse_space_children">Collapse %s children</string>

    <!-- Last seen time -->

    <!-- call events -->

    <!-- room error messages -->
    <string name="room_error_access_unauthorized">You are not allowed to join this room</string>

    <!-- medium friendly name -->
    <string name="medium_email">Email address</string>
    <string name="medium_phone_number">Phone number</string>

    <!-- Room display name -->
    <string name="room_displayname_room_invite">Room Invite</string>

    <!-- The 2 parameters will be members' name -->
    <string name="room_displayname_two_members">%1$s and %2$s</string>
    <!-- The 3 parameters will be members' name -->
    <string name="room_displayname_3_members">%1$s, %2$s and %3$s</string>
    <!-- The 4 parameters will be members' name -->
    <string name="room_displayname_4_members">%1$s, %2$s, %3$s and %4$s</string>
    <!-- The 3 first parameters will be members' name -->
    <plurals name="room_displayname_four_and_more_members">
        <item quantity="one">%1$s, %2$s, %3$s and %4$d other</item>
        <item quantity="other">%1$s, %2$s, %3$s and %4$d others</item>
    </plurals>

    <string name="room_displayname_empty_room">Empty room</string>
    <string name="room_displayname_empty_room_was">Empty room (was %s)</string>

    <string name="initial_sync_start_server_computing">Initial sync:\nWaiting for server response…</string>
    <string name="initial_sync_start_downloading">Initial sync:\nDownloading data…</string>
    <string name="initial_sync_start_importing_account">Initial sync:\nImporting account…</string>
    <string name="initial_sync_start_importing_account_crypto">Initial sync:\nImporting crypto</string>
    <string name="initial_sync_start_importing_account_rooms">Initial sync:\nImporting rooms</string>
    <string name="initial_sync_start_importing_account_joined_rooms">Initial sync:\nLoading your conversations\nIf you\'ve joined lots of rooms, this might take a while</string>
    <string name="initial_sync_start_importing_account_invited_rooms">Initial sync:\nImporting invited rooms</string>
    <string name="initial_sync_start_importing_account_left_rooms">Initial sync:\nImporting left rooms</string>
    <string name="initial_sync_start_importing_account_data">Initial sync:\nImporting account data</string>

    <string name="initial_sync_request_title">Initial sync request</string>
    <string name="initial_sync_request_content">${app_name} needs to perform a clear cache to be up to date, for the following reason:\n%s\n\nNote that this action will restart the app and it may take some time.</string>
    <string name="initial_sync_request_reason_unignored_users">- Some users have been unignored</string>

    <string name="event_status_sent_message">Message sent</string>
    <string name="event_status_sending_message">Sending message…</string>

    <string name="notice_room_invite_no_invitee_with_reason">%1$s\'s invitation. Reason: %2$s</string>
    <string name="notice_room_invite_no_invitee_with_reason_by_you">Your invitation. Reason: %1$s</string>
    <string name="notice_room_invite_with_reason">%1$s invited %2$s. Reason: %3$s</string>
    <string name="notice_room_invite_with_reason_by_you">You invited %1$s. Reason: %2$s</string>
    <string name="notice_room_invite_you_with_reason">%1$s invited you. Reason: %2$s</string>
    <string name="notice_room_join_with_reason">%1$s joined the room. Reason: %2$s</string>
    <string name="notice_room_join_with_reason_by_you">You joined the room. Reason: %1$s</string>
    <string name="notice_direct_room_join_with_reason">%1$s joined. Reason: %2$s</string>
    <string name="notice_direct_room_join_with_reason_by_you">You joined. Reason: %1$s</string>
    <string name="notice_room_leave_with_reason">%1$s left the room. Reason: %2$s</string>
    <string name="notice_room_leave_with_reason_by_you">You left the room. Reason: %1$s</string>
    <string name="notice_direct_room_leave_with_reason">%1$s left. Reason: %2$s</string>
    <string name="notice_direct_room_leave_with_reason_by_you">You left. Reason: %1$s</string>
    <string name="notice_room_reject_with_reason">%1$s rejected the invitation. Reason: %2$s</string>
    <string name="notice_room_reject_with_reason_by_you">You rejected the invitation. Reason: %1$s</string>
    <string name="notice_room_remove_with_reason">%1$s removed %2$s. Reason: %3$s</string>
    <string name="notice_room_remove_with_reason_by_you">You removed %1$s. Reason: %2$s</string>
    <string name="notice_room_unban_with_reason">%1$s unbanned %2$s. Reason: %3$s</string>
    <string name="notice_room_unban_with_reason_by_you">You unbanned %1$s. Reason: %2$s</string>
    <string name="notice_room_ban_with_reason">%1$s banned %2$s. Reason: %3$s</string>
    <string name="notice_room_ban_with_reason_by_you">You banned %1$s. Reason: %2$s</string>
    <string name="notice_room_third_party_registered_invite_with_reason">%1$s accepted the invitation for %2$s. Reason: %3$s</string>
    <string name="notice_room_third_party_registered_invite_with_reason_by_you">You accepted the invitation for %1$s. Reason: %2$s</string>
    <string name="notice_room_withdraw_with_reason">%1$s withdrew %2$s\'s invitation. Reason: %3$s</string>
    <string name="notice_room_withdraw_with_reason_by_you">You withdrew %1$s\'s invitation. Reason: %2$s</string>

    <plurals name="notice_room_aliases_added">
        <item quantity="one">%1$s added %2$s as an address for this room.</item>
        <item quantity="other">%1$s added %2$s as addresses for this room.</item>
    </plurals>

    <plurals name="notice_room_aliases_added_by_you">
        <item quantity="one">You added %1$s as an address for this room.</item>
        <item quantity="other">You added %1$s as addresses for this room.</item>
    </plurals>

    <plurals name="notice_room_aliases_removed">
        <item quantity="one">%1$s removed %2$s as an address for this room.</item>
        <item quantity="other">%1$s removed %2$s as addresses for this room.</item>
    </plurals>

    <plurals name="notice_room_aliases_removed_by_you">
        <item quantity="one">You removed %1$s as an address for this room.</item>
        <item quantity="other">You removed %1$s as addresses for this room.</item>
    </plurals>

    <string name="notice_room_aliases_added_and_removed">%1$s added %2$s and removed %3$s as addresses for this room.</string>
    <string name="notice_room_aliases_added_and_removed_by_you">You added %1$s and removed %2$s as addresses for this room.</string>

    <string name="notice_room_canonical_alias_set">"%1$s set the main address for this room to %2$s."</string>
    <string name="notice_room_canonical_alias_set_by_you">"You set the main address for this room to %1$s."</string>
    <string name="notice_room_canonical_alias_unset">"%1$s removed the main address for this room."</string>
    <string name="notice_room_canonical_alias_unset_by_you">"You removed the main address for this room."</string>

    <plurals name="notice_room_canonical_alias_alternative_added">
        <item quantity="one">%1$s added the alternative address %2$s for this room.</item>
        <item quantity="other">%1$s added the alternative addresses %2$s for this room.</item>
    </plurals>

    <plurals name="notice_room_canonical_alias_alternative_added_by_you">
        <item quantity="one">You added the alternative address %1$s for this room.</item>
        <item quantity="other">You added the alternative addresses %1$s for this room.</item>
    </plurals>

    <plurals name="notice_room_canonical_alias_alternative_removed">
        <item quantity="one">%1$s removed the alternative address %2$s for this room.</item>
        <item quantity="other">%1$s removed the alternative addresses %2$s for this room.</item>
    </plurals>

    <plurals name="notice_room_canonical_alias_alternative_removed_by_you">
        <item quantity="one">You removed the alternative address %1$s for this room.</item>
        <item quantity="other">You removed the alternative addresses %1$s for this room.</item>
    </plurals>

    <string name="notice_room_canonical_alias_alternative_changed">%1$s changed the alternative addresses for this room.</string>
    <string name="notice_room_canonical_alias_alternative_changed_by_you">You changed the alternative addresses for this room.</string>
    <string name="notice_room_canonical_alias_main_and_alternative_changed">%1$s changed the main and alternative addresses for this room.</string>
    <string name="notice_room_canonical_alias_main_and_alternative_changed_by_you">You changed the main and alternative addresses for this room.</string>
    <string name="notice_room_canonical_alias_no_change">%1$s changed the addresses for this room.</string>
    <string name="notice_room_canonical_alias_no_change_by_you">You changed the addresses for this room.</string>

    <string name="notice_room_guest_access_can_join">"%1$s has allowed guests to join the room."</string>
    <string name="notice_room_guest_access_can_join_by_you">"You have allowed guests to join the room."</string>
    <string name="notice_direct_room_guest_access_can_join">"%1$s has allowed guests to join here."</string>
    <string name="notice_direct_room_guest_access_can_join_by_you">"You have allowed guests to join here."</string>
    <string name="notice_room_guest_access_forbidden">"%1$s has prevented guests from joining the room."</string>
    <string name="notice_room_guest_access_forbidden_by_you">"You have prevented guests from joining the room."</string>
    <string name="notice_direct_room_guest_access_forbidden">"%1$s has prevented guests from joining the room."</string>
    <string name="notice_direct_room_guest_access_forbidden_by_you">"You have prevented guests from joining the room."</string>

    <string name="notice_end_to_end_ok">%1$s turned on end-to-end encryption.</string>
    <string name="notice_end_to_end_ok_by_you">You turned on end-to-end encryption.</string>
    <string name="notice_end_to_end_unknown_algorithm">%1$s turned on end-to-end encryption (unrecognized algorithm %2$s).</string>
    <string name="notice_end_to_end_unknown_algorithm_by_you">You turned on end-to-end encryption (unrecognized algorithm %1$s).</string>

    <!-- theme -->
    <string name="system_theme">System Default</string>
    <string name="light_theme">Light Theme</string>
    <string name="dark_theme">Dark Theme</string>
    <string name="black_theme">Black Theme</string>

    <!-- permanent notification subtitle -->
    <string name="notification_listening_for_events">Listening for events</string>
    <string name="notification_listening_for_notifications">Listening for notifications</string>
    <string name="notification_noisy_notifications">Noisy notifications</string>
    <string name="notification_silent_notifications">Silent notifications</string>

    <!-- titles -->
    <string name="title_activity_settings">Settings</string>
    <string name="title_activity_bug_report">Bug report</string>
    <string name="title_activity_choose_sticker">Send a sticker</string>
    <string name="title_activity_keys_backup_setup">Key Backup</string>
    <string name="title_activity_keys_backup_restore">Use Key Backup</string>

    <!-- Signing out screen -->
    <string name="sign_out_bottom_sheet_warning_no_backup">You’ll lose your encrypted messages if you sign out now</string>
    <string name="sign_out_bottom_sheet_warning_backing_up">Key backup in progress. If you sign out now you’ll lose access to your encrypted messages.</string>
    <string name="sign_out_bottom_sheet_warning_backup_not_active">Secure Key Backup should be active on all of your sessions to avoid losing access to your encrypted messages.</string>
    <string name="sign_out_bottom_sheet_dont_want_secure_messages">I don’t want my encrypted messages</string>
    <string name="sign_out_bottom_sheet_backing_up_keys">Backing up keys…</string>
    <string name="are_you_sure">Are you sure?</string>
    <string name="backup">Back up</string>
    <string name="sign_out_bottom_sheet_will_lose_secure_messages">You’ll lose access to your encrypted messages unless you back up your keys before signing out.</string>

    <!-- splash screen accessibility -->
    <string name="loading">Loading…</string>

    <!-- button names -->
    <string name="ok">OK</string>
    <string name="later">Later</string>
    <string name="permalink">Permalink</string>
    <string name="view_source">View Source</string>
    <string name="view_decrypted_source">View Decrypted Source</string>
    <string name="none">None</string>
    <string name="report_content">Report Content</string>
    <string name="start_chatting">Start Chatting</string>
    <string name="spaces">Spaces</string>

    <!-- Time unit for hour: if a short version exists, it should be used -->
    <string name="time_unit_hour_short">h</string>
    <!-- Time unit for minute: if a short version exists, it should be used -->
    <string name="time_unit_minute_short">min</string>
    <!-- Time unit for second: if a short version exists, it should be used -->
    <string name="time_unit_second_short">sec</string>

    <!-- Permissions denied forever -->
    <string name="denied_permission_generic">Some permissions are missing to perform this action, please grant the permissions from the system settings.</string>
    <string name="denied_permission_camera">To perform this action, please grant the Camera permission from the system settings.</string>
    <string name="denied_permission_voice_message">To send voice messages, please grant the Microphone permission.</string>

    <string name="missing_permissions_title">Missing permissions</string>
    <string name="no_permissions_to_start_conf_call">You do not have permission to start a conference call in this room</string>
    <string name="no_permissions_to_start_conf_call_in_direct_room">You do not have permission to start a conference call</string>
    <string name="no_permissions_to_start_webrtc_call">You do not have permission to start a call in this room</string>
    <string name="no_permissions_to_start_webrtc_call_in_direct_room">You do not have permission to start a call</string>
    <string name="video_meeting">Start video meeting</string>
    <string name="audio_meeting">Start audio meeting</string>
    <string name="audio_video_meeting_description">Meetings use Jitsi security and permission policies. All people currently in the room will see an invite to join while your meeting is happening.</string>
    <string name="cannot_call_yourself">You cannot place a call with yourself</string>
    <string name="cannot_call_yourself_with_invite">You cannot place a call with yourself, wait for participants to accept invitation</string>
    <string name="failed_to_add_widget">Failed to add widget</string>
    <string name="failed_to_remove_widget">Failed to remove widget</string>
    <string name="or">or</string>
    <string name="done">Done</string>

    <string name="call_notification_answer">Accept</string>
    <string name="call_notification_reject">Decline</string>
    <string name="call_notification_hangup">Hang Up</string>

    <!-- actions -->
    <string name="action_sign_out">Sign out</string>
    <string name="action_sign_out_confirmation_simple">Are you sure you want to sign out?</string>
    <string name="action_voice_call">Voice Call</string>
    <string name="action_video_call">Video Call</string>
    <string name="action_view_threads">View Threads</string>
    <string name="action_mark_all_as_read">Mark all as read</string>
    <string name="action_quick_reply">Quick reply</string>
    <string name="action_mark_room_read">Mark as read</string>
    <string name="action_open">Open</string>
    <string name="action_close">Close</string>
    <string name="action_copy">Copy</string>
    <string name="action_add">Add</string>
    <string name="action_switch">Switch</string>
    <string name="action_unpublish">Unpublish</string>
    <string name="action_enable">Enable</string>
    <string name="action_disable">Disable</string>
    <string name="action_not_now">Not now</string>
    <string name="action_try_it_out">Try it out</string>
    <string name="action_agree">Agree</string>
    <string name="action_change">"Change"</string>
    <string name="action_remove">Remove</string>
    <string name="action_join">Join</string>
    <string name="action_reject">Reject</string>
    <string name="action_accept">Accept</string>
    <string name="action_skip">Skip</string>
    <string name="action_ignore">Ignore</string>
    <string name="action_decline">Decline</string>
    <string name="action_invite">Invite</string>
    <string name="action_cancel">Cancel</string>
    <string name="action_save">Save</string>
    <string name="action_leave">Leave</string>
    <string name="action_send">Send</string>
    <string name="action_quote">Quote</string>
    <string name="action_download">Download</string>
    <string name="action_share">Share</string>
    <string name="action_delete">Delete</string>
    <string name="action_rename">Rename</string>
    <string name="action_revoke">Revoke</string>
    <string name="action_disconnect">Disconnect</string>
    <string name="action_play">Play</string>
    <string name="action_dismiss">Dismiss</string>
    <string name="action_reset">Reset</string>
    <string name="action_learn_more">Learn more</string>
    <string name="action_next">Next</string>
    <string name="action_got_it">Got it</string>

    <string name="copied_to_clipboard">Copied to clipboard</string>

    <!-- actions threads -->
    <string name="action_thread_view_in_room">View in room</string>
    <string name="action_thread_copy_link_to_thread">Copy link to thread</string>

    <!-- dialog titles -->
    <string name="dialog_title_confirmation">Confirmation</string>
    <string name="dialog_title_warning">Warning</string>
    <string name="dialog_title_error">Error</string>
    <string name="dialog_title_success">Success</string>

    <string name="dialog_edit_hint">New value</string>

    <!-- Bottom navigation buttons -->
    <string name="bottom_action_notification">Notifications</string>
    <string name="bottom_action_favourites">Favorites</string>
    <string name="bottom_action_people">People</string>
    <string name="bottom_action_rooms">Rooms</string>

    <!-- Home screen -->
    <string name="home_filter_placeholder_home">Filter room names</string>
    <string name="home_layout_preferences">Layout preferences</string>


    <!-- Home screen layout settings -->
    <string name="home_layout_preferences_filters">Show filters</string>
    <string name="home_layout_preferences_recents">Show recents</string>
    <string name="home_layout_preferences_sort_by">Sort by</string>
    <string name="home_layout_preferences_sort_activity">Activity</string>
    <string name="home_layout_preferences_sort_name">A - Z</string>

    <string name="labs_enable_new_app_layout_title">Enable new layout</string>
    <string name="labs_enable_new_app_layout_summary">A simplified Element with optional tabs</string>

    <string name="labs_enable_deferred_dm_title">Enable deferred DMs</string>
    <string name="labs_enable_deferred_dm_summary">Create DM only on first message</string>

    <string name="labs_enable_rich_text_editor_title">Enable rich text editor</string>
    <string name="labs_enable_rich_text_editor_summary">Try out the rich text editor (plain text mode coming soon)</string>

    <!-- Home fragment -->
    <string name="invitations_header">Invites</string>
    <string name="low_priority_header">Low priority</string>
    <string name="system_alerts_header">"System Alerts"</string>
    <string name="suggested_header">Suggested Rooms</string>

    <!-- Space List fragment -->
    <string name="space_list_empty_title">No spaces yet.</string>
    <string name="space_list_empty_message">Spaces are a new way to group rooms and people. Create a space to get started.</string>

    <!-- Invites fragment -->
    <string name="invites_title">Invites</string>

    <string name="invites_empty_title">Nothing new.</string>
    <string name="invites_empty_message">This is where your new requests and invites will be.</string>

    <!-- People fragment -->
    <string name="direct_chats_header">Conversations</string>
    <string name="matrix_only_filter">Matrix contacts only</string>
    <string name="no_result_placeholder">No results</string>
    <string name="no_more_results">No more results</string>

    <!-- Rooms fragment -->
    <string name="rooms_header">Rooms</string>

    <string name="settings_category_room_directory">Room directory</string>
    <string name="settings_room_directory_show_all_rooms">Show rooms with explicit content</string>
    <string name="settings_room_directory_show_all_rooms_summary">Show all rooms in the room directory, including rooms with explicit content.</string>

    <string name="spaces_header">Spaces</string>

    <string name="send_bug_report_include_logs">Send logs</string>
    <string name="send_bug_report_include_crash_logs">Send crash logs</string>
    <string name="send_bug_report_include_key_share_history">Send key share requests history</string>
    <string name="send_bug_report_include_screenshot">Send screenshot</string>
    <string name="send_bug_report">Report bug</string>
    <string name="send_bug_report_description">Please describe the bug. What did you do? What did you expect to happen? What actually happened?</string>
    <string name="send_bug_report_description_in_english">If possible, please write the description in English.</string>
    <string name="send_bug_report_placeholder">Describe your problem here</string>
    <string name="send_bug_report_logs_description">In order to diagnose problems, logs from this client will be sent with this bug report. This bug report, including the logs and the screenshot, will not be publicly visible. If you would prefer to only send the text above, please untick:</string>
    <string name="send_bug_report_alert_message">You seem to be shaking the phone in frustration. Would you like to open the bug report screen?</string>
    <string name="send_bug_report_app_crashed">The application has crashed last time. Would you like to open the crash report screen?</string>
    <string name="send_bug_report_rage_shake">Rage shake to report bug</string>

    <string name="send_bug_report_sent">The bug report has been successfully sent</string>
    <string name="send_bug_report_failed">The bug report failed to be sent (%s)</string>
    <string name="send_bug_report_progress">Progress (%s%%)</string>

    <string name="join_room">Join Room</string>
    <string name="username">Username</string>
    <string name="logout">Sign out</string>
    <string name="hs_url">Homeserver URL</string>
    <string name="hs_client_url">Homeserver API URL</string>
    <string name="search">Search</string>

    <string name="start_voice_call">Start Voice Call</string>
    <string name="start_video_call">Start Video Call</string>

    <string name="option_send_voice">Send voice</string>

    <string name="start_voice_call_prompt_msg">Are you sure that you want to start a voice call?</string>
    <string name="start_video_call_prompt_msg">Are you sure that you want to start a video call?</string>

    <!-- Note to translators: the translation MUST contain the string "${app_name}", which will be replaced by the application name -->
    <string name="call_failed_no_connection">${app_name} Call Failed</string>
    <string name="call_failed_no_connection_description">Failed to establish real time connection.\nPlease ask the administrator of your homeserver to configure a TURN server in order for calls to work reliably.</string>

    <string name="call_select_sound_device">Select Sound Device</string>
    <string name="sound_device_phone">Phone</string>
    <string name="sound_device_speaker">Speaker</string>
    <string name="sound_device_headset">Headset</string>
    <string name="sound_device_wireless_headset">Wireless Headset</string>
    <string name="call_switch_camera">Switch Camera</string>
    <string name="call_camera_front">Front</string>
    <string name="call_camera_back">Back</string>
    <string name="call_format_turn_hd_off">Turn HD off</string>
    <string name="call_format_turn_hd_on">Turn HD on</string>
    <string name="call_start_screen_sharing">Share screen</string>
    <string name="call_stop_screen_sharing">Stop screen sharing</string>

    <string name="option_send_files">Send files</string>
    <string name="option_send_sticker">Send sticker</string>
    <string name="option_take_photo_video">Take photo or video</string>
    <string name="option_take_photo">Take photo</string>
    <string name="option_take_video">Take video</string>
    <string name="option_always_ask">Always ask</string>

    <string name="use_as_default_and_do_not_ask_again">Use as default and do not ask again</string>

    <!-- No sticker application dialog -->
    <string name="no_sticker_application_dialog_content">You don’t currently have any stickerpacks enabled.\n\nAdd some now?</string>

    <!-- External application -->
    <string name="error_no_external_application_found">Sorry, no external application has been found to complete this action.</string>

    <!-- Authentication -->
    <string name="auth_login">Log in</string>
    <string name="auth_login_sso">Sign in with single sign-on</string>
    <string name="auth_submit">Submit</string>
    <string name="auth_invalid_login_param">Incorrect username and/or password</string>
    <string name="auth_invalid_email">"This doesn’t look like a valid email address"</string>
    <string name="auth_email_already_defined">This email address is already defined.</string>
    <string name="auth_msisdn_already_defined">This phone number is already defined.</string>
    <string name="auth_forgot_password">Forgot password?</string>
    <string name="auth_recaptcha_message">This homeserver would like to make sure you are not a robot</string>
    <string name="auth_reset_password_error_unauthorized">Failed to verify email address: make sure you clicked the link in the email</string>
    <string name="auth_reset_password_error_unverified">Email not verified, check your inbox</string>
    <string name="auth_accept_policies">"Please review and accept the policies of this homeserver:"</string>

    <!-- Login Screen -->
    <string name="login_error_invalid_home_server">Please enter a valid URL</string>
    <string name="login_error_no_homeserver_found">This is not a valid Matrix server address</string>
    <string name="login_error_homeserver_not_found">Cannot reach a homeserver at this URL, please check it</string>
    <string name="login_error_homeserver_from_url_not_found">Cannot reach a homeserver at the URL %s. Please check your link or choose a homeserver manually.</string>
    <string name="login_error_homeserver_from_url_not_found_enter_manual">Choose homeserver</string>
    <string name="login_error_ssl_peer_unverified">"SSL Error: the peer's identity has not been verified."</string>
    <string name="login_error_ssl_other">"SSL Error."</string>

    <string name="error_unauthorized">Unauthorized, missing valid authentication credentials</string>
    <string name="login_error_bad_json">Malformed JSON</string>
    <string name="login_error_not_json">Did not contain valid JSON</string>
    <string name="login_error_limit_exceeded">Too many requests have been sent</string>

    <!-- request again e2e key -->
    <string name="e2e_re_request_encryption_key">Re-request encryption keys from your other sessions.</string>

    <!-- Note to translators: the translation MUST contain the string "${app_name}", which will be replaced by the application name -->
    <string name="e2e_re_request_encryption_key_dialog_content">Please launch ${app_name} on another device that can decrypt the message so it can send the keys to this session.</string>

    <!-- Mels -->
    <plurals name="membership_changes">
        <item quantity="one">%d membership change</item>
        <item quantity="other">%d membership changes</item>
    </plurals>

    <!-- accounts list Screen -->

    <!-- image size selection -->
    <string name="compression_opt_list_original">Original</string>
    <string name="compression_opt_list_large">Large</string>
    <string name="compression_opt_list_medium">Medium</string>
    <string name="compression_opt_list_small">Small</string>

    <!-- Call settings screen -->
    <string name="settings_call_category">Calls</string>
    <string name="settings_call_show_confirmation_dialog_title">Prevent accidental call</string>
    <string name="settings_call_show_confirmation_dialog_summary">Ask for confirmation before starting a call</string>
    <!-- Note to translators: the translation MUST contain the string "${app_name}", which will be replaced by the application name -->
    <string name="settings_call_ringtone_use_app_ringtone">Use default ${app_name} ringtone for incoming calls</string>
    <string name="settings_call_ringtone_title">Incoming call ringtone</string>
    <string name="settings_call_ringtone_dialog_title">Select ringtone for calls:</string>

    <!-- call string -->
    <string name="call">Call</string>
    <string name="call_connecting">Call connecting…</string>
    <string name="call_ringing">Call ringing…</string>
    <string name="call_ended">Call ended</string>
    <plurals name="missed_audio_call">
        <item quantity="one">Missed audio call</item>
        <item quantity="other">%d missed audio calls</item>
    </plurals>
    <plurals name="missed_video_call">
        <item quantity="one">Missed video call</item>
        <item quantity="other">%d missed video calls</item>
    </plurals>
    <string name="incoming_video_call">Incoming Video Call</string>
    <string name="incoming_voice_call">Incoming Voice Call</string>
    <string name="call_in_progress">Call In Progress…</string>
    <string name="video_call_in_progress">Video Call In Progress…</string>
    <string name="video_call_with_participant">Video call with %s</string>
    <string name="audio_call_with_participant">Audio call with %s</string>
    <string name="call_resume_action">Resume</string>
    <string name="call_hold_action">Hold</string>
    <string name="call_held_by_user">%s held the call</string>
    <string name="call_held_by_you">You held the call</string>

    <string name="call_ended_user_busy_title">User busy</string>
    <string name="call_ended_user_busy_description">The user you called is busy."</string>
    <string name="call_ended_invite_timeout_title">No answer</string>
    <string name="call_error_user_not_responding">The remote side failed to pick up.</string>

    <string name="call_remove_jitsi_widget_progress">Ending call…</string>

    <!-- permissions Android M -->
    <string name="permissions_rationale_popup_title">Information</string>
    <!-- Note to translators: the translation MUST contain the string "${app_name}", which will be replaced by the application name -->
    <string name="permissions_rationale_msg_record_audio">${app_name} needs permission to access your microphone to perform audio calls.</string>
    <!-- Note to translators: the translation MUST contain the string "${app_name}", which will be replaced by the application name -->
    <string name="permissions_rationale_msg_camera_and_audio">${app_name} needs permission to access your camera and your microphone to perform video calls.\n\nPlease allow access on the next pop-ups to be able to make the call.</string>
    <!-- Note to translators: the translation MUST contain the string "${app_name}", which will be replaced by the application name -->
    <string name="permissions_rationale_msg_notification">${app_name} needs permission to display notifications. Notifications can display your messages, your invitations, etc.\n\nPlease allow access on the next pop-ups to be able to view notification.</string>

    <string name="permissions_denied_qr_code">To scan a QR code, you need to allow camera access.</string>
    <string name="permissions_denied_add_contact">Allow permission to access your contacts.</string>

    <!-- medias slider string -->
    <string name="yes">YES</string>
    <string name="no">NO</string>
    <string name="_continue">Continue</string>

    <!-- Room -->
    <string name="list_members">Members</string>
    <string name="room_jump_to_first_unread">Jump to unread</string>

    <!-- Chat creation -->
    <plurals name="room_title_members">
        <item quantity="one">%d member</item>
        <item quantity="other">%d members</item>
    </plurals>

    <!--  Chat participants -->
    <string name="room_participants_leave_prompt_title">Leave room</string>
    <string name="room_participants_leave_prompt_msg">Are you sure you want to leave the room?</string>
    <string name="room_participants_leave_private_warning">This room is not public. You will not be able to rejoin without an invite.</string>

    <string name="room_participants_header_direct_chats">Direct Messages</string>

    <string name="room_participants_action_invite">Invite</string>
    <string name="room_participants_action_cancel_invite">Cancel invite</string>
    <string name="room_participants_action_ban">Ban</string>
    <string name="room_participants_action_unban">Unban</string>
    <string name="room_participants_action_remove">Remove from chat</string>
    <string name="room_participants_action_mention">Mention</string>
    <string name="room_participants_power_level_prompt">You will not be able to undo this change as you are promoting the user to have the same power level as yourself.\nAre you sure?</string>

    <string name="room_participants_power_level_demote_warning_title">Demote yourself?</string>
    <string name="room_participants_power_level_demote_warning_prompt">"You will not be able to undo this change as you are demoting yourself, if you are the last privileged user in the room it will be impossible to regain privileges."</string>
    <string name="room_participants_power_level_demote">Demote</string>


    <string name="room_participants_action_ignore_title">Ignore user</string>
    <string name="room_participants_action_ignore_prompt_msg">Ignoring this user will remove their messages from rooms you share.\n\nYou can reverse this action at any time in the general settings.</string>
    <string name="room_participants_action_ignore">Ignore</string>

    <string name="room_participants_action_unignore_title">Unignore user</string>
    <string name="room_participants_action_unignore_prompt_msg">Unignoring this user will show all messages from them again.</string>
    <string name="room_participants_action_unignore">Unignore</string>

    <string name="room_participants_action_cancel_invite_title">Cancel invite</string>
    <string name="room_participants_action_cancel_invite_prompt_msg">Are you sure you want to cancel the invite for this user?</string>
    <string name="room_participants_remove_title">Remove user</string>
    <string name="room_participants_remove_reason">Reason to remove</string>
    <string name="room_participants_remove_prompt_msg">The user will be removed from this room.\n\nTo prevent them from joining again, you should ban them instead.</string>
    <string name="space_participants_remove_prompt_msg">The user will be removed from this space.\n\nTo prevent them from joining again, you should ban them instead.</string>
    <string name="room_participants_ban_title">Ban user</string>
    <string name="room_participants_ban_reason">Reason to ban</string>
    <string name="room_participants_unban_title">Unban user</string>
    <string name="room_participants_ban_prompt_msg">Banning user will remove them from this room and prevent them from joining again.</string>
    <string name="space_participants_ban_prompt_msg">Banning user will remove them from this space and prevent them from joining again.</string>
    <string name="room_participants_unban_prompt_msg">Unbanning user will allow them to join the room again.</string>
    <string name="space_participants_unban_prompt_msg">Unbanning user will allow them to join the space again.</string>

    <!--  Chat -->
    <string name="room_one_user_is_typing">%s is typing…</string>
    <string name="room_two_users_are_typing">%1$s &#038; %2$s are typing…</string>
    <string name="room_many_users_are_typing">%1$s &#038; %2$s &#038; others are typing…</string>
    <string name="room_notification_two_users_are_typing">%1$s and %2$s</string>
    <string name="room_notification_more_than_two_users_are_typing">%1$s, %2$s and others</string>
    <string name="room_do_not_have_permission_to_post">You do not have permission to post to this room.</string>
    <string name="room_unsupported_e2e_algorithm">Encryption has been misconfigured so you can\'t send messages. Please contact an admin to restore encryption to a valid state.</string>
    <string name="room_unsupported_e2e_algorithm_as_admin">Encryption has been misconfigured so you can\'t send messages. Click to open settings.</string>
    <plurals name="room_new_messages_notification">
        <item quantity="one">%d new message</item>
        <item quantity="other">%d new messages</item>
    </plurals>

    <!-- unrecognized SSL certificate -->
    <string name="ssl_trust">Trust</string>
    <string name="ssl_do_not_trust">Do not trust</string>
    <string name="ssl_logout_account">Logout</string>
    <string name="ssl_remain_offline">Ignore</string>
    <string name="ssl_fingerprint_hash">Fingerprint (%s):</string>
    <string name="ssl_could_not_verify">Could not verify identity of remote server.</string>
    <string name="ssl_cert_not_trust">This could mean that someone is maliciously intercepting your traffic, or that your phone does not trust the certificate provided by the remote server.</string>
    <string name="ssl_cert_new_account_expl">If the server administrator has said that this is expected, ensure that the fingerprint below matches the fingerprint provided by them.</string>
    <string name="ssl_unexpected_existing_expl">The certificate has changed from one that was trusted by your phone. This is HIGHLY UNUSUAL. It is recommended that you DO NOT ACCEPT this new certificate.</string>
    <string name="ssl_expected_existing_expl">The certificate has changed from a previously trusted one to one that is not trusted. The server may have renewed its certificate. Contact the server administrator for the expected fingerprint.</string>
    <string name="ssl_only_accept">Only accept the certificate if the server administrator has published a fingerprint that matches the one above.</string>

    <!-- Room Permissions -->
    <string name="room_settings_permissions_title">Room permissions</string>
    <string name="space_settings_permissions_title">Space permissions</string>
    <string name="room_settings_permissions_subtitle">View and update the roles required to change various parts of the room.</string>
    <string name="space_settings_permissions_subtitle">View and update the roles required to change various parts of the space.</string>

    <string name="room_permissions_title">"Permissions"</string>
    <string name="room_permissions_notice">"Select the roles required to change various parts of the room"</string>
    <string name="space_permissions_notice">"Select the roles required to change various parts of this space"</string>
    <string name="room_permissions_notice_read_only">"You don't have permission to update the roles required to change various parts of the room"</string>
    <string name="space_permissions_notice_read_only">"You don't have permission to update the roles required to change various parts of this space"</string>

    <string name="room_permissions_default_role">Default role</string>
    <string name="room_permissions_send_messages">Send messages</string>
    <string name="room_permissions_invite_users">Invite users</string>
    <string name="room_permissions_change_settings">Change settings</string>
    <string name="room_permissions_remove_users">Remove users</string>
    <string name="room_permissions_ban_users">Ban users</string>
    <string name="room_permissions_remove_messages_sent_by_others">Remove messages sent by others</string>
    <string name="room_permissions_notify_everyone">Notify everyone</string>
    <string name="room_permissions_modify_widgets">Modify widgets</string>
    <string name="room_permissions_change_room_avatar">Change room avatar</string>
    <string name="room_permissions_change_space_avatar">Change space avatar</string>
    <string name="room_permissions_change_main_address_for_the_room">Change main address for the room</string>
    <string name="room_permissions_change_main_address_for_the_space">Change main address for the space</string>
    <string name="room_permissions_enable_room_encryption">Enable room encryption</string>
    <string name="room_permissions_enable_space_encryption">Enable space encryption</string>
    <string name="room_permissions_change_history_visibility">Change history visibility</string>
    <string name="room_permissions_change_room_name">Change room name</string>
    <string name="room_permissions_change_space_name">Change space name</string>
    <string name="room_permissions_change_permissions">Change permissions</string>
    <string name="room_permissions_send_m_room_server_acl_events">Send m.room.server_acl events</string>
    <string name="room_permissions_upgrade_the_room">Upgrade the room</string>
    <string name="room_permissions_upgrade_the_space">Upgrade the space</string>
    <string name="room_permissions_change_topic">Change topic</string>

    <!-- Room Details -->
    <plurals name="room_details_selected">
        <item quantity="one">%d selected</item>
        <item quantity="other">%d selected</item>
    </plurals>

    <!-- Threads -->
    <string name="room_threads_filter">Filter Threads in room</string>
    <string name="thread_timeline_title">Thread</string>
    <string name="thread_list_title">Threads</string>
    <string name="thread_list_modal_title">Filter</string>
    <string name="thread_list_modal_all_threads_title">All Threads</string>
    <string name="thread_list_modal_all_threads_subtitle">Shows all threads from current room</string>
    <string name="thread_list_modal_my_threads_title">My Threads</string>
    <string name="thread_list_modal_my_threads_subtitle">Shows all threads you’ve participated in</string>
    <string name="thread_list_empty_title">Keep discussions organized with threads</string>
    <string name="thread_list_empty_subtitle">Threads help keep your conversations on-topic and easy to track.</string>
    <!-- Parameter %s will be replaced by the value of string reply_in_thread -->
    <string name="thread_list_empty_notice">Tip: Long tap a message and use “%s”.</string>
    <string name="search_thread_from_a_thread">From a Thread</string>
    <string name="threads_notice_migration_title">Threads Approaching Beta 🎉</string>
    <string name="threads_notice_migration_message">We’re getting closer to releasing a public Beta for Threads.\n\nAs we prepare for it, we need to make some changes: threads created before this point will be displayed as regular replies.\n\nThis will be a one-off transition as Threads are now part of the Matrix specification.</string>
    <string name="threads_beta_enable_notice_title">Threads Beta</string>
    <!-- %s will be replaced with action_learn_more string resource that will be clickable(url redirection)  -->
    <string name="threads_beta_enable_notice_message">Threads help keep your conversations on-topic and easy to track. %sEnabling threads will refresh the app. This may take longer for some accounts.</string>
    <string name="threads_labs_enable_notice_title">Threads Beta</string>
    <string name="threads_labs_enable_notice_message">Your homeserver does not currently support threads, so this feature may be unreliable. Some threaded messages may not be reliably available. %sDo you want to enable threads anyway?</string>


    <!-- Search -->
    <string name="search_hint">Search</string>
    <string name="search_members_hint">Filter room members</string>
    <string name="search_banned_user_hint">Filter banned users</string>
    <string name="search_no_results">No results</string>
    <string name="search_space_two_parents">%1$s and %2$s</string>
    <plurals name="search_space_multiple_parents">
        <item quantity="one">%1$s and %2$d other</item>
        <item quantity="other">%1$s and %2$d others</item>
    </plurals>

    <!-- home room settings -->
    <string name="room_settings_all_messages">All messages</string>
    <string name="room_settings_mention_and_keyword_only">Mentions &amp; Keywords only</string>
    <string name="room_settings_none">None</string>
    <string name="room_settings_add_homescreen_shortcut">Add to Home screen</string>

    <string name="shortcut_disabled_reason_room_left">The room has been left!</string>
    <string name="shortcut_disabled_reason_sign_out">The session has been signed out!</string>

    <!-- Vector Settings -->

    <string name="settings_profile_picture">Profile Picture</string>
    <string name="settings_display_name">Display Name</string>
    <string name="settings_add_email_address">Add email address</string>
    <string name="settings_phone_number_empty">No phone number has been added to your account</string>
    <string name="settings_add_phone_number">Add phone number</string>
    <string name="settings_app_info_link_title">Application info</string>
    <string name="settings_app_info_link_summary">Show the application info in the system settings.</string>

    <string name="settings_emails">Email addresses</string>
    <string name="settings_emails_empty">No email address has been added to your account</string>
    <string name="settings_phone_numbers">Phone numbers</string>
    <string name="settings_remove_three_pid_confirmation_content">Remove %s?</string>
    <string name="error_threepid_auth_failed">Ensure that you have clicked on the link in the email we have sent to you.</string>

    <string name="settings_notification_advanced">Advanced Notification Settings</string>
    <string name="settings_notification_by_event">Notification importance by event</string>

    <string name="settings_notification_emails_category">Email notification</string>
    <string name="settings_notification_emails_no_emails">To receive email with notification, please associate an email address to your Matrix account</string>

    <!-- The variable is a single email address, eg Enable email notifications for example@matrix.org -->
    <string name="settings_notification_emails_enable_for_email">Enable email notifications for %s</string>

    <string name="settings_notification_default">Default Notifications</string>
    <string name="settings_notification_mentions_and_keywords">Mentions and Keywords</string>
    <string name="settings_notification_other">Other</string>

    <string name="settings_notification_notify_me_for">Notify me for</string>
    <string name="settings_notification_your_keywords">Your keywords</string>
    <string name="settings_notification_new_keyword">Add new keyword</string>
    <string name="settings_notification_keyword_contains_dot">Keywords cannot start with \'.\'</string>
    <string name="settings_notification_keyword_contains_invalid_character">Keywords cannot contain \'%s\'</string>

    <string name="settings_notification_troubleshoot">Troubleshoot Notifications</string>
    <string name="settings_troubleshoot_diagnostic">Troubleshooting diagnostics</string>
    <string name="settings_troubleshoot_diagnostic_run_button_title">Run Tests</string>
    <string name="settings_troubleshoot_diagnostic_running_status">Running… (%1$d of %2$d)</string>
    <string name="settings_troubleshoot_diagnostic_success_status">Basic diagnostic is OK. If you still do not receive notifications, please submit a bug report to help us investigate.</string>
    <string name="settings_troubleshoot_diagnostic_failure_status_with_quickfix">One or more tests have failed, try suggested fix(es).</string>
    <string name="settings_troubleshoot_diagnostic_failure_status_no_quickfix">One or more tests have failed, please submit a bug report to help us investigate.</string>

    <string name="settings_troubleshoot_test_system_settings_title">System Settings.</string>
    <string name="settings_troubleshoot_test_system_settings_success">Notifications are enabled in the system settings.</string>
    <string name="settings_troubleshoot_test_system_settings_failed">Notifications are disabled in the system settings.\nPlease check system settings.</string>
    <string name="settings_troubleshoot_test_system_settings_permission_failed">${app_name} needs the permission to show notifications.\nPlease grant the permission.</string>
    <string name="open_settings">Open Settings</string>
    <string name="grant_permission">Grant Permission</string>

    <string name="settings_troubleshoot_test_account_settings_title">Account Settings.</string>
    <string name="settings_troubleshoot_test_account_settings_success">Notifications are enabled for your account.</string>
    <string name="settings_troubleshoot_test_account_settings_failed">Notifications are disabled for your account.\nPlease check account settings.</string>
    <string name="settings_troubleshoot_test_account_settings_quickfix">Enable</string>

    <string name="settings_troubleshoot_test_device_settings_title">Session Settings.</string>
    <string name="settings_troubleshoot_test_device_settings_success">Notifications are enabled for this session.</string>
    <!-- Note to translators: the translation MUST contain the string "${app_name}", which will be replaced by the application name -->
    <string name="settings_troubleshoot_test_device_settings_failed">Notifications are not enabled for this session.\nPlease check the ${app_name} settings.</string>
    <string name="settings_troubleshoot_test_device_settings_quickfix">Enable</string>

    <string name="settings_troubleshoot_test_bing_settings_title">Custom Settings.</string>
    <string name="settings_troubleshoot_test_bing_settings_success_with_warn">Notice that some messages type are set to be silent (will produce a notification with no sound).</string>
    <string name="settings_troubleshoot_test_bing_settings_failed">Some notifications are disabled in your custom settings.</string>

    <string name="settings_troubleshoot_test_play_services_title">Play Services Check</string>
    <string name="settings_troubleshoot_test_play_services_success">Google Play Services APK is available and up-to-date.</string>
    <!-- Note to translators: the translation MUST contain the string "${app_name}", which will be replaced by the application name -->
    <string name="settings_troubleshoot_test_play_services_failed">${app_name} uses Google Play Services to deliver push messages but it doesn’t seem to be configured correctly:\n%1$s</string>
    <string name="settings_troubleshoot_test_play_services_quickfix">Fix Play Services</string>

    <string name="settings_troubleshoot_test_fcm_title">Firebase Token</string>
    <string name="settings_troubleshoot_test_fcm_success">FCM token successfully retrieved:\n%1$s</string>
    <string name="settings_troubleshoot_test_fcm_failed">Failed to retrieved FCM token:\n%1$s</string>
    <!-- Note to translators: the translation MUST contain the string "${app_name}", which will be replaced by the application name -->
    <string name="settings_troubleshoot_test_fcm_failed_too_many_registration">[%1$s]\nThis error is out of control of ${app_name} and according to Google, this error indicates that the device has too many apps registered with FCM. The error only occurs in cases where there are extreme numbers of apps, so it should not affect the average user.</string>
    <!-- Note to translators: the translation MUST contain the string "${app_name}", which will be replaced by the application name -->
    <string name="settings_troubleshoot_test_fcm_failed_service_not_available">[%1$s]\nThis error is out of control of ${app_name}. It can occur for several reasons. Maybe it will work if you retry later, you can also check that Google Play Service is not restricted in data usage in the system settings, or that your device clock is correct, or it can happen on custom ROM.</string>
    <!-- Note to translators: the translation MUST contain the string "${app_name}", which will be replaced by the application name -->
    <string name="settings_troubleshoot_test_fcm_failed_account_missing">[%1$s]\nThis error is out of control of ${app_name}. There is no Google account on the phone. Please open the account manager and add a Google account.</string>
    <string name="settings_troubleshoot_test_fcm_failed_account_missing_quick_fix">Add Account</string>

    <string name="settings_troubleshoot_test_token_registration_title">Token Registration</string>
    <string name="settings_troubleshoot_test_token_registration_success">FCM token successfully registered to homeserver.</string>
    <string name="settings_troubleshoot_test_token_registration_failed">Failed to register FCM token to homeserver:\n%1$s</string>

    <string name="settings_troubleshoot_test_endpoint_registration_title">Endpoint Registration</string>
    <string name="settings_troubleshoot_test_endpoint_registration_success">Endpoint successfully registered to homeserver.</string>
    <string name="settings_troubleshoot_test_endpoint_registration_failed">Failed to register endpoint token to homeserver:\n%1$s</string>

    <string name="settings_troubleshoot_test_push_loop_title">Test Push</string>
    <string name="settings_troubleshoot_test_push_loop_waiting_for_push">The application is waiting for the PUSH</string>
    <string name="settings_troubleshoot_test_push_loop_success">The application is receiving PUSH</string>
    <string name="settings_troubleshoot_test_push_loop_failed">Failed to receive push. Solution could be to reinstall the application.</string>
    <string name="settings_troubleshoot_test_push_notification_content">You are viewing the notification! Click me!</string>
    <string name="settings_troubleshoot_test_notification_title">Notification Display</string>
    <string name="settings_troubleshoot_test_notification_notice">Please click on the notification. If you do not see the notification, please check the system settings.</string>
    <string name="settings_troubleshoot_test_notification_notification_clicked">The notification has been clicked!</string>

    <string name="settings_troubleshoot_test_service_boot_title">Start on boot</string>
    <string name="settings_troubleshoot_test_service_boot_success">Service will start when the device is restarted.</string>
    <!-- Note to translators: the translation MUST contain the string "${app_name}", which will be replaced by the application name -->
    <string name="settings_troubleshoot_test_service_boot_failed">The service will not start when the device is restarted, you will not receive notifications until ${app_name} has been opened once.</string>
    <string name="settings_troubleshoot_test_service_boot_quickfix">Enable Start on boot</string>

    <string name="settings_troubleshoot_test_bg_restricted_title">Check background restrictions</string>
    <!-- Note to translators: the translation MUST contain the string "${app_name}", which will be replaced by the application name -->
    <string name="settings_troubleshoot_test_bg_restricted_success">Background restrictions are disabled for ${app_name}. This test should be run using mobile data (no WIFI).\n%1$s</string>
    <!-- Note to translators: the translation MUST contain the string "${app_name}", which will be replaced by the application name -->
    <string name="settings_troubleshoot_test_bg_restricted_failed">Background restrictions are enabled for ${app_name}.\nWork that the app tries to do will be aggressively restricted while it is in the background, and this could affect notifications.\n%1$s</string>
    <string name="settings_troubleshoot_test_bg_restricted_quickfix">Disable restrictions</string>

    <string name="settings_troubleshoot_test_battery_title">Battery Optimization</string>
    <!-- Note to translators: the translation MUST contain the string "${app_name}", which will be replaced by the application name -->
    <string name="settings_troubleshoot_test_battery_success">${app_name} is not affected by Battery Optimization.</string>
    <string name="settings_troubleshoot_test_battery_failed">If a user leaves a device unplugged and stationary for a period of time, with the screen off, the device enters Doze mode. This prevents apps from accessing the network and defers their jobs, syncs, and standard alarms. </string>
    <string name="settings_troubleshoot_test_battery_quickfix">Ignore Optimization</string>

    <string name="settings_notification_ringtone">Notification sound</string>
    <string name="settings_enable_all_notif">Enable notifications for this account</string>
    <string name="settings_enable_this_device">Enable notifications for this session</string>
    <string name="settings_noisy_notifications_preferences">Configure Noisy Notifications</string>
    <string name="settings_call_notifications_preferences">Configure Call Notifications</string>
    <string name="settings_silent_notifications_preferences">Configure Silent Notifications</string>
    <string name="settings_system_preferences_summary">Choose LED color, vibration, sound…</string>

    <string name="settings_messages_in_e2e_one_to_one">Encrypted messages in one-to-one chats</string>
    <string name="settings_messages_in_e2e_group_chat">Encrypted messages in group chats</string>
    <string name="settings_when_rooms_are_upgraded">When rooms are upgraded</string>
    <string name="settings_containing_my_display_name">Msgs containing my display name</string>
    <string name="settings_containing_my_user_name">Msgs containing my user name</string>
    <string name="settings_messages_in_one_to_one">Msgs in one-to-one chats</string>
    <string name="settings_messages_in_group_chat">Msgs in group chats</string>
    <string name="settings_invited_to_room">When I’m invited to a room</string>
    <string name="settings_messages_sent_by_bot">Messages sent by bot</string>
    <string name="settings_messages_at_room">Messages containing @room</string>

    <string name="settings_messages_containing_display_name">My display name</string>
    <string name="settings_messages_containing_username">My username</string>
    <string name="settings_messages_direct_messages">Direct messages</string>
    <string name="settings_encrypted_direct_messages">Encrypted direct messages</string>
    <string name="settings_group_messages">Group messages</string>
    <string name="settings_encrypted_group_messages">Encrypted group messages</string>
    <string name="settings_mentions_at_room">\@room</string>
    <string name="settings_messages_containing_keywords">Keywords</string>
    <string name="settings_room_invitations">Room invitations</string>
    <string name="settings_call_invitations">Call invitations</string>
    <string name="settings_messages_by_bot">Messages by bot</string>
    <string name="settings_room_upgrades">Room upgrades</string>
    <string name="settings_mentions_and_keywords_encryption_notice">You won’t get notifications for mentions &amp; keywords in encrypted rooms on mobile.</string>

    <string name="settings_background_sync">Background synchronization</string>
    <string name="settings_background_fdroid_sync_mode">Background Sync Mode</string>
    <string name="settings_background_fdroid_sync_mode_battery">Optimized for battery</string>
    <!-- Note to translators: the translation MUST contain the string "${app_name}", which will be replaced by the application name -->
    <string name="settings_background_fdroid_sync_mode_battery_description">${app_name} will sync in background in way that preserves the device’s limited resources (battery).\nDepending on your device resource state, the sync may be deferred by the operating system.</string>
    <string name="settings_background_fdroid_sync_mode_real_time">Optimized for real time</string>
    <!-- Note to translators: the translation MUST contain the string "${app_name}", which will be replaced by the application name -->
    <string name="settings_background_fdroid_sync_mode_real_time_description">${app_name} will sync in background periodically at precise time (configurable).\nThis will impact radio and battery usage, there will be a permanent notification displayed stating that ${app_name} is listening for events.</string>
    <string name="settings_background_fdroid_sync_mode_disabled">No background sync</string>
    <string name="settings_background_fdroid_sync_mode_disabled_description">You will not be notified of incoming messages when the app is in background.</string>

    <string name="settings_start_on_boot">Start on boot</string>
    <string name="settings_set_sync_timeout">Sync request timeout</string>
    <string name="settings_set_sync_delay">Delay between each Sync</string>
    <plurals name="seconds">
        <item quantity="one">%d second</item>
        <item quantity="other">%d seconds</item>
    </plurals>

    <string name="settings_version">Version</string>
    <string name="settings_olm_version">olm version</string>
    <string name="settings_app_term_conditions">Terms &amp; conditions</string>
    <string name="settings_third_party_notices">Third party notices</string>
    <string name="settings_copyright">Copyright</string>
    <string name="settings_privacy_policy">Privacy policy</string>
    <string name="settings_keep_media">Keep media</string>
    <string name="settings_clear_cache">Clear cache</string>
    <string name="settings_clear_media_cache">Clear media cache</string>

    <string name="settings_user_settings">User settings</string>
    <string name="settings_notifications">Notifications</string>
    <string name="settings_ignored_users">Ignored users</string>
    <string name="settings_other">Other</string>
    <string name="settings_advanced">Advanced</string>
    <string name="settings_integrations">Integrations</string>
    <string name="settings_integrations_summary">Use an integration manager to manage bots, bridges, widgets and sticker packs.\nIntegration managers receive configuration data, and can modify widgets, send room invites and set power levels on your behalf.</string>
    <string name="settings_cryptography">Cryptography</string>
    <string name="settings_cryptography_manage_keys">Cryptography Keys Management</string>
    <string name="settings_notifications_targets">Notification Targets</string>
    <string name="settings_contact">Local contacts</string>
    <string name="settings_contacts_app_permission">Contacts permission</string>
    <string name="settings_contacts_phonebook_country">Phonebook country</string>
    <string name="settings_home_display">Home display</string>
    <string name="settings_pin_missed_notifications">Pin rooms with missed notifications</string>
    <string name="settings_pin_unread_messages">Pin rooms with unread messages</string>
    <string name="settings_inline_url_preview">Inline URL preview</string>
    <string name="settings_inline_url_preview_summary">Preview links within the chat when your homeserver supports this feature.</string>
    <string name="settings_send_typing_notifs">Send typing notifications</string>
    <string name="settings_send_typing_notifs_summary">Let other users know that you are typing.</string>
    <string name="settings_send_markdown">Markdown formatting</string>
    <string name="settings_send_markdown_summary">Format messages using markdown syntax before they are sent. This allows for advanced formatting such as using asterisks to display italic text.</string>
    <string name="settings_always_show_timestamps">Show timestamps for all messages</string>
    <string name="settings_12_24_timestamps">Show timestamps in 12-hour format</string>
    <string name="settings_show_read_receipts">Show read receipts</string>
    <string name="settings_show_read_receipts_summary">Click on the read receipts for a detailed list.</string>
    <string name="settings_chat_effects_title">Show chat effects</string>
    <string name="settings_chat_effects_description">Use /confetti command or send a message containing ❄️ or 🎉</string>
    <string name="settings_autoplay_animated_images_title">Autoplay animated images</string>
    <string name="settings_autoplay_animated_images_summary">Play animated images in the timeline as soon as they are visible</string>
    <string name="settings_show_join_leave_messages">Show join and leave events</string>
    <string name="settings_show_join_leave_messages_summary">Invites, removes, and bans are unaffected.</string>
    <string name="settings_show_avatar_display_name_changes_messages">Show account events</string>
    <string name="settings_show_avatar_display_name_changes_messages_summary">Includes avatar and display name changes.</string>
    <string name="settings_vibrate_on_mention">Vibrate when mentioning a user</string>
    <string name="settings_preview_media_before_sending">Preview media before sending</string>
    <string name="settings_send_message_with_enter">Send message with enter</string>
    <string name="settings_send_message_with_enter_summary">Enter button of the soft keyboard will send message instead of adding a line break</string>
    <string name="settings_show_emoji_keyboard">Show emoji keyboard</string>
    <string name="settings_show_emoji_keyboard_summary">Add a button on message composer to open emoji keyboard</string>

    <string name="settings_secure_backup_section_title">Secure Backup</string>
    <string name="settings_secure_backup_setup">Set up Secure Backup</string>
    <string name="settings_secure_backup_reset">Reset Secure Backup</string>
    <string name="settings_secure_backup_enter_to_setup">Set up on this device</string>
    <string name="settings_secure_backup_section_info">Safeguard against losing access to encrypted messages &amp; data by backing up encryption keys on your server.</string>
    <string name="reset_secure_backup_title">Generate a new Security Key or set a new Security Phrase for your existing backup.</string>
    <string name="reset_secure_backup_warning">This will replace your current Key or Phrase.</string>

    <string name="settings_deactivate_account_section">Deactivate account</string>
    <string name="settings_deactivate_my_account">Deactivate my account</string>
    <string name="settings_discovery_category">Discovery</string>
    <string name="settings_discovery_manage">Manage your discovery settings.</string>

    <!-- analytics -->
    <string name="settings_analytics">Analytics</string>
    <string name="settings_opt_in_of_analytics">Send analytics data</string>
    <!-- Note to translators: the translation MUST contain the string "${app_name}", which will be replaced by the application name -->
    <string name="settings_opt_in_of_analytics_summary">${app_name} collects anonymous analytics to allow us to improve the application.</string>

    <string name="analytics_opt_in_title">Help improve ${app_name}</string>
    <!-- The template will be replaced by the value of the resource analytics_opt_in_content_link -->
    <string name="analytics_opt_in_content">Help us identify issues and improve ${app_name} by sharing anonymous usage data. To understand how people use multiple devices, we’ll generate a random identifier, shared by your devices.\n\nYou can read all our terms %s.</string>
    <string name="analytics_opt_in_content_link">here</string>
    <string name="analytics_opt_in_list_item_1">We <b>don\'t</b> record or profile any account data</string>
    <string name="analytics_opt_in_list_item_2">We <b>don\'t</b> share information with third parties</string>
    <string name="analytics_opt_in_list_item_3">You can turn this off anytime in settings</string>

    <string name="devices_details_id_title">ID</string>
    <string name="devices_details_name_title">Public Name</string>
    <string name="devices_details_device_name">Update Public Name</string>
    <string name="devices_details_last_seen_title">Last seen</string>
    <string name="devices_details_last_seen_format">%1$s @ %2$s</string>
    <string name="devices_delete_dialog_title">Authentication</string>

    <string name="settings_logged_in">Logged in as</string>
    <string name="settings_home_server">Homeserver</string>
    <string name="settings_identity_server">Identity server</string>
    <string name="settings_integration_allow">Allow integrations</string>
    <string name="settings_integration_manager">Integration manager</string>

    <string name="legals_application_title">${app_name} policy</string>
    <string name="legals_home_server_title">Your homeserver policy</string>
    <string name="legals_identity_server_title">Your identity server policy</string>
    <string name="legals_third_party_notices">Third party libraries</string>
    <string name="legals_no_policy_provided">This server does not provide any policy.</string>

    <string name="disabled_integration_dialog_title">Integrations are disabled</string>
    <string name="disabled_integration_dialog_content">"Enable 'Allow integrations' in Settings to do this."</string>

    <string name="settings_user_interface">User interface</string>
    <string name="settings_interface_language">Language</string>
    <string name="settings_select_language">Choose language</string>

    <string name="account_email_validation_message">Please check your email and click on the link it contains. Once this is done, click continue.</string>
    <string name="account_email_already_used_error">This email address is already in use.</string>
    <string name="account_phone_number_already_used_error">This phone number is already in use.</string>

    <string name="settings_password">Password</string>
    <string name="settings_change_password">Change password</string>
    <string name="settings_old_password">Current password</string>
    <string name="settings_new_password">New password</string>
    <string name="settings_fail_to_update_password">Failed to update password</string>
    <string name="settings_fail_to_update_password_invalid_current_password">The password is not valid</string>
    <string name="settings_password_updated">Your password has been updated</string>
    <string name="settings_unignore_user">Show all messages from %s?</string>

    <string name="settings_emails_and_phone_numbers_title">Emails and phone numbers</string>
    <string name="settings_emails_and_phone_numbers_summary">Manage email addresses and phone numbers linked to your Matrix account</string>

    <string name="settings_select_country">Choose a country</string>

    <!-- Media settings -->
    <string name="settings_media">Media</string>
    <string name="settings_default_compression">Default compression</string>
    <string name="compression_opt_list_choose">Choose</string>
    <string name="settings_default_media_source">Default media source</string>
    <string name="media_source_choose">Choose</string>
    <string name="settings_play_shutter_sound">Play shutter sound</string>

    <!-- medias saving settings -->
    <string name="media_saving_period_3_days">3 days</string>
    <string name="media_saving_period_1_week">1 week</string>
    <string name="media_saving_period_1_month">1 month</string>
    <string name="media_saving_period_forever">Forever</string>

    <!-- Presence settings -->
    <string name="settings_presence">Presence</string>
    <string name="settings_presence_user_always_appears_offline">Offline mode</string>
    <string name="settings_presence_user_always_appears_offline_summary">If enabled, you will always appear offline to other users, even when using the application.</string>

    <!-- Room Settings -->

    <!-- room global settings-->
    <string name="room_settings_topic">Topic</string>

    <!-- room settings : access and visibility -->
    <string name="room_settings_room_notifications_notify_me">Notify me for</string>
    <string name="room_settings_room_notifications_encryption_notice">Please note that mentions &amp; keyword notifications are not available in encrypted rooms on mobile.</string>
    <string name="room_settings_room_notifications_manage_notifications">You can manage notifications in %1$s.</string>
    <string name="room_settings_room_notifications_account_settings">Account settings</string>
    <string name="room_settings_room_read_history_rules_pref_title">Room History Readability</string>
    <string name="room_settings_room_read_history_rules_pref_dialog_title">Who can read history?</string>
    <string name="room_settings_room_read_history_dialog_subtitle">Changes to who can read history will only apply to future messages in this room. The visibility of existing history will be unchanged.</string>
    <string name="room_settings_access_rules_pref_dialog_title">Who can access?</string>
    <string name="room_settings_room_access_title">Room access</string>
    <string name="room_settings_space_access_title">Space access</string>
    <string name="room_settings_guest_access_title">Allow guests to join</string>

    <!-- room settings : alias -->
    <string name="room_settings_alias_title">Room addresses</string>
    <string name="room_settings_alias_subtitle">See and managed addresses of this room, and its visibility in the room directory.</string>
    <string name="space_settings_alias_title">Space addresses</string>
    <string name="space_settings_alias_subtitle">See and managed addresses of this space.</string>

    <string name="room_alias_published_alias_title">Published Addresses</string>
    <string name="room_alias_published_alias_subtitle">Published addresses can be used by anyone on any server to join your room. To publish an address, it needs to be set as a local address first.</string>
    <string name="room_alias_published_alias_main">This is the main address</string>
    <string name="room_alias_published_other">Other published addresses:</string>
    <string name="room_alias_published_alias_add_manually">Publish a new address manually</string>
    <string name="room_alias_published_alias_add_manually_submit">Publish</string>
    <string name="room_alias_unpublish_confirmation">Unpublish the address \"%1$s\"?</string>
    <string name="room_alias_delete_confirmation">Delete the address \"%1$s\"?</string>
    <string name="room_alias_address_empty_can_add">No other published addresses yet, add one below.</string>
    <string name="room_alias_address_empty">No other published addresses yet.</string>
    <string name="room_alias_address_hint">New published address (e.g. #alias:server)</string>

    <string name="room_alias_local_address_title">Local Addresses</string>
    <!-- Parameter will be the url of the homeserver, ex: matrix.org -->
    <string name="room_alias_local_address_subtitle">Set addresses for this room so users can find this room through your homeserver (%1$s)</string>
    <string name="room_alias_local_address_empty">This room has no local addresses</string>
    <string name="room_alias_local_address_add">Add a local address</string>

    <string name="room_alias_action_publish">Publish this address</string>
    <string name="room_alias_action_unpublish">Unpublish this address</string>

    <!-- Parameter will be the url of the homeserver, ex: matrix.org -->
    <string name="room_alias_publish_to_directory">Publish this room to the public in %1$s\'s room directory?</string>
    <!-- Parameter will be a technical error message -->
    <string name="room_alias_publish_to_directory_error">Unable to retrieve the current room directory visibility (%1$s).</string>

    <!-- Room settings, access and visibility : WHO CAN READ HISTORY? (read rule) -->
    <string name="room_settings_read_history_entry_anyone">Anyone</string>
    <string name="room_settings_read_history_entry_members_only_option_time_shared">Members only (since the point in time of selecting this option)</string>
    <string name="room_settings_read_history_entry_members_only_invited">Members only (since they were invited)</string>
    <string name="room_settings_read_history_entry_members_only_joined">Members only (since they joined)</string>

    <!-- Room settings: "Who can access this room?" (access rule) -->
    <string name="room_settings_room_access_entry_knock">Anyone can knock on the room, members can then accept or reject</string>
    <string name="room_settings_room_access_entry_unknown">Unknown access setting (%s)</string>
    <string name="room_settings_room_access_private_title">Private</string>
    <string name="room_settings_room_access_private_invite_only_title">Private (Invite Only)</string>
    <string name="room_settings_room_access_private_description">Only people invited can find and join</string>
    <string name="room_settings_room_access_public_title">Public</string>
    <string name="room_settings_room_access_public_description">Anyone can find the room and join</string>
    <string name="room_settings_space_access_public_description">Anyone can find the space and join</string>
    <string name="room_settings_room_access_restricted_title">Space members only</string>
    <string name="room_settings_room_access_restricted_description">Anyone in a space with this room can find and join it. Only admins of this room can add it to a space.</string>
    <string name="room_create_member_of_space_name_can_join">Members of Space %s can find, preview and join.</string>
    <string name="allow_space_member_to_find_and_access">Allow space members to find and access.</string>
    <string name="spaces_which_can_access">Spaces which can access</string>
    <string name="decide_which_spaces_can_access">Decide which spaces can access this room. If a space is selected its members will be able to find and join Room name.</string>
    <string name="select_spaces">Select spaces</string>
    <string name="tap_to_edit_spaces">Tap to edit spaces</string>
    <string name="decide_who_can_find_and_join">Decide who can find and join this room.</string>
    <string name="space_you_know_that_contains_this_room">Space you know that contain this room</string>
    <string name="other_spaces_or_rooms_you_might_not_know">Other spaces or rooms you might not know</string>

    <!-- Room settings: banned users -->
    <string name="room_settings_banned_users_title">Banned users</string>
    <plurals name="room_settings_banned_users_count">
        <item quantity="one">%d banned user</item>
        <item quantity="other">%d banned users</item>
    </plurals>

    <!-- advanced -->
    <string name="room_settings_category_advanced_title">Advanced</string>
    <string name="room_settings_room_internal_id">This room’s internal ID</string>
    <string name="room_settings_room_version_title">Room version</string>
    <string name="room_settings_labs_pref_title">Labs</string>
    <string name="room_settings_labs_warning_message">These are experimental features that may break in unexpected ways. Use with caution.</string>

    <string name="room_settings_set_main_address">Set as main address</string>
    <string name="room_settings_unset_main_address">Unset as main address</string>

    <string name="settings_theme">Theme</string>

    <string name="encryption_information_decryption_error">Decryption error</string>

    <string name="encryption_information_device_name">Public name</string>
    <string name="encryption_information_device_key">Session key</string>

    <string name="encryption_export_e2e_room_keys">Export E2E room keys</string>
    <string name="encryption_export_room_keys">Export room keys</string>
    <string name="encryption_export_room_keys_summary">Export the keys to a local file</string>
    <string name="encryption_export_export">Export</string>
    <string name="encryption_export_notice">Please create a passphrase to encrypt the exported keys. You will need to enter the same passphrase to be able to import the keys.</string>
    <string name="encryption_exported_successfully">Keys successfully exported</string>

    <string name="encryption_message_recovery">Encrypted Messages Recovery</string>
    <string name="encryption_settings_manage_message_recovery_summary">Manage Key Backup</string>

    <string name="encryption_import_e2e_room_keys">Import E2E room keys</string>
    <string name="encryption_import_room_keys">Import room keys</string>
    <string name="encryption_import_room_keys_summary">Import the keys from a local file</string>
    <string name="encryption_import_import">Import</string>
    <string name="encryption_never_send_to_unverified_devices_title">Encrypt to verified sessions only</string>
    <string name="encryption_never_send_to_unverified_devices_summary">Never send encrypted messages to unverified sessions from this session.</string>
    <string name="encryption_never_send_to_unverified_devices_in_room">Never send encrypted messages to unverified sessions in this room.</string>
    <string name="some_devices_will_not_be_able_to_decrypt">⚠ There are unverified devices in this room, they won’t be able to decrypt messages you send.</string>
    <string name="room_settings_global_block_unverified_info_text">🔒 You have enabled encrypt to verified sessions only for all rooms in Security Settings.</string>
    <plurals name="encryption_import_room_keys_success">
        <item quantity="one">%1$d/%2$d key imported with success.</item>
        <item quantity="other">%1$d/%2$d keys imported with success.</item>
    </plurals>

    <string name="encryption_information_not_verified">Not Verified</string>
    <string name="encryption_information_verified">Verified</string>

    <string name="encryption_information_unknown_ip">unknown ip</string>

    <string name="encryption_information_verify">Verify</string>

    <string name="encryption_information_verify_device_warning">Confirm by comparing the following with the User Settings in your other session:</string>
    <string name="encryption_information_verify_device_warning2">"If they don't match, the security of your communication may be compromised."</string>

    <!-- directory activity  -->
    <string name="select_room_directory">Select a room directory</string>
    <string name="directory_server_placeholder">Server name</string>
    <string name="directory_server_all_rooms_on_server">All rooms on %s server</string>
    <string name="directory_server_native_rooms">All native %s rooms</string>
    <string name="directory_your_server">Your server</string>
    <string name="directory_add_a_new_server">Add a new server</string>
    <string name="directory_add_a_new_server_prompt">Enter the name of a new server you want to explore.</string>
    <string name="directory_add_a_new_server_error">"Can't find this server or its room list"</string>
    <string name="directory_add_a_new_server_error_already_added">This server is already present in the list</string>

    <!-- Notifications -->
    <plurals name="notification_unread_notified_messages">
        <item quantity="one">%d unread notified message</item>
        <item quantity="other">%d unread notified messages</item>
    </plurals>
    <plurals name="notification_unread_notified_messages_in_room_rooms">
        <item quantity="one">%d room</item>
        <item quantity="other">%d rooms</item>
    </plurals>
    <plurals name="notification_invitations">
        <item quantity="one">%d invitation</item>
        <item quantity="other">%d invitations</item>
    </plurals>

    <plurals name="notification_compat_summary_line_for_room">
        <item quantity="one">%1$s: %2$d message</item>
        <item quantity="other">%1$s: %2$d messages</item>
    </plurals>
    <plurals name="notification_compat_summary_title">
        <item quantity="one">%d notification</item>
        <item quantity="other">%d notifications</item>
    </plurals>

    <string name="notification_unread_notified_messages_in_room">%1$s in %2$s"</string>
    <string name="notification_unread_notified_messages_in_room_and_invitation">%1$s in %2$s and %3$s"</string>
    <string name="notification_unread_notified_messages_and_invitation">%1$s and %2$s"</string>
    <string name="notification_unknown_new_event">New Event</string>
    <string name="notification_unknown_room_name">Room</string>
    <string name="notification_new_messages">New Messages</string>
    <string name="notification_new_invitation">New Invitation</string>
    <string name="notification_sender_me">Me</string>
    <string name="notification_inline_reply_failed">** Failed to send - please open room</string>
    <string name="notification_ticker_text_dm">%1$s: %2$s</string>
    <string name="notification_ticker_text_group">%1$s: %2$s %3$s</string>

    <!-- text size selection -->
    <string name="font_size_title">Choose font size</string>
    <string name="font_size_section_auto">Set automatically</string>
    <string name="font_size_section_manually">Choose manually</string>
    <string name="font_size_use_system">Use system default</string>
    <string name="font_size">Font size</string>
    <string name="tiny">Tiny</string>
    <string name="small">Small</string>
    <string name="normal">Normal</string>
    <string name="large">Large</string>
    <string name="larger">Larger</string>
    <string name="largest">Largest</string>
    <string name="huge">Huge</string>

    <!-- Widget-->
    <string name="widget_delete_message_confirmation">Are you sure you want to delete the widget from this room?</string>
    <plurals name="active_widgets">
        <item quantity="one">%d active widget</item>
        <item quantity="other">%d active widgets</item>
    </plurals>
    <string name="active_widget_view_action">"VIEW"</string>
    <string name="active_widgets_title">"Active widgets"</string>

    <string name="room_widget_activity_title">Widget</string>
    <string name="room_widget_permission_title">Load Widget</string>
    <string name="room_widget_permission_added_by">This widget was added by:</string>
    <string name="room_widget_permission_webview_shared_info_title">Using it may set cookies and share data with %s:</string>
    <string name="room_widget_permission_shared_info_title">Using it may share data with %s:</string>
    <string name="room_widget_failed_to_load">Failed to load widget.\n%s</string>
    <string name="room_widget_reload">Reload widget</string>
    <string name="room_widget_open_in_browser">Open in browser</string>
    <string name="room_widget_revoke_access">Revoke access for me</string>

    <string name="room_widget_permission_display_name">Your display name</string>
    <string name="room_widget_permission_avatar_url">Your avatar URL</string>
    <string name="room_widget_permission_user_id">Your user ID</string>
    <string name="room_widget_permission_theme">Your theme</string>
    <string name="room_widget_permission_widget_id">Widget ID</string>
    <string name="room_widget_permission_room_id">Room ID</string>


    <string name="error_jitsi_not_supported_on_old_device">Sorry, conference calls with Jitsi are not supported on old devices (devices with Android OS below 6.0)</string>
    <string name="error_jitsi_join_conf">Sorry, an error occurred while trying to join the conference</string>
    <string name="jitsi_leave_conf_to_join_another_one_content">Leave the current conference and switch to the other one?</string>

    <string name="room_widget_resource_permission_title">This widget wants to use the following resources:</string>
    <string name="room_widget_resource_grant_permission">Allow</string>
    <string name="room_widget_resource_decline_permission">Block All</string>
    <string name="room_widget_webview_access_camera">Use the camera</string>
    <string name="room_widget_webview_access_microphone">Use the microphone</string>
    <string name="room_widget_webview_read_protected_media">Read DRM protected Media</string>

    <!-- Widget integration manager -->

    <string name="widget_integration_unable_to_create">Unable to create widget.</string>
    <string name="widget_integration_failed_to_send_request">Failed to send request.</string>
    <string name="widget_integration_positive_power_level">Power level must be positive integer.</string>
    <string name="widget_integration_must_be_in_room">You are not in this room.</string>
    <string name="widget_integration_no_permission_in_room">You do not have permission to do that in this room.</string>
    <string name="widget_integration_missing_room_id">Missing room_id in request.</string>
    <string name="widget_integration_missing_user_id">Missing user_id in request.</string>
    <string name="widget_integration_room_not_visible">Room %s is not visible.</string>
    <string name="widget_integration_missing_parameter">A required parameter is missing.</string>
    <string name="room_add_matrix_apps">Add Matrix apps</string>
    <string name="room_manage_integrations">Manage Integrations</string>
    <string name="room_no_active_widgets">No active widgets</string>
    <string name="settings_labs_native_camera">Use native camera</string>
    <string name="settings_labs_native_camera_summary">Start the system camera instead of the custom camera screen.</string>
    <string name="widget_integration_review_terms">To continue you need to accept the Terms of this service.</string>

    <!-- Room not found. %s will contain some debug info in developer mode.  -->
    <string name="timeline_error_room_not_found">Sorry, this room has not been found.\nPlease retry later.%s</string>

    <!-- share keys -->
    <string name="you_added_a_new_device">You added a new session \'%s\', which is requesting encryption keys.</string>
    <string name="you_added_a_new_device_with_info">A new session is requesting encryption keys.\nSession name: %1$s\nLast seen: %2$s\nIf you didn’t log in on another session, ignore this request.</string>
    <string name="your_unverified_device_requesting">Your unverified session  \'%s\' is requesting encryption keys.</string>
    <string name="your_unverified_device_requesting_with_info">An unverified session is requesting encryption keys.\nSession name: %1$s\nLast seen: %2$s\nIf you didn’t log in on another session, ignore this request.</string>

    <string name="start_verification">Start verification</string>
    <!-- Keep the label as small as possible-->
    <string name="share_without_verifying_short_label">Share</string>
    <string name="key_share_request">Key Share Request</string>
    <!-- Keep the label as small as possible-->
    <string name="ignore_request_short_label">Ignore</string>

    <!-- slash commands -->
    <string name="command_error">Command error</string>
    <string name="unrecognized_command">Unrecognized command: %s</string>
    <string name="command_problem_with_parameters">The command \"%s\" needs more parameters, or some parameters are incorrect.</string>
    <string name="command_not_supported_in_threads">The command \"%s\" is recognized but not supported in threads.</string>
    <string name="command_description_emote">Displays action</string>
    <string name="command_description_ban_user">Bans user with given id</string>
    <string name="command_description_unban_user">Unbans user with given id</string>
    <string name="command_description_ignore_user">Ignores a user, hiding their messages from you</string>
    <string name="command_description_unignore_user">Stops ignoring a user, showing their messages going forward</string>
    <string name="command_description_op_user">Define the power level of a user</string>
    <string name="command_description_deop_user">Deops user with given id</string>
    <string name="command_description_room_name">Sets the room name</string>
    <string name="command_description_invite_user">Invites user with given id to current room</string>
    <string name="command_description_join_room">Joins room with given address</string>
    <string name="command_description_part_room">Leave room</string>
    <string name="command_description_topic">Set the room topic</string>
    <string name="command_description_remove_user">Removes user with given id from this room</string>
    <string name="command_description_nick">Changes your display nickname</string>
    <string name="command_description_nick_for_room">Changes your display nickname in the current room only</string>
    <string name="command_description_room_avatar">Changes the avatar of the current room</string>
    <string name="command_description_avatar_for_room">Changes your avatar in this current room only</string>
    <string name="command_description_markdown">On/Off markdown</string>
    <string name="command_description_clear_scalar_token">To fix Matrix Apps management</string>
    <string name="command_description_devtools">Open the developer tools screen</string>
    <string name="command_description_whois">Displays information about a user</string>

    <string name="markdown_has_been_enabled">Markdown has been enabled.</string>
    <string name="markdown_has_been_disabled">Markdown has been disabled.</string>

    <!-- notification statuses -->
    <string name="notification_off">Off</string>
    <string name="notification_silent">Silent</string>
    <string name="notification_noisy">Noisy</string>

    <string name="encrypted_message">Encrypted message</string>

    <!-- groups creation -->
    <string name="create">Create</string>

    <!-- group details -->
    <string name="group_details_home">Home</string>

    <string name="rooms">Rooms</string>
    <string name="invited">Invited</string>

    <string name="has_been_removed">You have been removed from %1$s by %2$s</string>
    <string name="has_been_banned">You have been banned from %1$s by %2$s</string>
    <string name="reason_colon">Reason: %1$s</string>

    <string name="avatar">Avatar</string>

    <!-- Consent modal -->
    <string name="dialog_user_consent_content">To continue using the %1$s homeserver you must review and agree to the terms and conditions.</string>
    <string name="dialog_user_consent_submit">Review now</string>

    <!-- Deactivate account screen -->
    <string name="deactivate_account_title">Deactivate Account</string>
    <string name="deactivate_account_content">This will make your account permanently unusable. You will not be able to log in, and no one will be able to re-register the same user ID. This will cause your account to leave all rooms it is participating in, and it will remove your account details from your identity server. <b>This action is irreversible</b>.\n\nDeactivating your account <b>does not by default cause us to forget messages you have sent</b>. If you would like us to forget your messages, please tick the box below.\n\nMessage visibility in Matrix is similar to email. Our forgetting your messages means that messages you have sent will not be shared with any new or unregistered users, but registered users who already have access to these messages will still have access to their copy.</string>
    <string name="deactivate_account_delete_checkbox">Please forget all messages I have sent when my account is deactivated (Warning: this will cause future users to see an incomplete view of conversations)</string>
    <string name="deactivate_account_submit">Deactivate Account</string>

    <string name="error_empty_field_enter_user_name">Please enter a username.</string>
    <string name="error_empty_field_your_password">Please enter your password.</string>
    <string name="room_tombstone_versioned_description">This room has been replaced and is no longer active.</string>
    <string name="room_tombstone_continuation_link">The conversation continues here</string>
    <string name="room_tombstone_continuation_description">This room is a continuation of another conversation</string>
    <string name="room_tombstone_predecessor_link">Click here to see older messages</string>

    <!-- Will be a link to send an email -->
    <string name="resource_limit_contact_admin">"contact your service administrator"</string>

    <string name="resource_limit_soft_default">"This homeserver has exceeded one of its resource limits so <b>some users will not be able to log in</b>."</string>
    <string name="resource_limit_hard_default">"This homeserver has exceeded one of its resource limits."</string>

    <string name="resource_limit_soft_mau"> "This homeserver has hit its Monthly Active User limit so "<b>some users will not be able to log in</b>."</string>
    <string name="resource_limit_hard_mau">"This homeserver has hit its Monthly Active User limit."</string>

    <!-- Parameter %s will be replaced by the value of string resource_limit_contact_admin -->
    <string name="resource_limit_soft_contact">"Please %s to get this limit increased."</string>
    <!-- Parameter %s will be replaced by the value of string resource_limit_contact_admin -->
    <string name="resource_limit_hard_contact">"Please %s to continue using this service."</string>

    <!-- Other errors -->
    <string name="unknown_error">Sorry, an error occurred</string>

    <!-- Expand/Collapse room member changes -->
    <string name="merged_events_expand">expand</string>
    <string name="merged_events_collapse">collapse</string>

    <string name="generic_label_and_value">%1$s: %2$s</string>
    <string name="x_plus">+%d</string>
    <string name="no_valid_google_play_services_apk">No valid Google Play Services APK found. Notifications may not work properly.</string>

    <!-- Passphrase -->
    <string name="passphrase_create_passphrase">Create passphrase</string>
    <string name="passphrase_confirm_passphrase">Confirm passphrase</string>
    <string name="passphrase_enter_passphrase">Enter passphrase</string>
    <string name="passphrase_passphrase_does_not_match">Passphrase doesn’t match</string>
    <string name="passphrase_empty_error_message">Please enter a passphrase</string>
    <string name="passphrase_passphrase_too_weak">Passphrase is too weak</string>

    <!-- Key Backup -->

    <!-- Note to translators: the translation MUST contain the string "${app_name}", which will be replaced by the application name -->
    <string name="keys_backup_passphrase_not_empty_error_message">Please delete the passphrase if you want ${app_name} to generate a recovery key.</string>

    <string name="keys_backup_setup_step1_title">Never lose encrypted messages</string>
    <string name="keys_backup_setup_step1_description">Messages in encrypted rooms are secured with end-to-end encryption. Only you and the recipient(s) have the keys to read these messages.\n\nSecurely back up your keys to avoid losing them.</string>
    <string name="keys_backup_setup">Start using Key Backup</string>
    <string name="keys_backup_setup_step1_advanced">(Advanced)</string>
    <string name="keys_backup_setup_step1_manual_export">Manually export keys</string>

    <string name="keys_backup_setup_step2_text_title">Secure your backup with a Passphrase.</string>
    <string name="keys_backup_setup_step2_text_description">We’ll store an encrypted copy of your keys on your homeserver. Protect your backup with a passphrase to keep it secure.\n\nFor maximum security, this should be different from your account password.</string>
    <string name="keys_backup_setup_step2_button_title">Set Passphrase</string>
    <string name="keys_backup_setup_creating_backup">Creating Backup</string>
    <string name="keys_backup_setup_step1_recovery_key_alternative">Or, secure your backup with a Recovery Key, saving it somewhere safe.</string>
    <string name="keys_backup_setup_step2_skip_button_title">(Advanced) Set up with Recovery Key</string>
    <string name="keys_backup_setup_step3_success_title">Success !</string>
    <string name="keys_backup_setup_step3_text_line1">Your keys are being backed up.</string>
    <string name="keys_backup_setup_step3_text_line2">Your recovery key is a safety net - you can use it to restore access to your encrypted messages if you forget your passphrase.\nKeep your recovery key somewhere very secure, like a password manager (or a safe)</string>
    <string name="keys_backup_setup_step3_text_line2_no_passphrase">Keep your recovery key somewhere very secure, like a password manager (or a safe)</string>
    <string name="keys_backup_setup_step3_button_title">Done</string>
    <string name="keys_backup_setup_step3_button_title_no_passphrase">I’ve made a copy</string>
    <string name="keys_backup_setup_step3_copy_button_title">Save Recovery Key</string>
    <string name="keys_backup_setup_step3_share_recovery_file">Share</string>
    <string name="keys_backup_setup_step3_save_button_title">Save as File</string>
    <string name="recovery_key_export_saved">The recovery key has been saved.</string>

    <string name="keys_backup_setup_override_backup_prompt_tile">A backup already exist on your homeserver</string>
    <string name="keys_backup_setup_override_backup_prompt_description">It looks like you already have setup key backup from another session. Do you want to replace it with the one you’re creating?</string>
    <string name="keys_backup_setup_override_replace">Replace</string>
    <string name="keys_backup_setup_override_stop">Stop</string>

    <string name="keys_backup_setup_step3_please_make_copy">Please make a copy</string>
    <string name="keys_backup_setup_step3_share_intent_chooser_title">Share recovery key with…</string>
    <string name="keys_backup_setup_step3_generating_key_status">Generating Recovery Key using passphrase, this process can take several seconds.</string>
    <string name="recovery_key">Recovery Key</string>
    <string name="unexpected_error">Unexpected error</string>

    <string name="keys_backup_setup_skip_title">Are you sure?</string>
    <string name="keys_backup_setup_skip_msg">You may lose access to your messages if you log out or lose this device.</string>

    <string name="keys_backup_restore_is_getting_backup_version">Fetching backup version…</string>
    <string name="keys_backup_restore_with_passphrase">Use your recovery passphrase to unlock your encrypted messages history</string>
    <string name="keys_backup_restore_use_recovery_key">use your recovery key</string>
    <!-- %s will be replaced by the keys_backup_restore_use_recovery_key key  -->
    <string name="keys_backup_restore_with_passphrase_helper_with_link">Don’t know your recovery passphrase, you can %s.</string>

    <string name="keys_backup_restore_with_recovery_key">Use your Recovery Key to unlock your encrypted messages history</string>
    <string name="keys_backup_restore_key_enter_hint">Enter Recovery Key</string>

    <!-- %s will be replaced by the keys_backup_restore_setup_recovery_key key  -->
    <string name="keys_backup_restore_with_key_helper">Lost your recovery key? You can set up a new one in settings.</string>
    <string name="keys_backup_passphrase_error_decrypt">Backup could not be decrypted with this passphrase: please verify that you entered the correct recovery passphrase.</string>

    <string name="keys_backup_restoring_waiting_message">Restoring backup:</string>
    <string name="keys_backup_restoring_computing_key_waiting_message">Computing recovery key…</string>
    <string name="keys_backup_restoring_downloading_backup_waiting_message">Downloading keys…</string>
    <string name="keys_backup_restoring_importing_keys_waiting_message">Importing keys…</string>
    <string name="keys_backup_unlock_button">Unlock History</string>
    <string name="keys_backup_recovery_code_empty_error_message">Please enter a recovery key</string>
    <string name="keys_backup_recovery_code_error_decrypt">Backup could not be decrypted with this recovery key: please verify that you entered the correct recovery key.</string>

    <!-- %s will be replaced by an emoji -->
    <string name="keys_backup_restore_success_title">Backup Restored %s !</string>
    <plurals name="keys_backup_restore_success_description_part1">
        <item quantity="one">Restored a backup with %d key.</item>
        <item quantity="other">Restored a backup with %d keys.</item>
    </plurals>
    <plurals name="keys_backup_restore_success_description_part2">
        <item quantity="one">%d new key has been added to this session.</item>
        <item quantity="other">%d new keys have been added to this session.</item>
    </plurals>

    <string name="keys_backup_get_version_error">Failed to get latest restore keys version (%s).</string>

    <string name="keys_backup_settings_restore_backup_button">Restore from Backup</string>
    <string name="keys_backup_settings_delete_backup_button">Delete Backup</string>

    <string name="keys_backup_settings_status_ok">Key Backup has been correctly set up for this session.</string>
    <string name="keys_backup_settings_status_ko">Key Backup is not active on this session.</string>
    <string name="keys_backup_settings_status_not_setup">Your keys are not being backed up from this session.</string>

    <string name="keys_backup_settings_signature_from_unknown_device">Backup has a signature from unknown session with ID %s.</string>
    <string name="keys_backup_settings_signature_from_this_user">Backup has a valid signature from this user.</string>
    <string name="keys_backup_settings_valid_signature_from_this_device">Backup has a valid signature from this session.</string>
    <string name="keys_backup_settings_valid_signature_from_verified_device">Backup has a valid signature from verified session %s.</string>
    <string name="keys_backup_settings_valid_signature_from_unverified_device">Backup has a valid signature from unverified session %s</string>
    <string name="keys_backup_settings_invalid_signature_from_verified_device">Backup has a invalid signature from verified session %s</string>
    <string name="keys_backup_settings_invalid_signature_from_unverified_device">Backup has a invalid signature from unverified session %s</string>

    <!-- renamed key keys_backup_settings_verify_device_now -->
    <string name="keys_backup_settings_untrusted_backup">To use Key Backup on this session, restore with your passphrase or recovery key now.</string>
    <string name="keys_backup_settings_deleting_backup">Deleting backup…</string>

    <string name="keys_backup_settings_checking_backup_state">Checking backup state</string>
    <string name="keys_backup_settings_delete_confirm_title">Delete Backup</string>
    <string name="keys_backup_settings_delete_confirm_message">Delete your backed up encryption keys from the server? You will no longer be able to use your recovery key to read encrypted message history.</string>

    <!-- Keys backup banner -->
    <string name="secure_backup_banner_setup_line1">Secure Backup</string>
    <string name="secure_backup_banner_setup_line2">Safeguard against losing access to encrypted messages &amp; data</string>

    <string name="keys_backup_banner_recover_line1">Never lose encrypted messages</string>
    <string name="keys_backup_banner_recover_line2">Use Key Backup</string>

    <string name="keys_backup_banner_update_line1">New secure message keys</string>
    <string name="keys_backup_banner_update_line2">Manage in Key Backup</string>

    <string name="keys_backup_banner_in_progress">Backing up your keys. This may take several minutes…</string>


    <string name="secure_backup_setup">Set Up Secure Backup</string>

    <!-- Keys backup info -->
    <string name="keys_backup_info_keys_all_backup_up">All keys backed up</string>
    <plurals name="keys_backup_info_keys_backing_up">
        <item quantity="one">Backing up %d key…</item>
        <item quantity="other">Backing up %d keys…</item>
    </plurals>

    <string name="keys_backup_info_title_version">Version</string>
    <string name="keys_backup_info_title_algorithm">Algorithm</string>
    <string name="keys_backup_info_title_signature">Signature</string>

    <string name="sas_verified">Verified!</string>
    <string name="sas_got_it">Got it</string>

    <string name="sas_incoming_request_notif_title">Verification Request</string>
    <string name="sas_incoming_request_notif_content">%s wants to verify your session</string>

    <!-- SAS Errors -->
    <string name="sas_error_unknown">Unknown Error</string>

    <!-- Identity server -->
    <string name="identity_server_not_defined">You are not using any identity server</string>

    <string name="error_user_already_logged_in">It looks like you’re trying to connect to another homeserver. Do you want to sign out?</string>

    <string name="edit">Edit</string>
    <string name="reply">Reply</string>
    <string name="reply_in_thread">Reply in thread</string>
    <string name="view_in_room">View In Room</string>

    <string name="global_retry">Retry</string>
    <string name="send_you_invite">"Sent you an invitation"</string>
    <string name="invited_by">Invited by %s</string>

    <string name="room_list_catchup_empty_title">You’re all caught up!</string>
    <string name="room_list_catchup_empty_body">You have no more unread messages</string>
    <string name="room_list_people_empty_title">Conversations</string>
    <!-- Note to translators: for RTL languages, the + will be at the bottom left. Please translate "bottom left" instead of "bottom right". Thanks! -->
    <string name="room_list_people_empty_body">Your direct message conversations will be displayed here. Tap the + at the bottom right to start some.</string>
    <string name="room_list_rooms_empty_title">Rooms</string>
    <!-- Note to translators: for RTL languages, the + will be at the bottom left. Please translate "bottom left" instead of "bottom right". Thanks! -->
    <string name="room_list_rooms_empty_body">Your rooms will be displayed here. Tap the + at the bottom right to find existing ones or start some of your own.</string>

    <string name="room_list_filter_all">All</string>
    <string name="room_list_filter_unreads">Unreads</string>
    <string name="room_list_filter_favourites">Favorites</string>
    <string name="room_list_filter_people">People</string>

    <string name="title_activity_emoji_reaction_picker">Reactions</string>
    <string name="message_add_reaction">Add Reaction</string>
    <string name="message_view_reaction">View Reactions</string>
    <string name="reactions">Reactions</string>

    <string name="event_redacted">Message removed</string>
    <string name="settings_show_redacted">Show removed messages</string>
    <string name="settings_show_redacted_summary">Show a placeholder for removed messages</string>
    <string name="event_redacted_by_user_reason">Event deleted by user</string>
    <string name="event_redacted_by_admin_reason">Event moderated by room admin</string>

    <string name="malformed_message">Malformed event, cannot display</string>
    <string name="create_new_room">Create New Room</string>
    <string name="create_new_space">Create New Space</string>
    <string name="error_no_network">No network. Please check your Internet connection.</string>
    <string name="error_check_network">Something went wrong. Please check your network connection and try again.</string>
    <string name="change_room_directory_network">"Change network"</string>
    <string name="please_wait">"Please wait…"</string>
    <string name="updating_your_data">Updating your data…</string>
    <string name="room_preview_no_preview">"This room can't be previewed"</string>
    <string name="room_preview_not_found">This room is not accessible at this time.\nTry again later, or ask a room admin to check if you have access.</string>
    <string name="room_preview_no_preview_join">"This room can't be previewed. Do you want to join it?"</string>
    <string name="fab_menu_create_room">"Rooms"</string>
    <string name="fab_menu_create_chat">"Direct Messages"</string>

    <!-- Create room screen -->
    <string name="create_room_action_create">"CREATE"</string>
    <string name="create_room_action_go">Go</string>
    <string name="create_room_name_section">"Room name"</string>
    <string name="create_room_name_hint">"Name"</string>
    <string name="create_room_topic_section">"Room topic (optional)"</string>
    <string name="create_room_topic_hint">"Topic"</string>
    <string name="create_room_settings_section">"Room settings"</string>
    <string name="create_room_public_title">"Public"</string>
    <string name="create_room_public_description">"Anyone will be able to join this room"</string>
    <string name="create_room_federation_error">"The room has been created, but some invitations have not been sent for the following reason:\n\n%s"</string>

    <string name="keys_backup_unable_to_get_trust_info">"An error occurred getting trust info"</string>
    <string name="keys_backup_unable_to_get_keys_backup_data">"An error occurred getting keys backup data"</string>

    <string name="import_e2e_keys_from_file">"Import e2e keys from file \"%1$s\"."</string>

    <string name="settings_sdk_version">Matrix SDK Version</string>
    <string name="settings_other_third_party_notices">Other third party notices</string>
    <string name="navigate_to_room_when_already_in_the_room">You are already viewing this room!</string>
    <string name="navigate_to_thread_when_already_in_the_thread">You are already viewing this thread!</string>

    <!-- Settings -->
    <string name="settings_general_title">General</string>
    <string name="settings_preferences">Preferences</string>
    <string name="settings_security_and_privacy">Security &amp; Privacy</string>
    <string name="settings_push_rules">Push Rules</string>
    <string name="settings_push_rules_no_rules">No push rules defined</string>
    <string name="settings_push_gateway_no_pushers">No registered push gateways</string>

    <string name="push_gateway_item_app_id">App ID:</string>
    <string name="push_gateway_item_push_key">Push Key:</string>
    <string name="push_gateway_item_app_display_name">App Display Name:</string>
    <string name="push_gateway_item_device_name">Session Display Name:</string>
    <string name="push_gateway_item_device_id">Session ID:</string>
    <string name="push_gateway_item_url">Url:</string>
    <string name="push_gateway_item_format">Format:</string>
    <string name="push_gateway_item_profile_tag">Profile tag:</string>
    <string name="push_gateway_item_enabled">Enabled:</string>

    <string name="preference_voice_and_video">Voice &amp; Video</string>
    <string name="preference_root_help_about">Help &amp; About</string>
    <string name="preference_root_legals">Legals</string>

    <string name="preference_help">Help</string>
    <string name="preference_help_title">Help and support</string>
    <string name="preference_help_summary">Get help with using ${app_name}</string>
    <string name="preference_versions">Versions</string>
    <string name="preference_system_settings">System settings</string>

    <string name="settings_troubleshoot_test_token_registration_quick_fix">Register token</string>

    <string name="settings_troubleshoot_test_endpoint_registration_quick_fix">Reset notification method</string>

    <string name="send_suggestion">Make a suggestion</string>
    <string name="send_suggestion_content">Please write your suggestion below.</string>
    <string name="send_suggestion_report_placeholder">Describe your suggestion here</string>
    <string name="send_suggestion_sent">Thanks, the suggestion has been successfully sent</string>
    <string name="send_suggestion_failed">The suggestion failed to be sent (%s)</string>

    <string name="beta_title_bottom_sheet_action">BETA</string>
    <string name="send_feedback_space_title">Spaces feedback</string>
    <string name="feedback">Feedback</string>
    <string name="send_feedback_space_info">You’re using a beta version of spaces. Your feedback will help inform the next versions. Your platform and username will be noted to help us use your feedback as much as we can.</string>
    <string name="you_may_contact_me">You may contact me if you have any follow up questions</string>
    <string name="feedback_sent">Thanks, your feedback has been successfully sent</string>
    <string name="feedback_failed">The feedback failed to be sent (%s)</string>
    <string name="give_feedback" tools:ignore="UnusedResources">Give Feedback</string>
    <string name="give_feedback_threads">Give Feedback</string>
    <string name="send_feedback_threads_title">Threads Beta feedback</string>
    <string name="send_feedback_threads_info">Threads are a work in progress with new, exciting upcoming features, such as improved notifications. We’d love to hear your feedback!</string>
    <string name="beta">BETA</string>

    <string name="settings_labs_show_hidden_events_in_timeline">Show hidden events in timeline</string>
    <string name="settings_labs_show_complete_history_in_encrypted_room">"Show complete history in encrypted rooms"</string>

    <string name="bottom_action_people_x">Direct Messages</string>

    <string name="send_file_step_idle">Waiting…</string>
    <string name="send_file_step_encrypting_thumbnail">Encrypting thumbnail…</string>
    <string name="send_file_step_sending_thumbnail">Sending thumbnail (%1$s / %2$s)</string>
    <string name="send_file_step_encrypting_file">Encrypting file…</string>
    <string name="send_file_step_sending_file">Sending file (%1$s / %2$s)</string>
    <string name="send_file_step_compressing_image">Compressing image…</string>
    <string name="send_file_step_compressing_video">Compressing video %d%%</string>

    <string name="downloaded_file">File %1$s has been downloaded!</string>

    <string name="edited_suffix">"(edited)"</string>

    <string name="message_edits">Message Edits</string>
    <string name="no_message_edits_found">No edits found</string>

    <!-- Room filtering -->
    <string name="room_filtering_filter_hint">Filter conversations…</string>
    <string name="room_filtering_footer_title">Can’t find what you’re looking for?</string>
    <string name="room_filtering_footer_create_new_room">Create a new room</string>
    <string name="room_filtering_footer_create_new_direct_message">Send a new direct message</string>
    <string name="room_filtering_footer_open_room_directory">View the room directory</string>

    <string name="room_directory_search_hint">Name or ID (#example:matrix.org)</string>
    <string name="user_directory_search_hint_2">Search by name, ID or mail</string>

    <string name="search_hint_room_name">Search Name</string>

    <string name="labs_swipe_to_reply_in_timeline">Enable swipe to reply in timeline</string>
    <string name="labs_show_unread_notifications_as_tab">Add a dedicated tab for unread notifications on main screen.</string>

    <string name="link_copied_to_clipboard">Link copied to clipboard</string>

    <string name="add_by_qr_code">Add by QR code</string>
    <string name="qr_code">QR code</string>
    <string name="creating_direct_room">"Creating room…"</string>
    <string name="direct_room_user_list_known_title">Known Users</string>
    <string name="direct_room_user_list_suggestions_title">Suggestions</string>

    <string name="message_view_edit_history">View Edit History</string>

    <!-- Terms -->
    <string name="terms_of_service">Terms of Service</string>
    <string name="terms_description_for_identity_server">Be discoverable by others</string>
    <string name="terms_description_for_integration_manager">Use Bots, bridges, widgets and sticker packs</string>

    <string name="identity_server">Identity server</string>
    <string name="disconnect_identity_server">Disconnect identity server</string>
    <string name="add_identity_server">Configure identity server</string>
    <string name="open_discovery_settings">Open Discovery Settings</string>
    <string name="change_identity_server">Change identity server</string>
    <string name="settings_discovery_show_identity_server_policy_title">Show identity server policy</string>
    <string name="settings_discovery_hide_identity_server_policy_title">Hide identity server policy</string>
    <string name="settings_discovery_no_policy_provided">No policy provided by the identity server</string>
    <string name="settings_discovery_identity_server_info">You are currently using %1$s to discover and be discoverable by existing contacts you know.</string>
    <string name="settings_discovery_identity_server_info_none">You are not currently using an identity server. To discover and be discoverable by existing contacts you know, configure one below.</string>
    <string name="settings_discovery_emails_title">Discoverable email addresses</string>
    <string name="settings_discovery_no_mails">Discovery options will appear once you have added an email address.</string>
    <string name="settings_discovery_no_msisdn">Discovery options will appear once you have added a phone number.</string>
    <string name="settings_discovery_disconnect_identity_server_info">Disconnecting from your identity server will mean you won’t be discoverable by other users and you won’t be able to invite others by email or phone.</string>
    <string name="settings_discovery_msisdn_title">Discoverable phone numbers</string>
    <string name="settings_discovery_confirm_mail">We sent an email to %s, check your email and click on the confirmation link</string>
    <string name="settings_discovery_confirm_mail_not_clicked">We sent an email to %s, please first check your email and click on the confirmation link</string>
    <string name="settings_discovery_consent_title">Send emails and phone numbers</string>
    <string name="settings_discovery_consent_notice_on">You have given your consent to send email addresses and phone numbers to this identity server to discover other users from your contacts.</string>
    <string name="settings_discovery_consent_notice_off_2">Your contacts are private. To discover users from your contacts, we need your permission to send contact info to your identity server.</string>
    <string name="settings_discovery_consent_action_revoke">Revoke my consent</string>
    <string name="settings_discovery_consent_action_give_consent">Give consent</string>

    <string name="identity_server_consent_dialog_title_2">Send email addresses and phone numbers to %s</string>
    <string name="identity_server_consent_dialog_content_3">To discover existing contacts, you need to send contact info (email addresses and phone numbers) to your identity server. We hash your data before sending for privacy.</string>
    <string name="identity_server_consent_dialog_content_question">Do you agree to send this info?</string>

    <string name="settings_discovery_enter_identity_server">Enter an identity server URL</string>
    <string name="settings_discovery_bad_identity_server">Could not connect to identity server</string>
    <string name="settings_discovery_please_enter_server">Please enter the identity server url</string>
    <string name="settings_discovery_no_terms_title">Identity server has no terms of services</string>
    <string name="settings_discovery_no_terms">The identity server you have chosen does not have any terms of services. Only continue if you trust the owner of the service</string>
    <string name="settings_text_message_sent">A text message has been sent to %s. Please enter the verification code it contains.</string>
    <string name="settings_text_message_sent_hint">Code</string>
    <string name="settings_text_message_sent_wrong_code">The verification code is not correct.</string>

    <string name="settings_discovery_disconnect_with_bound_pid">You are currently sharing email addresses or phone numbers on the identity server %1$s. You will need to reconnect to %2$s to stop sharing them.</string>
    <string name="settings_agree_to_terms">Agree to the identity server (%s) Terms of Service to allow yourself to be discoverable by email address or phone number.</string>

    <string name="labs_allow_extended_logging">Enable verbose logs.</string>
    <string name="labs_allow_extended_logging_summary">Verbose logs will help developers by providing more logs when you send a RageShake. Even when enabled, the application does not log message contents or any other private data.</string>


    <string name="error_terms_not_accepted">Please retry once you have accepted the terms and conditions of your homeserver.</string>

    <string name="error_network_timeout">Looks like the server is taking too long to respond, this can be caused by either poor connectivity or an error with the server. Please try again in a while.</string>

    <string name="send_attachment">Send attachment</string>

    <string name="a11y_open_drawer">Open the navigation drawer</string>
    <string name="a11y_create_menu_open">Open the create room menu</string>
    <string name="a11y_create_menu_close">Close the create room menu…</string>
    <string name="a11y_create_direct_message">Create a new direct conversation</string>
    <string name="a11y_create_message">Create a new conversation or room</string>
    <string name="a11y_create_room">Create a new room</string>
    <string name="a11y_open_spaces">Open spaces list</string>
    <string name="a11y_close_keys_backup_banner">Close keys backup banner</string>
    <string name="a11y_jump_to_bottom">Jump to bottom</string>

    <!-- Read receipts list a11y -->
    <plurals name="two_and_some_others_read">
        <item quantity="one">%1$s, %2$s and %3$d other read</item>
        <item quantity="other">%1$s, %2$s and %3$d others read</item>
    </plurals>
    <string name="three_users_read">%1$s, %2$s and %3$s read</string>
    <string name="two_users_read">%1$s and %2$s read</string>
    <string name="one_user_read">%s read</string>
    <plurals name="fallback_users_read">
        <item quantity="one">%d user read</item>
        <item quantity="other">%d users read</item>
    </plurals>

    <string name="error_file_too_big_simple">"The file is too large to upload."</string>

    <string name="attachment_type_dialog_title">"Add image from"</string>
    <string name="attachment_type_file">"File"</string>
    <string name="attachment_type_contact">"Contact"</string>
    <string name="attachment_type_camera">"Camera"</string>
    <string name="attachment_type_gallery">"Gallery"</string>
    <string name="attachment_type_sticker">"Sticker"</string>
    <string name="attachment_type_poll">Poll</string>
    <string name="attachment_type_location">Location</string>
    <string name="attachment_type_voice_broadcast">Voice Broadcast</string>
    <string name="rotate_and_crop_screen_title">Rotate and crop</string>
    <string name="error_handling_incoming_share">Couldn\'t handle share data</string>

    <string name="attachment_viewer_item_x_of_y">%1$d of %2$d</string>

    <string name="uploads_media_title">MEDIA</string>
    <string name="uploads_media_no_result">There are no media in this room</string>
    <string name="uploads_files_title">FILES</string>
    <!-- First parameter is a username and second is a date Example: "Matthew at 12:00 on 01/01/01" -->
    <string name="uploads_files_subtitle">%1$s at %2$s</string>
    <string name="uploads_files_no_result">There are no files in this room</string>

    <string name="report_content_spam">"It's spam"</string>
    <string name="report_content_inappropriate">"It's inappropriate"</string>
    <string name="report_content_custom">"Custom report…"</string>
    <string name="report_content_custom_title">"Report this content"</string>
    <string name="report_content_custom_hint">"Reason for reporting this content"</string>
    <string name="report_content_custom_submit">"REPORT"</string>
    <string name="block_user">"IGNORE USER"</string>

    <string name="content_reported_title">"Content reported"</string>
    <string name="content_reported_content">"This content was reported.\n\nIf you don't want to see any more content from this user, you can ignore them to hide their messages."</string>
    <string name="content_reported_as_spam_title">"Reported as spam"</string>
    <string name="content_reported_as_spam_content">"This content was reported as spam.\n\nIf you don't want to see any more content from this user, you can ignore them to hide their messages."</string>
    <string name="content_reported_as_inappropriate_title">"Reported as inappropriate"</string>
    <string name="content_reported_as_inappropriate_content">"This content was reported as inappropriate.\n\nIf you don't want to see any more content from this user, you can ignore them to hide their messages."</string>

    <string name="message_ignore_user">Ignore user</string>

    <string name="room_list_quick_actions_notifications_all_noisy">"All messages (noisy)"</string>
    <string name="room_list_quick_actions_notifications_all">"All messages"</string>
    <string name="room_list_quick_actions_notifications_mentions">"Mentions only"</string>
    <string name="room_list_quick_actions_notifications_mute">"Mute"</string>
    <string name="room_list_quick_actions_settings">"Settings"</string>
    <string name="room_list_quick_actions_favorite_add">"Add to favorites"</string>
    <string name="room_list_quick_actions_favorite_remove">"Remove from favorites"</string>
    <string name="room_list_quick_actions_low_priority_add">"Add to low priority"</string>
    <string name="room_list_quick_actions_low_priority_remove">"Remove from low priority"</string>
    <string name="room_list_quick_actions_leave">"Leave the room"</string>
    <string name="room_list_quick_actions_room_settings">"Room settings"</string>

    <string name="notice_member_no_changes">"%1$s made no changes"</string>
    <string name="notice_member_no_changes_by_you">"You made no changes"</string>
    <string name="command_description_spoiler">Sends the given message as a spoiler</string>
    <string name="spoiler">Spoiler</string>
    <string name="reaction_search_type_hint">Type keywords to find a reaction.</string>

    <string name="no_ignored_users">You are not ignoring any users</string>

    <string name="help_long_click_on_room_for_more_options">Long click on a room to see more options</string>


    <string name="room_join_rules_public">%1$s made the room public to whoever knows the link.</string>
    <string name="room_join_rules_public_by_you">You made the room public to whoever knows the link.</string>
    <string name="room_join_rules_invite">%1$s made the room invite only.</string>
    <string name="room_join_rules_invite_by_you">You made the room invite only.</string>
    <string name="direct_room_join_rules_invite">%1$s made this invite only.</string>
    <string name="direct_room_join_rules_invite_by_you">You made this invite only.</string>
    <string name="timeline_unread_messages">Unread messages</string>

    <!--  Onboarding -->
    <string name="ftue_auth_carousel_secure_title">Own your conversations.</string>
    <string name="ftue_auth_carousel_control_title">You\'re in control.</string>
    <string name="ftue_auth_carousel_encrypted_title">Secure messaging.</string>
    <string name="ftue_auth_carousel_workplace_title">Messaging for your team.</string>

    <string name="ftue_auth_carousel_secure_body">Secure and independent communication that gives you the same level of privacy as a face-to-face conversation in your own home.</string>
    <string name="ftue_auth_carousel_control_body">Choose where your conversations are kept, giving you control and independence. Connected via Matrix.</string>
    <string name="ftue_auth_carousel_encrypted_body">End-to-end encrypted and no phone number required. No ads or datamining.</string>
    <!-- Note to translators: the translation MUST contain the string "${app_name}", which will be replaced by the application name -->
    <string name="ftue_auth_carousel_workplace_body">${app_name} is also great for the workplace. It’s trusted by the world’s most secure organisations.</string>

    <string name="ftue_auth_use_case_title">Who will you chat to the most?</string>
    <string name="ftue_auth_use_case_subtitle">We\'ll help you get connected</string>
    <string name="ftue_auth_use_case_option_one">Friends and family</string>
    <string name="ftue_auth_use_case_option_two">Teams</string>
    <string name="ftue_auth_use_case_option_three">Communities</string>
    <!-- Note to translators: the %s is replaced by the content of ftue_auth_use_case_skip_partial -->
    <string name="ftue_auth_use_case_skip">Not sure yet? %s</string>
    <string name="ftue_auth_use_case_skip_partial">Skip this question</string>
    <string name="ftue_auth_use_case_join_existing_server">Looking to join an existing server?</string>
    <string name="ftue_auth_use_case_connect_to_server">Connect to server</string>

    <string name="ftue_account_created_personalize">Personalize profile</string>
    <string name="ftue_account_created_take_me_home">Take me home</string>
    <string name="ftue_account_created_congratulations_title">Congratulations!</string>
    <string name="ftue_account_created_subtitle">Your account %s has been created</string>

    <string name="ftue_auth_create_account_title">Create your account</string>
    <!-- Note for translators, %s is the full matrix of the account being created, eg @hello:matrix.org -->
    <string name="ftue_auth_create_account_username_entry_footer">Others can discover you %s</string>
    <string name="ftue_auth_create_account_password_entry_footer">Must be 8 characters or more</string>
    <string name="ftue_auth_create_account_choose_server_header">Where your conversations will live</string>
    <string name="ftue_auth_sign_in_choose_server_header">Where your conversations live</string>
    <string name="ftue_auth_create_account_sso_section_header">Or</string>
    <string name="ftue_auth_create_account_edit_server_selection">Edit</string>

    <string name="ftue_auth_welcome_back_title">Welcome back!</string>

    <string name="ftue_auth_choose_server_title">Select your server</string>
    <string name="ftue_auth_choose_server_subtitle">What is the address of your server? This is like a home for all your data</string>
    <string name="ftue_auth_choose_server_sign_in_subtitle">What is the address of your server?</string>
    <string name="ftue_auth_choose_server_entry_hint">Server URL</string>
    <string name="ftue_auth_choose_server_ems_title">Want to host your own server?</string>

    <string name="ftue_auth_choose_server_ems_subtitle">Element Matrix Services (EMS) is a robust and reliable hosting service for fast, secure and real time communication. Find out how on <a href="${ftue_ems_url}">element.io/ems</a></string>
    <string name="ftue_auth_choose_server_ems_cta">Get in touch</string>

    <string name="ftue_auth_terms_title">Server policies</string>
    <!-- Note for translators, %s is the homeserver name, eg matrix.org -->
    <string name="ftue_auth_terms_subtitle">Please read through %s\'s terms and policies</string>

    <string name="ftue_auth_email_title">Enter your email</string>
    <!-- Note for translators, %s is the homeserver name, eg matrix.org -->
    <string name="ftue_auth_email_subtitle">%s needs to verify your account</string>
    <string name="ftue_auth_email_entry_title">Email</string>
    <string name="ftue_auth_phone_title">Enter your phone number</string>
    <!-- Note for translators, %s is the homeserver name, eg matrix.org -->
    <string name="ftue_auth_phone_subtitle">%s needs to verify your account</string>
    <string name="ftue_auth_phone_entry_title">Phone Number</string>
    <string name="ftue_auth_phone_confirmation_entry_title">Confirmation code</string>

    <!-- Note for translators, %s is the homeserver name, eg matrix.org -->
    <string name="ftue_auth_reset_password_email_subtitle">%s will send you a verification link</string>
    <string name="ftue_auth_reset_password_breaker_title">Check your email.</string>
    <string name="ftue_auth_new_password_entry_title">New Password</string>
    <string name="ftue_auth_new_password_title">Choose a new password</string>
    <string name="ftue_auth_new_password_subtitle">Make sure it\'s 8 characters or more.</string>
    <string name="ftue_auth_reset_password">Reset password</string>
    <string name="ftue_auth_sign_out_all_devices">Sign out all devices</string>

    <string name="ftue_auth_phone_confirmation_title">Confirm your phone number</string>
    <!-- Note for translators, %s is the users international phone number -->
    <string name="ftue_auth_phone_confirmation_subtitle">A code was sent to %s</string>
    <string name="ftue_auth_phone_confirmation_resend_code">Resend code</string>

    <string name="ftue_auth_email_verification_title">Verify your email</string>
    <!-- Note for translators, %s is the users email address -->
    <string name="ftue_auth_email_verification_subtitle">Follow the instructions sent to %s</string>
    <string name="ftue_auth_email_verification_footer">Did not receive an email?</string>
    <string name="ftue_auth_email_resend_email">Resend email</string>
    <string name="ftue_auth_forgot_password">Forgot password</string>
    <string name="ftue_auth_password_reset_confirmation">Password reset</string>
    <!-- Note for translators, %s is the users email address -->
    <string name="ftue_auth_password_reset_email_confirmation_subtitle">Follow the instructions send to %s</string>

    <string name="ftue_auth_captcha_title">Are you a human?</string>
    <string name="ftue_auth_login_username_entry">Username / Email / Phone</string>

    <string name="ftue_display_name_title">Choose a display name</string>

    <string name="ftue_display_name_entry_title">Display Name</string>
    <string name="ftue_display_name_entry_footer">You can change this later</string>

    <string name="ftue_profile_picture_title">Add a profile picture</string>
    <string name="ftue_profile_picture_subtitle">Time to put a face to the name</string>
    <string name="ftue_personalize_lets_go">Let\'s go</string>
    <string name="ftue_personalize_complete_title">Looking good!</string>
    <string name="ftue_personalize_complete_subtitle">Head to settings anytime to update your profile</string>

    <string name="ftue_personalize_submit">Save and continue</string>
    <string name="ftue_personalize_skip_this_step">Skip this step</string>

    <string name="login_splash_title">It\'s your conversation. Own it.</string>
    <string name="login_splash_text1">Chat with people directly or in groups</string>
    <string name="login_splash_text2">Keep conversations private with encryption</string>
    <string name="login_splash_text3">Extend &amp; customize your experience</string>
    <string name="login_splash_submit">Get started</string>
    <string name="login_splash_create_account">Create account</string>
    <string name="login_splash_already_have_account">I already have an account</string>

    <string name="login_server_title">Select a server</string>
    <string name="login_server_text">Just like email, accounts have one home, although you can talk to anyone</string>
    <string name="login_server_matrix_org_text">Join millions for free on the largest public server</string>
    <string name="login_server_modular_text">Premium hosting for organisations</string>
    <string name="login_server_modular_learn_more">Learn more</string>
    <string name="login_server_other_title">Other</string>
    <string name="login_server_other_text">Custom &amp; advanced settings</string>


    <string name="login_social_continue">Or</string>
    <string name="login_social_continue_with">Continue with %s</string>
    <string name="login_social_signup_with">Sign up with %s</string>
    <string name="login_social_signin_with">Sign in with %s</string>
    <string name="login_social_sso">single sign-on</string>

    <string name="login_continue">Continue</string>
    <!-- Replaced string is the homeserver url -->
    <string name="login_connect_to">Connect to %1$s</string>
    <string name="login_connect_to_modular">Connect to Element Matrix Services</string>
    <string name="login_connect_to_a_custom_server">Connect to a custom server</string>
    <!-- Replaced string is the homeserver url -->
    <string name="login_signin_to">Sign in to %1$s</string>
    <string name="login_signup">Sign Up</string>
    <string name="login_signin">Sign In</string>
    <string name="login_signin_sso">Continue with SSO</string>
    <string name="login_clear_homeserver_history">Clear history</string>

    <string name="login_server_url_form_modular_hint">Element Matrix Services Address</string>
    <string name="login_server_url_form_other_hint">Address</string>
    <string name="login_server_url_form_modular_text">Premium hosting for organisations</string>
    <string name="login_server_url_form_modular_notice">Enter the address of the Modular Element or Server you want to use</string>
    <string name="login_server_url_form_common_notice">Enter the address of the server you want to use</string>

    <string name="login_sso_error_message">An error occurred when loading the page: %1$s (%2$d)</string>
    <string name="login_mode_not_supported">The application is not able to signin to this homeserver. The homeserver supports the following signin type(s): %1$s.\n\nDo you want to signin using a web client?</string>
    <string name="login_registration_disabled">Sorry, this server isn’t accepting new accounts.</string>
    <string name="login_registration_not_supported">The application is not able to create an account on this homeserver.\n\nDo you want to signup using a web client?</string>

    <string name="login_login_with_email_error">This email address is not associated to any account.</string>

    <!-- Replaced string is the homeserver url -->
    <string name="login_reset_password_on">Reset password on %1$s</string>
    <string name="login_reset_password_notice">A verification email will be sent to your inbox to confirm setting your new password.</string>
    <string name="login_reset_password_submit">Next</string>
    <string name="login_reset_password_email_hint">Email</string>
    <string name="login_reset_password_password_hint">New password</string>

    <string name="login_reset_password_warning_title">Warning!</string>
    <string name="login_reset_password_warning_content">Changing your password will reset any end-to-end encryption keys on all of your sessions, making encrypted chat history unreadable. Set up Key Backup or export your room keys from another session before resetting your password.</string>
    <string name="login_reset_password_warning_submit">Continue</string>

    <string name="login_reset_password_error_not_found">This email address is not linked to any account</string>

    <string name="login_reset_password_mail_confirmation_title">Check your inbox</string>
    <!-- Replaced string is an email -->
    <string name="login_reset_password_mail_confirmation_notice">A verification email was sent to %1$s.</string>
    <string name="login_reset_password_mail_confirmation_notice_2">Tap on the link to confirm your new password. Once you\'ve followed the link it contains, click below.</string>
    <string name="login_reset_password_mail_confirmation_submit">I have verified my email address</string>

    <string name="login_reset_password_success_title">Success!</string>
    <string name="login_reset_password_success_notice">Your password has been reset.</string>
    <string name="login_reset_password_success_notice_2">You have been logged out of all sessions and will no longer receive push notifications. To re-enable notifications, sign in again on each device.</string>
    <string name="login_reset_password_success_submit">Back to Sign In</string>

    <string name="login_reset_password_cancel_confirmation_title">Warning</string>
    <string name="login_reset_password_cancel_confirmation_content">Your password is not yet changed.\n\nStop the password change process?</string>

    <string name="login_set_email_title">Set email address</string>
    <string name="login_set_email_notice">Set an email address to recover your account. Later, you can optionally allow people you know to discover you by this address.</string>
    <string name="login_set_email_mandatory_hint">Email</string>
    <string name="login_set_email_optional_hint">Email (optional)</string>
    <string name="login_set_email_submit">Next</string>
    <string name="does_not_look_like_valid_email">Doesn\'t look like a valid email address</string>

    <string name="login_set_msisdn_title">Set phone number</string>
    <string name="login_set_msisdn_notice">Set a phone number to optionally allow people you know to discover you.</string>
    <string name="login_set_msisdn_notice2">Please use the international format.</string>
    <string name="login_set_msisdn_mandatory_hint">Phone number</string>
    <string name="login_set_msisdn_optional_hint">Phone number (optional)</string>
    <string name="login_set_msisdn_submit">Next</string>

    <string name="login_msisdn_confirm_title">Confirm phone number</string>
    <!-- Template will be replaced by a phone number -->
    <string name="login_msisdn_confirm_notice">We just sent a code to %1$s. Enter it below to verify it’s you.</string>
    <string name="login_msisdn_confirm_hint">Enter code</string>
    <string name="login_msisdn_confirm_send_again">Send again</string>
    <string name="login_msisdn_confirm_submit">Next</string>

    <string name="login_msisdn_notice">"Please use the international format (phone number must start with '+')"</string>
    <string name="login_msisdn_error_not_international">"International phone numbers must start with '+'"</string>
    <string name="login_msisdn_error_other">"Phone number seems invalid. Please check it"</string>

    <!-- Replaced string is the homeserver url -->
    <string name="login_signup_to">Sign up to %1$s</string>
    <string name="login_signin_username_hint">Username or email</string>
    <string name="login_signup_username_hint">Username</string>
    <string name="login_signup_password_hint">Password</string>
    <string name="login_signup_submit">Next</string>
    <string name="login_signup_error_user_in_use">That username is taken</string>
    <string name="login_signup_cancel_confirmation_title">Warning</string>
    <string name="login_signup_cancel_confirmation_content">Your account is not created yet. Stop the registration process?</string>

    <string name="login_a11y_choose_matrix_org">Select matrix.org</string>
    <string name="login_a11y_choose_modular">Select Element Matrix Services</string>
    <string name="login_a11y_choose_other">Select a custom homeserver</string>
    <string name="login_a11y_captcha_container">Please perform the captcha challenge</string>
    <string name="login_terms_title">Accept terms to continue</string>

    <string name="login_wait_for_email_title">Please check your email</string>
    <string name="login_wait_for_email_notice">We just sent an email to %1$s.\nPlease click on the link it contains to continue the account creation.</string>
    <string name="login_validation_code_is_not_correct">The entered code is not correct. Please check.</string>
    <string name="login_error_outdated_homeserver_title">Outdated homeserver</string>
    <string name="login_error_outdated_homeserver_warning_content">This homeserver is running an old version. Ask your homeserver admin to upgrade. You can continue, but some features may not work correctly.</string>

    <plurals name="login_error_limit_exceeded_retry_after">
        <item quantity="one">Too many requests have been sent. You can retry in %1$d second…</item>
        <item quantity="other">Too many requests have been sent. You can retry in %1$d seconds…</item>
    </plurals>

    <string name="login_connect_using_matrix_id_submit">Sign in with Matrix ID</string>
    <string name="login_signin_matrix_id_title">Sign in with Matrix ID</string>
    <string name="login_signin_matrix_id_notice">If you set up an account on a homeserver, use your Matrix ID (e.g. @user:domain.com) and password below.</string>
    <string name="login_signin_matrix_id_hint">Matrix ID</string>
    <string name="login_signin_matrix_id_password_notice">If you don’t know your password, go back to reset it.</string>
    <string name="login_signin_matrix_id_error_invalid_matrix_id">This is not a valid user identifier. Expected format: \'@user:homeserver.org\'</string>
    <string name="autodiscover_well_known_error">Unable to find a valid homeserver. Please check your identifier</string>
    <string name="login_scan_qr_code">Scan QR code</string>

    <string name="seen_by">Seen by</string>

    <string name="signed_out_title">You’re signed out</string>
    <string name="signed_out_notice">It can be due to various reasons:\n\n• You’ve changed your password on another session.\n\n• You have deleted this session from another session.\n\n• The administrator of your server has invalidated your access for security reason.</string>
    <string name="signed_out_submit">Sign in again</string>

    <string name="soft_logout_title">You’re signed out</string>
    <string name="soft_logout_signin_title">Sign in</string>
    <!-- Replacement: homeserver url, user display name and userId -->
    <string name="soft_logout_signin_notice">Your homeserver (%1$s) admin has signed you out of your account %2$s (%3$s).</string>
    <string name="soft_logout_signin_e2e_warning_notice">Sign in to recover encryption keys stored exclusively on this device. You need them to read all of your secure messages on any device.</string>
    <string name="soft_logout_signin_submit">Sign in</string>
    <string name="soft_logout_signin_password_hint">Password</string>
    <string name="soft_logout_clear_data_title">Clear personal data</string>
    <string name="soft_logout_clear_data_notice">Warning: Your personal data (including encryption keys) is still stored on this device.\n\nClear it if you’re finished using this device, or want to sign in to another account.</string>
    <string name="soft_logout_clear_data_submit">Clear all data</string>

    <string name="soft_logout_clear_data_dialog_title">Clear data</string>
    <string name="soft_logout_clear_data_dialog_content">Clear all data currently stored on this device?\nSign in again to access your account data and messages.</string>
    <string name="soft_logout_clear_data_dialog_e2e_warning_content">You’ll lose access to secure messages unless you sign in to recover your encryption keys.</string>
    <!-- Note to translators: the translation MUST contain the string "${app_name}", which will be replaced by the application name -->
    <string name="soft_logout_sso_not_same_user_error">The current session is for user %1$s and you provide credentials for user %2$s. This is not supported by ${app_name}.\nPlease first clear data, then sign in again on another account.</string>

    <string name="permalink_malformed">Your matrix.to link was malformed</string>
    <string name="permalink_unsupported_groups">Cannot open this link: communities have been replaced by spaces</string>
    <string name="bug_report_error_too_short">The description is too short</string>

    <string name="notification_initial_sync">Initial Sync…</string>

    <string name="settings_advanced_settings">Advanced settings</string>
    <string name="settings_developer_mode">Developer mode</string>
    <string name="settings_developer_mode_summary">The developer mode activates hidden features and may also make the application less stable. For developers only!</string>
    <string name="settings_rageshake">Rageshake</string>
    <string name="settings_rageshake_detection_threshold">Detection threshold</string>
    <string name="settings_rageshake_detection_threshold_summary">Shake your phone to test the detection threshold</string>
    <string name="rageshake_detected">Shake detected!</string>
    <string name="settings">Settings</string>
    <string name="devices_current_device">Current session</string>
    <string name="devices_other_devices">Other sessions</string>

    <string name="autocomplete_limited_results">Showing only the first results, type more letters…</string>

    <string name="settings_developer_mode_fail_fast_title">Fail-fast</string>
    <!-- Note to translators: the translation MUST contain the string "${app_name}", which will be replaced by the application name -->
    <string name="settings_developer_mode_fail_fast_summary">${app_name} may crash more often when an unexpected error occurs</string>

    <string name="settings_developer_mode_show_info_on_screen_title">Show debug info on screen</string>
    <string name="settings_developer_mode_show_info_on_screen_summary">Show some useful info to help debugging the application</string>

    <string name="command_description_shrug">Prepends ¯\\_(ツ)_/¯ to a plain-text message</string>
    <string name="command_description_lenny">Prepends ( ͡° ͜ʖ ͡°) to a plain-text message</string>
    <string name="command_description_table_flip">Prepends (╯°□°）╯︵ ┻━┻ to a plain-text message</string>

    <string name="create_room_encryption_title">"Enable encryption"</string>
    <string name="create_room_encryption_description">"Once enabled, encryption cannot be disabled."</string>

    <string name="show_advanced">Show advanced</string>
    <string name="hide_advanced">Hide advanced</string>

    <string name="create_room_disable_federation_title">Block anyone not part of %s from ever joining this room</string>
    <string name="create_room_disable_federation_description">You might enable this if the room will only be used for collaborating with internal teams on your homeserver. This cannot be changed later.</string>

    <string name="create_space_alias_hint">Space address</string>
    <string name="create_room_alias_already_in_use">This address is already in use</string>
    <string name="create_room_alias_empty">Please provide a room address</string>
    <string name="create_room_alias_invalid">Some characters are not allowed</string>
    <string name="create_room_in_progress">Creating room…</string>
    <string name="create_space_in_progress">Creating space…</string>

    <string name="login_error_threepid_denied">Your email domain is not authorized to register on this server</string>

    <string name="verification_conclusion_warning">Untrusted sign in</string>
    <string name="verification_sas_match">They match</string>
    <string name="verification_sas_do_not_match">They don\'t match</string>

    <string name="verification_conclusion_not_secure">Not secure</string>
    <string name="verification_conclusion_compromised">One of the following may be compromised:\n\n   - Your homeserver\n   - The homeserver the user you’re verifying is connected to\n   - Yours, or the other users’ internet connection\n   - Yours, or the other users’ device
    </string>

    <string name="sent_a_video">Video.</string>
    <string name="sent_an_image">Image.</string>
    <string name="sent_an_audio_file">Audio</string>
    <string name="sent_a_voice_message">Voice</string>
    <string name="sent_a_file">File</string>
    <string name="send_a_sticker">Sticker</string>
    <string name="sent_a_poll">Poll</string>
    <string name="sent_a_reaction">Reacted with: %s</string>
    <string name="sent_verification_conclusion">Verification Conclusion</string>
    <string name="sent_location">Shared their location</string>
    <string name="sent_live_location">Shared their live location</string>

    <string name="verification_request_waiting">Waiting…</string>
    <string name="verification_request_other_cancelled">%s canceled</string>
    <string name="verification_request_you_cancelled">You canceled</string>
    <string name="verification_request_other_accepted">%s accepted</string>
    <string name="verification_request_you_accepted">You accepted</string>
    <string name="verification_sent">Verification Sent</string>
    <string name="verification_request">Verification Request</string>
    <string name="verification_verify_device">Verify this session</string>

    <string name="verification_scan_notice">Scan the code with the other user\'s device to securely verify each other</string>
    <string name="verification_scan_self_notice">Scan the code with your other device or switch and scan with this device</string>
    <string name="verification_scan_their_code">Scan their code</string>
    <string name="verification_scan_with_this_device">Scan with this device</string>
    <string name="verification_scan_emoji_title">Can\'t scan</string>
    <string name="verification_scan_emoji_subtitle">If you\'re not in person, compare emoji instead</string>
    <string name="verification_scan_self_emoji_subtitle">Verify by comparing emoji instead</string>

    <string name="verification_no_scan_emoji_title">Verify by comparing emojis</string>

    <string name="verification_verify_user">Verify %s</string>
    <string name="verification_verified_user">Verified %s</string>
    <string name="verification_request_waiting_for">Waiting for %s…</string>
    <string name="room_profile_not_encrypted_subtitle">Messages in this room are not end-to-end encrypted.</string>
    <string name="direct_room_profile_not_encrypted_subtitle">Messages here are not end-to-end encrypted.</string>
    <string name="room_profile_encrypted_subtitle">Messages in this room are end-to-end encrypted.\n\nYour messages are secured with locks and only you and the recipient have the unique keys to unlock them.</string>
    <string name="encryption_has_been_misconfigured">Encryption has been misconfigured.</string>
    <string name="contact_admin_to_restore_encryption">Please contact an admin to restore encryption to a valid state.</string>
    <string name="direct_room_profile_encrypted_subtitle">Messages here are end-to-end encrypted.\n\nYour messages are secured with locks and only you and the recipient have the unique keys to unlock them.</string>
    <string name="room_profile_section_security">Security</string>
    <string name="room_profile_section_restore_security">Restore Encryption</string>
    <string name="room_profile_section_security_learn_more">Learn more</string>
    <string name="room_profile_section_more">More</string>
    <string name="room_profile_section_admin">Admin Actions</string>
    <string name="room_profile_section_more_settings">Room settings</string>
    <string name="direct_room_profile_section_more_settings">Settings</string>
    <string name="room_profile_section_more_notifications">Notifications</string>
    <plurals name="room_profile_section_more_member_list">
        <item quantity="one">"One person"</item>
        <item quantity="other">"%1$d people"</item>
    </plurals>
    <string name="room_profile_section_more_uploads">Uploads</string>
    <string name="room_profile_section_more_leave">Leave Room</string>
    <string name="direct_room_profile_section_more_leave">Leave</string>
    <string name="room_profile_leaving_room">"Leaving the room…"</string>

    <string name="room_member_override_nick_color">Override display name color</string>

    <string name="room_member_power_level_admins">Admins</string>
    <string name="room_member_power_level_moderators">Moderators</string>
    <string name="room_member_power_level_custom">Custom</string>
    <string name="room_member_power_level_invites">Invites</string>
    <string name="room_member_power_level_users">Users</string>

    <string name="room_member_power_level_admin_in">Admin in %1$s</string>
    <string name="room_member_power_level_moderator_in">Moderator in %1$s</string>
    <string name="room_member_power_level_default_in">Default in %1$s</string>
    <string name="room_member_power_level_custom_in">Custom (%1$d) in %2$s</string>

    <string name="room_member_open_or_create_dm">Direct message</string>
    <string name="room_member_jump_to_read_receipt">Jump to read receipt</string>

    <!-- Note to translators: the translation MUST contain the string "${app_name}", which will be replaced by the application name -->
    <string name="rendering_event_error_type_of_event_not_handled">${app_name} does not handle events of type \'%1$s\'</string>
    <!-- Note to translators: the translation MUST contain the string "${app_name}", which will be replaced by the application name -->
    <string name="rendering_event_error_exception">${app_name} encountered an issue when rendering content of event with id \'%1$s\'</string>

    <string name="unignore">Unignore</string>

    <string name="verify_cannot_cross_sign">This session is unable to share this verification with your other sessions.\nThe verification will be saved locally and shared in a future version of the app.</string>

    <string name="command_description_rainbow">Sends the given message colored as a rainbow</string>
    <string name="command_description_rainbow_emote">Sends the given emote colored as a rainbow</string>

    <!-- Title for category in the settings which affect what is displayed in the timeline (ex: show read receipts, etc.) -->
    <string name="settings_category_timeline">Timeline</string>

    <!-- Title for category in the settings which affect the behavior of the message editor (ex: enable Markdown, send typing notification, etc.) -->
    <string name="settings_category_composer">Message editor</string>

    <string name="room_settings_enable_encryption">Enable end-to-end encryption…</string>
    <string name="room_settings_enable_encryption_no_permission">You don\'t have permission to enable encryption in this room.</string>

    <string name="room_settings_enable_encryption_dialog_title">Enable encryption?</string>
    <string name="room_settings_enable_encryption_dialog_content">Once enabled, encryption for a room cannot be disabled. Messages sent in an encrypted room cannot be seen by the server, only by the participants of the room. Enabling encryption may prevent many bots and bridges from working correctly.</string>
    <string name="room_settings_enable_encryption_dialog_submit">Enable encryption</string>

    <string name="verification_request_notice">To be secure, verify %s by checking a one-time code.</string>
    <string name="verification_request_start_notice">To be secure, do this in person or use another way to communicate.</string>

    <string name="verification_emoji_notice">Compare the unique emoji, ensuring they appear in the same order.</string>
    <string name="verification_code_notice">Compare the code with the one displayed on the other user\'s screen.</string>
    <string name="verification_conclusion_ok_notice">Messages with this user are end-to-end encrypted and can\'t be read by third parties.</string>
    <string name="verification_conclusion_ok_self_notice">Your new session is now verified. It has access to your encrypted messages, and other users will see it as trusted.</string>

    <string name="encryption_information_cross_signing_state">Cross-Signing</string>
    <string name="encryption_information_dg_xsigning_complete">Cross-Signing is enabled\nPrivate Keys on device.</string>
    <string name="encryption_information_dg_xsigning_trusted">Cross-Signing is enabled\nKeys are trusted.\nPrivate keys are not known</string>
    <string name="encryption_information_dg_xsigning_not_trusted">Cross-Signing is enabled.\nKeys are not trusted</string>
    <string name="encryption_information_dg_xsigning_disabled">Cross-Signing is not enabled</string>

    <string name="settings_hs_admin_e2e_disabled">Your server admin has disabled end-to-end encryption by default in private rooms &amp; Direct Messages.</string>
    <string name="settings_active_sessions_list">Active Sessions</string>
    <string name="settings_active_sessions_show_all">Show All Sessions</string>
    <string name="settings_active_sessions_manage">Manage Sessions</string>
    <string name="settings_active_sessions_signout_device">Sign out of this session</string>
    <string name="settings_sessions_list">Sessions</string>
    <string name="settings_server_name">Server name</string>
    <string name="settings_server_version">Server version</string>
    <string name="settings_server_upload_size_title">Server file upload limit</string>
    <string name="settings_server_upload_size_content">Your homeserver accepts attachments (files, media, etc.) with a size up to %s.</string>
    <string name="settings_server_upload_size_unknown">The limit is unknown.</string>
    <!-- Please use the same emoji in the translations -->
    <string name="settings_server_room_versions">Room Versions 👓</string>
    <string name="settings_server_default_room_version">Default Version</string>
    <string name="settings_server_room_version_stable">stable</string>
    <string name="settings_server_room_version_unstable">unstable</string>

    <string name="settings_failed_to_get_crypto_device_info">No cryptographic information available</string>

    <string name="settings_active_sessions_verified_device_desc">This session is trusted for secure messaging because you verified it:</string>
    <string name="settings_active_sessions_unverified_device_desc">Verify this session to mark it as trusted &amp; grant it access to encrypted messages. If you didn’t sign in to this session your account may be compromised:</string>

    <plurals name="settings_active_sessions_count">
        <item quantity="one">%d active session</item>
        <item quantity="other">%d active sessions</item>
    </plurals>

    <string name="crosssigning_verify_this_session">Verify this device</string>
    <string name="crosssigning_cannot_verify_this_session">Unable to verify this device</string>
    <string name="crosssigning_cannot_verify_this_session_desc">You won’t be able to access encrypted message history. Reset your Secure Message Backup and verification keys to start fresh.</string>

    <string name="verification_open_other_to_verify">Use an existing session to verify this one, granting it access to encrypted messages.</string>

    <string name="verification_profile_verify">Verify</string>
    <string name="verification_profile_verified">Verified</string>
    <string name="verification_profile_warning">Warning</string>

    <string name="room_member_profile_failed_to_get_devices">Failed to get sessions</string>
    <string name="room_member_profile_sessions_section_title">Sessions</string>
    <string name="trusted">Trusted</string>
    <string name="not_trusted">Not Trusted</string>

    <string name="verification_profile_device_verified_because">This session is trusted for secure messaging because %1$s (%2$s) verified it:</string>
    <string name="verification_profile_device_new_signing">%1$s (%2$s) signed in using a new session:</string>
    <string name="verification_profile_device_untrust_info">Until this user trusts this session, messages sent to and from it are labeled with warnings. Alternatively, you can manually verify it.</string>


    <string name="initialize_cross_signing">Initialize CrossSigning</string>
    <string name="reset_cross_signing">Reset Keys</string>

    <string name="a11y_qr_code_for_verification">QR code</string>

    <string name="qr_code_scanned_by_other_notice">Almost there! Is %s showing a tick?</string>
    <string name="qr_code_scanned_by_other_yes">Yes</string>
    <string name="qr_code_scanned_by_other_no">No</string>

    <string name="no_connectivity_to_the_server_indicator">Connectivity to the server has been lost</string>
    <string name="no_connectivity_to_the_server_indicator_airplane">Airplane mode is on</string>

    <string name="settings_dev_tools">Dev Tools</string>
    <string name="settings_account_data">Account Data</string>
    <string name="delete_account_data_warning">Delete the account data of type %1$s?\n\nUse with caution, it may lead to unexpected behavior.</string>

    <string name="verification_cannot_access_other_session">Use a Recovery Passphrase or Key</string>
    <string name="verification_use_passphrase">If you can’t access an existing session</string>

    <string name="enter_secret_storage_invalid">Cannot find secrets in storage</string>

    <string name="message_action_item_redact">Remove…</string>
    <string name="share_confirm_room">Do you want to send this attachment to %1$s?</string>
    <plurals name="send_images_with_original_size">
        <item quantity="one">Send image with the original size</item>
        <item quantity="other">Send images with the original size</item>
    </plurals>
    <plurals name="send_videos_with_original_size">
        <item quantity="one">Send video with the original size</item>
        <item quantity="other">Send videos with the original size</item>
    </plurals>
    <string name="send_images_and_video_with_original_size">Send media with the original size</string>

    <string name="delete_event_dialog_title">Confirm Removal</string>
    <string name="delete_event_dialog_content">Are you sure you wish to remove (delete) this event? Note that if you delete a room name or topic change, it could undo the change.</string>
    <string name="delete_event_dialog_reason_checkbox">Include a reason</string>
    <string name="delete_event_dialog_reason_hint">Reason for redacting</string>

    <string name="event_redacted_by_user_reason_with_reason">Event deleted by user, reason: %1$s</string>
    <string name="event_redacted_by_admin_reason_with_reason">Event moderated by room admin, reason: %1$s</string>

    <string name="keys_backup_restore_success_title_already_up_to_date">Keys are already up to date!</string>

    <!-- Note to translators: the translation MUST contain the string "${app_name}", which will be replaced by the application name -->
    <string name="login_default_session_public_name">${app_name} Android</string>

    <string name="settings_key_requests">Key Requests</string>
    <string name="settings_export_trail">Export Audit</string>

    <string name="e2e_use_keybackup">Unlock encrypted messages history</string>

    <string name="refresh">Refresh</string>

    <string name="new_session">New login. Was this you?</string>
    <string name="verify_new_session_notice">Use this session to verify your new one, granting it access to encrypted messages.</string>
    <string name="verify_new_session_was_not_me">This wasn’t me</string>
    <string name="verify_new_session_compromized">Your account may be compromised</string>

    <string name="verify_cancel_self_verification_from_untrusted">If you cancel, you won’t be able to read encrypted messages on this device, and other users won’t trust it</string>
    <string name="verify_cancel_self_verification_from_trusted">If you cancel, you won’t be able to read encrypted messages on your new device, and other users won’t trust it</string>
    <string name="verify_cancel_other">You won’t verify %1$s (%2$s) if you cancel now. Start again in their user profile.</string>

    <string name="verify_not_me_self_verification">
        One of the following may be compromised:\n\n- Your password\n- Your homeserver\n- This device, or the other device\n- The internet connection either device is using\n\nWe recommend you change your password &amp; recovery key in Settings immediately.
    </string>

    <string name="verify_cancelled_notice">Verification has been canceled. You can start verification again.</string>
    <string name="verify_invalid_qr_notice">This QR code looks malformed. Please try to verify with another method.</string>
    <string name="verification_cancelled">Verification Canceled</string>

    <string name="recovery_passphrase">Recovery Passphrase</string>
    <string name="message_key">Message Key</string>

    <!-- %s will be replaced by account_password -->
    <string name="enter_account_password">Enter your %s to continue.</string>

    <string name="bootstrap_dont_reuse_pwd">Don’t use your account password.</string>

    <string name="bootstrap_info_text_2">Enter a security phrase only you know, used to secure secrets on your server.</string>

    <string name="bootstrap_loading_text">This might take several seconds, please be patient.</string>
    <string name="bootstrap_loading_title">Setting up recovery.</string>
    <string name="bootstrap_finish_title">"You're done!"</string>
    <string name="keep_it_safe">Keep it safe</string>
    <string name="finish">Finish</string>

    <string name="bootstrap_crosssigning_progress_initializing">Publishing created identity keys</string>
    <string name="bootstrap_crosssigning_progress_pbkdf2">Generating secure key from passphrase</string>
    <string name="bootstrap_crosssigning_progress_default_key">Defining SSSS default Key</string>
    <string name="bootstrap_crosssigning_progress_save_msk">Synchronizing Master key</string>
    <string name="bootstrap_crosssigning_progress_save_usk">Synchronizing User key</string>
    <string name="bootstrap_crosssigning_progress_save_ssk">Synchronizing Self Signing key</string>
    <string name="bootstrap_crosssigning_progress_key_backup">Setting Up Key Backup</string>


    <!-- %1$s is replaced by message_key and %2$s by recovery_passphrase -->
    <string name="bootstrap_cross_signing_success">Your %2$s &amp; %1$s are now set.\n\nKeep them safe! You’ll need them to unlock encrypted messages and secure information if you lose all of your active sessions.</string>

    <!-- the %s will be replaced by a check mark on screen-->
    <string name="bootstrap_crosssigning_print_it">Print it and store it somewhere safe</string>
    <string name="bootstrap_crosssigning_save_usb">Save it on a USB key or backup drive</string>
    <string name="bootstrap_crosssigning_save_cloud">Copy it to your personal cloud storage</string>

    <string name="bootstrap_cancel_text">If you cancel now, you may lose encrypted messages &amp; data if you lose access to your logins.\n\nYou can also set up Secure Backup &amp; manage your keys in Settings.</string>

    <string name="encryption_enabled">Encryption enabled</string>
    <string name="encryption_enabled_tile_description">Messages in this room are end-to-end encrypted. Learn more &amp; verify users in their profile.</string>
    <string name="direct_room_encryption_enabled_tile_description">Messages in this chat are end-to-end encrypted.</string>
    <string name="direct_room_encryption_enabled_tile_description_future">Messages in this chat will be end-to-end encrypted.</string>
    <string name="encryption_not_enabled">Encryption not enabled</string>
    <string name="encryption_misconfigured">Encryption is misconfigured</string>
    <string name="encryption_unknown_algorithm_tile_description">The encryption used by this room is not supported</string>

    <string name="room_created_summary_item">%s created and configured the room.</string>
    <string name="room_created_summary_item_by_you">You created and configured the room.</string>
    <string name="direct_room_created_summary_item">%s joined.</string>
    <string name="direct_room_created_summary_item_by_you">You joined.</string>
    <string name="this_is_the_beginning_of_room">This is the beginning of %s.</string>
    <string name="this_is_the_beginning_of_room_no_name">This is the beginning of this conversation.</string>
    <string name="this_is_the_beginning_of_dm">This is the beginning of your direct message history with %s.</string>
    <string name="send_your_first_msg_to_invite">Send your first message to invite %s to chat</string>
    <!-- First param will be replaced by the value of add_a_topic_link_text, that will be clickable-->
    <string name="room_created_summary_no_topic_creation_text">%s to let people know what this room is about.</string>
    <string name="add_a_topic_link_text">Add a topic</string>
    <string name="topic_prefix">"Topic: "</string>

    <string name="qr_code_scanned_self_verif_notice">Almost there! Is the other device showing a tick?</string>
    <string name="qr_code_scanned_verif_waiting_notice">Almost there! Waiting for confirmation…</string>
    <string name="qr_code_scanned_verif_waiting">Waiting for %s…</string>

    <string name="error_failed_to_import_keys">Failed to import keys</string>

    <string name="settings_notification_configuration">Notifications configuration</string>
    <string name="settings_troubleshoot_title">Troubleshoot</string>

    <string name="command_description_plain">Sends a message as plain text, without interpreting it as markdown</string>

    <string name="auth_invalid_login_param_space_in_password">Incorrect username and/or password. The entered password starts or ends with spaces, please check it.</string>
    <string name="auth_invalid_login_deactivated_account">This account has been deactivated.</string>

    <string name="room_message_placeholder">Message…</string>

    <string name="upgrade_security">Encryption upgrade available</string>
    <string name="security_prompt_text">Verify yourself &amp; others to keep your chats safe</string>

    <!-- %s will be replaced by recovery_key -->
    <string name="bootstrap_enter_recovery">Enter your %s to continue</string>
    <string name="use_file">Use File</string>

    <string name="bootstrap_invalid_recovery_key">"It's not a valid recovery key"</string>
    <string name="recovery_key_empty_error_message">Please enter a recovery key</string>

    <string name="bootstrap_progress_checking_backup">Checking backup Key</string>
    <string name="bootstrap_progress_checking_backup_with_info">Checking backup Key (%s)</string>
    <string name="bootstrap_progress_compute_curve_key">Getting curve key</string>
    <string name="bootstrap_progress_generating_ssss">Generating SSSS key from passphrase</string>
    <string name="bootstrap_progress_generating_ssss_with_info">Generating SSSS key from passphrase (%s)</string>
    <string name="bootstrap_progress_generating_ssss_recovery">Generating SSSS key from recovery key</string>
    <string name="bootstrap_progress_storing_in_sss">Storing keybackup secret in SSSS</string>

    <string name="bootstrap_migration_enter_backup_password">Enter your Key Backup Passphrase to continue.</string>
    <string name="bootstrap_migration_use_recovery_key">use your Key Backup recovery key</string>
    <!-- %s will be replaced by the value of bootstrap_migration_use_recovery_key  -->
    <string name="bootstrap_migration_with_passphrase_helper_with_link">Don’t know your Key Backup Passphrase, you can %s.</string>
    <string name="bootstrap_migration_backup_recovery_key">Key Backup recovery key</string>

    <string name="settings_security_prevent_screenshots_title">Prevent screenshots of the application</string>
    <string name="settings_security_prevent_screenshots_summary">Enabling this setting adds the FLAG_SECURE to all Activities. Restart the application for the change to take effect.</string>

    <string name="settings_security_incognito_keyboard_title">Incognito keyboard</string>
    <string name="settings_security_incognito_keyboard_summary">"Request that the keyboard should not update any personalized data such as typing history and dictionary based on what you've typed in conversations. Notice that some keyboards may not respect this setting."</string>

    <string name="error_saving_media_file">Could not save media file</string>
    <string name="change_password_summary">Set a new account password…</string>

    <!-- Note to translators: the translation MUST contain the string "${app_name}", which will be replaced by the application name -->
    <string name="use_other_session_content_description">Use the latest ${app_name} on your other devices, ${app_name} Web, ${app_name} Desktop, ${app_name} iOS, ${app_name} for Android, or another cross-signing capable Matrix client</string>
    <!-- Note to translators: the translation MUST contain the string "${app_name}", which will be replaced by the application name -->
    <string name="app_desktop_web">${app_name} Web\n${app_name} Desktop</string>
    <!-- Note to translators: the translation MUST contain the string "${app_name}", which will be replaced by the application name -->
    <string name="app_ios_android">${app_name} iOS\n${app_name} Android</string>
    <string name="or_other_mx_capable_client">or another cross-signing capable Matrix client</string>
    <!-- Note to translators: the translation MUST contain the string "${app_name}", which will be replaced by the application name -->
    <string name="use_latest_app">Use the latest ${app_name} on your other devices:</string>
    <string name="command_description_discard_session">Forces the current outbound group session in an encrypted room to be discarded</string>
    <string name="command_description_discard_session_not_handled">Only supported in encrypted rooms</string>
    <!-- first will be replaced by recovery_passphrase, second will be replaced by recovery_key-->
    <string name="enter_secret_storage_passphrase_or_key">Use your %1$s or use your %2$s to continue.</string>
    <string name="use_recovery_key">Use Recovery Key</string>
    <string name="enter_secret_storage_input_key">Select your Recovery Key, or input it manually by typing it or pasting from your clipboard</string>
    <string name="failed_to_access_secure_storage">Failed to access secure storage</string>
    <string name="bad_passphrase_key_reset_all_action">Forgot or lost all recovery options? Reset everything</string>
    <string name="secure_backup_reset_all">Reset everything</string>
    <string name="secure_backup_reset_all_no_other_devices">Only do this if you have no other device you can verify this device with.</string>
    <string name="secure_backup_reset_if_you_reset_all">If you reset everything</string>
    <string name="secure_backup_reset_no_history">You will restart with no history, no messages, trusted devices or trusted users</string>
    <plurals name="secure_backup_reset_devices_you_can_verify">
        <item quantity="one">Show the device you can verify with now</item>
        <item quantity="other">Show %d devices you can verify with now</item>
    </plurals>

    <string name="command_confetti">Sends the given message with confetti</string>
    <string name="command_snow">Sends the given message with snowfall</string>
    <!-- Note to translators: please use the same emoji 🎉 in your translation -->
    <string name="default_message_emote_confetti">sends confetti 🎉</string>
    <!-- Note to translators: please use the same emoji ❄️ in your translation -->
    <string name="default_message_emote_snow">sends snowfall ❄️</string>

    <string name="unencrypted">Unencrypted</string>
    <string name="encrypted_unverified">Encrypted by an unverified device</string>
    <string name="key_authenticity_not_guaranteed">The authenticity of this encrypted message can\'t be guaranteed on this device.</string>
    <string name="review_logins">Review where you’re logged in</string>
    <string name="verify_other_sessions">Verify all your sessions to ensure your account &amp; messages are safe</string>
    <!-- Argument will be replaced by the other session name (e.g, Desktop, mobile) -->
    <string name="verify_this_session">Verify the new login accessing your account: %1$s</string>

    <string name="cross_signing_verify_by_text">Manually Verify by Text</string>
    <string name="crosssigning_verify_session">Verify login</string>
    <string name="cross_signing_verify_by_emoji">Interactively Verify by Emoji</string>
    <string name="confirm_your_identity">Confirm your identity by verifying this login from one of your other sessions, granting it access to encrypted messages.</string>
    <string name="confirm_your_identity_quad_s">Confirm your identity by verifying this login, granting it access to encrypted messages.</string>

    <string name="failed_to_initialize_cross_signing">Failed to set up Cross Signing</string>

    <string name="error_empty_field_choose_user_name">Please choose a username.</string>
    <string name="error_empty_field_choose_password">Please choose a password.</string>
    <string name="error_forbidden_digits_only_username">"The homeserver does not accept username with only digits."</string>
    <string name="external_link_confirmation_title">Double-check this link</string>
    <string name="external_link_confirmation_message">The link %1$s is taking you to another site: %2$s.\n\nAre you sure you want to continue?</string>

    <string name="create_room_dm_failure">"We couldn't create your DM. Please check the users you want to invite and try again."</string>

    <string name="add_members_to_room">Add members</string>
    <string name="add_people">Add people</string>
    <string name="invite_users_to_room_action_invite">INVITE</string>
    <string name="inviting_users_to_room">Inviting users…</string>
    <string name="invite_users_to_room_title">Invite Users</string>
    <string name="invite_friends">Invite friends</string>
    <!-- Note to translators: the translation MUST contain the string "${app_name}", which will be replaced by the application name -->
    <string name="invite_friends_text">Hey, talk to me on ${app_name}: %s</string>
    <!-- Note to translators: the translation MUST contain the string "${app_name}", which will be replaced by the application name -->
    <string name="invite_friends_rich_title">🔐️ Join me on ${app_name}</string>
    <string name="invitation_sent_to_one_user">Invitation sent to %1$s</string>
    <string name="invitations_sent_to_two_users">Invitations sent to %1$s and %2$s</string>
    <string name="not_a_valid_qr_code">"It's not a valid matrix QR code"</string>
    <plurals name="invitations_sent_to_one_and_more_users">
        <item quantity="one">Invitations sent to %1$s and one more</item>
        <item quantity="other">Invitations sent to %1$s and %2$d more</item>
    </plurals>
    <string name="invite_users_to_room_failure">We could not invite users. Please check the users you want to invite and try again.</string>

    <string name="user_code_scan">Scan a QR code</string>
    <string name="user_code_share">Share my code</string>
    <string name="user_code_my_code">My code</string>
    <string name="user_code_info_text">Share this code with people so they can scan it to add you and start chatting.</string>

    <string name="choose_locale_current_locale_title">Current language</string>
    <string name="choose_locale_other_locales_title">Other available languages</string>
    <string name="choose_locale_loading_locales">Loading available languages…</string>

    <string name="open_terms_of">Open terms of %s</string>
    <string name="disconnect_identity_server_dialog_content">Disconnect from the identity server %s?</string>
    <!-- Note to translators: the translation MUST contain the string "${app_name}", which will be replaced by the application name -->
    <string name="identity_server_error_outdated_identity_server">This identity server is outdated. ${app_name} support only API V2.</string>
    <string name="identity_server_error_outdated_home_server">This operation is not possible. The homeserver is outdated.</string>
    <string name="identity_server_error_no_identity_server_configured">Please first configure an identity server.</string>
    <string name="identity_server_error_terms_not_signed">Please first accepts the terms of the identity server in the settings.</string>
    <!-- Note to translators: the translation MUST contain the string "${app_name}", which will be replaced by the application name -->
    <string name="identity_server_error_bulk_sha256_not_supported">For your privacy, ${app_name} only supports sending hashed user email addresses and phone numbers.</string>
    <string name="identity_server_error_binding_error">The association has failed.</string>
    <string name="identity_server_error_no_current_binding_error">There is no current association with this identifier.</string>
    <string name="identity_server_user_consent_not_provided">The user consent has not been provided.</string>

    <string name="identity_server_set_default_notice">Your homeserver (%1$s) proposes to use %2$s for your identity server</string>
    <string name="identity_server_set_default_submit">Use %1$s</string>
    <string name="identity_server_set_alternative_notice">Alternatively, you can enter any other identity server URL</string>
    <string name="identity_server_set_alternative_notice_no_default">Enter the URL of an identity server</string>
    <string name="identity_server_set_alternative_submit">Submit</string>
    <string name="power_level_edit_title">Set role</string>
    <string name="power_level_title">Role</string>
    <string name="a11y_open_chat">Open chat</string>
    <string name="a11y_mute_microphone">Mute the microphone</string>
    <string name="a11y_unmute_microphone">Unmute the microphone</string>
    <string name="a11y_stop_camera">Stop the camera</string>
    <string name="a11y_start_camera">Start the camera</string>

    <string name="bottom_sheet_setup_secure_backup_title">Secure backup</string>
    <string name="bottom_sheet_setup_secure_backup_subtitle">Safeguard against losing access to encrypted messages &amp; data by backing up encryption keys on your server.</string>
    <string name="bottom_sheet_setup_secure_backup_submit">Set up</string>
    <string name="bottom_sheet_setup_secure_backup_security_key_title">Use a Security Key</string>
    <string name="bottom_sheet_setup_secure_backup_security_key_subtitle">Generate a security key to store somewhere safe like a password manager or a safe.</string>
    <string name="bottom_sheet_setup_secure_backup_security_phrase_title">Use a Security Phrase</string>
    <string name="bottom_sheet_setup_secure_backup_security_phrase_subtitle">Enter a secret phrase only you know, and generate a key for backup.</string>

    <string name="bottom_sheet_save_your_recovery_key_title">Save your Security Key</string>
    <string name="bottom_sheet_save_your_recovery_key_content">Store your Security Key somewhere safe, like a password manager or a safe.</string>

    <string name="set_a_security_phrase_title">Set a Security Phrase</string>
    <string name="set_a_security_phrase_notice">Enter a security phrase only you know, used to secure secrets on your server.</string>
    <string name="set_a_security_phrase_hint">Security Phrase</string>
    <string name="set_a_security_phrase_again_notice">Enter your Security Phrase again to confirm it.</string>

    <!-- Room Settings -->
    <string name="room_settings_name_hint">Room Name</string>
    <string name="room_settings_topic_hint">Topic</string>
    <string name="room_settings_save_success">You changed room settings successfully</string>
    <string name="room_settings_set_avatar">Set avatar</string>

    <string name="notice_crypto_unable_to_decrypt_final">You cannot access this message</string>
    <string name="notice_crypto_unable_to_decrypt_friendly">Waiting for this message, this may take a while</string>
    <string name="notice_crypto_unable_to_decrypt_friendly_desc">Due to end-to-end encryption, you might need to wait for someone\'s message to arrive because the encryption keys were not properly sent to you.</string>
    <string name="crypto_error_withheld_blacklisted">You cannot access this message because you have been blocked by the sender</string>
    <string name="crypto_error_withheld_unverified">You cannot access this message because your session is not trusted by the sender</string>
    <string name="crypto_error_withheld_generic">You cannot access this message because the sender purposely did not send the keys</string>
    <string name="notice_crypto_unable_to_decrypt_merged">Waiting for encryption history</string>

    <string name="disclaimer_title">Riot is now Element!</string>
    <string name="disclaimer_content">We’re excited to announce we’ve changed name! Your app is up to date and you’re signed in to your account.</string>
    <string name="disclaimer_negative_button">GOT IT</string>
    <string name="disclaimer_positive_button">LEARN MORE</string>

    <string name="save_recovery_key_chooser_hint">Save recovery key in</string>

    <string name="loading_contact_book">Retrieving your contacts…</string>
    <string name="empty_contact_book">Your contact book is empty</string>
    <string name="contacts_book_title">Contacts book</string>
    <string name="phone_book_perform_lookup">Search for contacts on Matrix</string>

    <string name="three_pid_revoke_invite_dialog_title">Revoke invite</string>
    <string name="three_pid_revoke_invite_dialog_content">Revoke invite to %1$s?</string>

    <string name="member_banned_by">Banned by %1$s</string>
    <string name="failed_to_unban">Failed to UnBan user</string>

    <string name="alert_push_are_disabled_title">Push notifications are disabled</string>
    <string name="alert_push_are_disabled_description">Review your settings to enable push notifications</string>
    <plurals name="wrong_pin_message_remaining_attempts">
        <item quantity="one">Wrong code, %d remaining attempt</item>
        <item quantity="other">Wrong code, %d remaining attempts</item>
    </plurals>
    <plurals name="entries">
        <item quantity="one">%d entry"</item>
        <item quantity="other">%d entries"</item>
    </plurals>
    <string name="wrong_pin_message_last_remaining_attempt">Warning! Last remaining attempt before logout!</string>
    <string name="too_many_pin_failures">Too many errors, you\'ve been logged out</string>
    <string name="create_pin_title">Choose a PIN for security</string>
    <string name="create_pin_confirm_title">Confirm PIN</string>
    <string name="create_pin_confirm_failure">Failed to validate PIN, please tap a new one.</string>
    <string name="auth_pin_title">Enter your PIN</string>
    <string name="auth_pin_forgot">Forgot PIN?</string>
    <string name="auth_pin_reset_title">Reset PIN</string>
    <string name="auth_pin_new_pin_action">New PIN</string>
    <string name="auth_pin_reset_content">To reset your PIN, you\'ll need to re-login and create a new one.</string>
    <string name="auth_biometric_key_invalidated_message">Biometric authentication was disabled because a new biometric authentication method was recently added. You can enable it again in Settings.</string>
    <string name="settings_security_application_protection_title">Protect access</string>
    <string name="settings_security_application_protection_summary">Protect access using PIN and biometrics.</string>
    <string name="settings_security_application_protection_screen_title">Configure protection</string>
    <string name="settings_security_pin_code_title">Enable PIN</string>
    <string name="settings_security_pin_code_summary">If you want to reset your PIN, tap Forgot PIN to logout and reset.</string>
    <string name="settings_security_pin_code_use_biometrics_title">Enable biometrics</string>
    <string name="settings_security_pin_code_use_biometrics_summary_on">Enable device specific biometrics, like fingerprints and face recognition.</string>
    <!-- Note to translators: the translation MUST contain the string "${app_name}", which will be replaced by the application name -->
    <string name="settings_security_pin_code_use_biometrics_summary_off">PIN code is the only way to unlock ${app_name}.</string>
    <string name="settings_security_pin_code_use_biometrics_error">Could not enable biometric authentication.</string>
    <string name="settings_security_pin_code_notifications_title">Show content in notifications</string>
    <string name="settings_security_pin_code_notifications_summary_on">Show details like room names and message content.</string>
    <string name="settings_security_pin_code_notifications_summary_off">Only display number of unread messages in a simple notification.</string>
    <string name="settings_security_pin_code_grace_period_title">Require PIN after 2 minutes</string>
    <!-- Note to translators: the translation MUST contain the string "${app_name}", which will be replaced by the application name -->
    <string name="settings_security_pin_code_grace_period_summary_on">PIN code is required after 2 minutes of not using ${app_name}.</string>
    <!-- Note to translators: the translation MUST contain the string "${app_name}", which will be replaced by the application name -->
    <string name="settings_security_pin_code_grace_period_summary_off">PIN code is required every time you open ${app_name}.</string>
    <string name="settings_security_pin_code_change_pin_title">Change PIN</string>
    <string name="settings_security_pin_code_change_pin_summary">Change your current PIN</string>
    <string name="error_opening_banned_room">Can\'t open a room where you are banned from.</string>
    <string name="room_error_not_found">Can\'t find this room. Make sure it exists.</string>

    <!-- Add by QR code -->
    <string name="share_by_text">Share by text</string>
    <string name="cannot_dm_self">Cannot DM yourself!</string>
    <string name="invalid_qr_code_uri">Invalid QR code (Invalid URI)!</string>
    <string name="qr_code_not_scanned">QR code not scanned!</string>

    <!-- Universal link -->
    <string name="universal_link_malformed">The link was malformed</string>
    <string name="warning_room_not_created_yet">The room is not yet created. Cancel the room creation?</string>
    <string name="warning_unsaved_change">There are unsaved changes. Discard the changes?</string>
    <string name="warning_unsaved_change_discard">Discard changes</string>

    <string name="call_tile_you_declined_this_call">You declined this call</string>
    <string name="call_tile_other_declined">%1$s declined this call</string>
    <string name="call_tile_ended">This call has ended</string>
    <string name="call_tile_call_back">Call back</string>

    <string name="call_tile_voice_incoming">Incoming voice call</string>
    <string name="call_tile_video_incoming">Incoming video call</string>
    <string name="call_tile_voice_active">Active voice call</string>
    <string name="call_tile_video_active">Active video call</string>
    <string name="call_tile_voice_call_has_ended">Voice call ended • %1$s</string>
    <string name="call_tile_video_call_has_ended">Video call ended • %1$s</string>
    <string name="call_tile_voice_declined">Voice call declined</string>
    <string name="call_tile_video_declined">Video call declined</string>
    <string name="call_tile_voice_missed">Missed voice call</string>
    <string name="call_tile_video_missed">Missed video call</string>
    <string name="call_tile_no_answer">No answer</string>

    <string name="call_dial_pad_title">Dial pad</string>
    <string name="call_dial_pad_lookup_error">"There was an error looking up the phone number"</string>


    <string name="call_only_active">Active call (%1$s)</string>
    <plurals name="call_active_status">
        <item quantity="one">Active call ·</item>
        <item quantity="other">%1$d active calls ·</item>
    </plurals>
    <string name="call_one_active">Active call (%1$s) ·</string>
    <string name="call_tap_to_return">%1$s Tap to return</string>

    <string name="call_transfer_consult_first">Consult first</string>
    <string name="call_transfer_connect_action">Connect</string>
    <string name="call_transfer_title">Transfer</string>
    <string name="call_transfer_failure">An error occurred while transferring call</string>
    <string name="call_transfer_users_tab_title">Users</string>
    <string name="call_transfer_consulting_with">Consulting with %1$s</string>
    <string name="call_transfer_transfer_to_title">Transfer to %1$s</string>
    <string name="call_transfer_unknown_person">Unknown person</string>

    <string name="call_slide_to_end_conference">Slide to end the call</string>

    <string name="re_authentication_activity_title">Re-Authentication Needed</string>
    <!-- Note to translators: the translation MUST contain the string "${app_name}", which will be replaced by the application name -->
    <string name="re_authentication_default_confirm_text">${app_name} requires you to enter your credentials to perform this action.</string>
    <string name="authentication_error">Failed to authenticate</string>

    <string name="a11y_screenshot">Screenshot</string>
    <string name="a11y_open_widget">Open widgets</string>
    <string name="a11y_open_settings">Open settings</string>
    <string name="a11y_import_key_from_file">Import key from file</string>
    <string name="a11y_image">Image</string>
    <string name="a11y_change_avatar">Change avatar</string>
    <string name="a11y_delete_avatar">Delete avatar</string>
    <string name="a11y_error_some_message_not_sent">Some messages have not been sent</string>
    <string name="a11y_unsent_draft">has unsent draft</string>
    <string name="a11y_video">Video</string>
    <string name="a11y_selected">Selected</string>
    <string name="a11y_trust_level_default">Default trust level</string>
    <string name="a11y_trust_level_warning">Warning trust level</string>
    <string name="a11y_trust_level_trusted">Trusted trust level</string>
    <string name="a11y_open_emoji_picker">Open Emoji picker</string>
    <string name="a11y_close_emoji_picker">Close Emoji picker</string>
    <string name="a11y_checked">Checked</string>
    <string name="a11y_unchecked">Unchecked</string>
    <string name="a11y_error_message_not_sent">Message not sent due to error</string>
    <string name="a11y_rule_notify_noisy">Notify with sound</string>
    <string name="a11y_rule_notify_silent">Notify without sound</string>
    <string name="a11y_rule_notify_off">Do not notify</string>
    <string name="a11y_view_read_receipts">View read receipts</string>
    <string name="a11y_public_room">Public room</string>
    <string name="a11y_presence_online">Online</string>
    <string name="a11y_presence_offline">Offline</string>
    <string name="a11y_presence_busy">Busy</string>
    <string name="a11y_presence_unavailable">Away</string>

    <string name="dev_tools_menu_name">Dev Tools</string>
    <string name="dev_tools_explore_room_state">Explore Room State</string>
    <string name="dev_tools_send_custom_event">Send Custom Event</string>
    <string name="dev_tools_send_state_event">Send State Event</string>
    <string name="dev_tools_state_event">State Events</string>
    <string name="dev_tools_edit_content">Edit Content</string>
    <string name="dev_tools_send_custom_state_event">Send Custom State Event</string>
    <string name="dev_tools_form_hint_type">Type</string>
    <string name="dev_tools_form_hint_state_key">State Key</string>
    <string name="dev_tools_form_hint_event_content">Event Content</string>
    <string name="dev_tools_error_no_content">No content</string>
    <string name="dev_tools_error_no_message_type">Missing message type</string>
    <string name="dev_tools_error_malformed_event">Malformed event</string>
    <string name="dev_tools_success_event">Event sent!</string>
    <string name="dev_tools_success_state_event">State event sent!</string>
    <string name="dev_tools_event_content_hint">Event content</string>

    <string name="command_description_create_space">Create a Space</string>
    <string name="command_description_add_to_space">Add to the given Space</string>
    <string name="command_description_join_space">Join the Space with the given id</string>
    <string name="command_description_leave_room">Leave room with given id (or current room if null)</string>
    <string name="command_description_upgrade_room">Upgrades a room to a new version</string>

    <string name="event_status_a11y_sending">Sending</string>
    <string name="event_status_a11y_sent">Sent</string>
    <string name="event_status_a11y_failed">Failed</string>
    <string name="event_status_a11y_delete_all">Delete all failed messages</string>
    <string name="event_status_cancel_sending_dialog_message">Do you want to cancel sending message?</string>
    <string name="event_status_failed_messages_warning">Messages failed to send</string>
    <string name="event_status_delete_all_failed_dialog_title">Delete unsent messages</string>
    <string name="event_status_delete_all_failed_dialog_message">Are you sure you want to delete all unsent messages in this room?</string>

    <string name="public_space">Public space</string>
    <string name="private_space">Private space</string>
    <string name="add_space">Add space</string>
    <string name="your_public_space">Your public space</string>
    <string name="your_private_space">Your private space</string>
    <string name="create_spaces_choose_type_label">What type of space do you want to create?</string>
    <string name="create_spaces_you_can_change_later">You can change this later</string>
    <string name="create_spaces_join_info_help">To join an existing space, you need an invite.</string>
    <string name="create_spaces_who_are_you_working_with">Who are you working with?</string>
    <string name="create_spaces_make_sure_access">Make sure the right people have access to %s.</string>
    <string name="create_spaces_just_me">Just me</string>
    <string name="create_spaces_organise_rooms">A private space to organize your rooms</string>
    <string name="create_spaces_me_and_teammates">Me and teammates</string>
    <string name="create_spaces_private_teammates">A private space for you &amp; your teammates</string>
    <string name="space_type_public">Public</string>
    <string name="space_type_public_desc">Open to anyone, best for communities</string>
    <string name="space_type_private">Private</string>
    <string name="space_type_private_desc">Invite only, best for yourself or teams</string>
    <string name="activity_create_space_title">Create a space</string>
    <string name="create_spaces_details_public_header">Add some details to help it stand out. You can change these at any point.</string>
    <string name="create_spaces_details_private_header">Add some details to help people identify it. You can change these at any point.</string>
    <string name="create_space_error_empty_field_space_name">Give it a name to continue.</string>
    <string name="create_spaces_room_public_header">What are some discussions you want to have in %s?</string>
    <string name="create_spaces_room_public_header_desc">We’ll create rooms for them. You can add more later too.</string>
    <string name="create_spaces_invite_public_header">Who are your teammates?</string>
    <string name="create_spaces_invite_public_header_desc">Ensure the right people have access to %s company. You can invite more later.</string>
    <string name="create_spaces_room_private_header">What things are you working on?</string>
    <string name="create_spaces_room_private_header_desc">Let’s create a room for each of them. You can add more later too, including already existing ones.</string>
    <string name="create_spaces_default_public_room_name">General</string>
    <string name="create_spaces_default_public_random_room_name">Random</string>
    <string name="create_spaces_loading_message">Creating Space…</string>
    <string name="create_space_topic_hint">Description</string>
    <string name="invite_people_to_your_space">Invite people to your space</string>
    <string name="invite_people_menu">Invite people</string>
    <string name="invite_to_space">Invite to %s</string>
    <string name="invite_people_to_your_space_desc">It’s just you at the moment.  %s will be even better with others.</string>
    <string name="invite_by_email">Invite by email</string>
    <string name="invite_by_username_or_mail">Invite by username or mail</string>
    <string name="invite_by_link">Share link</string>
    <string name="invite_to_space_with_name">Invite to %s</string>
    <string name="invite_to_space_with_name_desc">"They’ll be able to explore %s"</string>
    <string name="invite_just_to_this_room">Just to this room</string>
    <string name="invite_just_to_this_room_desc">"They won’t be a part of %s"</string>
    <!-- First one is the space name, and the second one is the matrix.to link -->
    <string name="share_space_link_message">Join my space %1$s %2$s</string>
    <string name="skip_for_now">Skip for now</string>
    <string name="create_space">Create space</string>
    <string name="join_space">Join Space</string>
    <string name="join_anyway">Join Anyway</string>
    <string name="room_alias_preview_not_found">This alias is not accessible at this time.\nTry again later, or ask a room admin to check if you have access.</string>


    <string name="create_space_identity_server_info_none">You are not currently using an identity server. In order to invite teammates and be discoverable by them, configure one below.</string>


    <string name="finish_setting_up_discovery">Finish setting up discovery.</string>
    <string name="discovery_invite">Invite by email, find contacts and more…</string>
    <string name="finish_setup">Finish setup</string>
    <!-- %s will be replaced by the user identity server domain, e.g vector.im -->
    <string name="discovery_section">Discovery (%s)</string>

    <plurals name="space_people_you_know">
        <item quantity="one">%d person you know has already joined</item>
        <item quantity="other">%d people you know have already joined</item>
    </plurals>

    <string name="space_explore_activity_title">Explore rooms</string>
    <string name="space_add_child_title">Add rooms</string>
    <string name="leave_space">Leave</string>

    <string name="space_leave_radio_buttons_title">Things in this space</string>
    <string name="space_leave_radio_button_all">Leave all</string>
    <string name="space_leave_radio_button_none">Leave none</string>

    <string name="space_leave_prompt_msg_with_name">Are you sure you want to leave %s?</string>
    <string name="space_leave_prompt_msg_only_you">You are the only person here. If you leave, no one will be able to join in the future, including you.</string>
    <string name="space_leave_prompt_msg_private">You won\'t be able to rejoin unless you are re-invited.</string>
    <string name="space_leave_prompt_msg_as_admin">You\'re the only admin of this space. Leaving it will mean no one has control over it.</string>

    <string name="space_explore_filter_no_result_title">No results found</string>
    <string name="space_explore_filter_no_result_description">Some results may be hidden because they’re private and you need an invite to them.</string>

    <string name="space_add_existing_rooms">Add existing rooms and space</string>
    <string name="space_add_existing_rooms_only">Add existing rooms</string>
    <string name="space_add_existing_spaces">Add existing spaces</string>
    <string name="space_add_space_to_any_space_you_manage">Add a space to any space you manage.</string>
    <string name="spaces_beta_welcome_to_spaces_desc">Spaces are a new way to group rooms and people.</string>
    <string name="you_are_invited">You are invited</string>

    <string name="labs_auto_report_uisi">Auto Report Decryption Errors.</string>
    <string name="labs_auto_report_uisi_desc">Your system will automatically send logs when an unable to decrypt error occurs</string>
    <string name="labs_enable_thread_messages">Enable Thread Messages</string>
    <string name="labs_enable_thread_messages_desc">Note: app will be restarted</string>
    <string name="settings_show_latest_profile">Show latest user info</string>
    <string name="settings_show_latest_profile_description">Show the latest profile info (avatar and display name) for all the messages.</string>

    <string name="user_invites_you">%s invites you</string>

    <string name="looking_for_someone_not_in_space">Looking for someone not in %s?</string>
    <string name="space_settings_manage_rooms">Manage rooms</string>
    <string name="space_suggested">Suggested</string>
    <string name="space_mark_as_suggested">Mark as suggested</string>
    <string name="space_mark_as_not_suggested">Mark as not suggested</string>
    <string name="space_manage_rooms_and_spaces">Manage rooms and spaces</string>

    <string name="preference_show_all_rooms_in_home">Show all rooms in Home</string>
    <string name="all_rooms_youre_in_will_be_shown_in_home">All rooms you’re in will be shown in Home.</string>

    <string name="spaces_feeling_experimental_subspace">Feeling experimental?\nYou can add existing spaces to a space.</string>
    <string name="spaces_no_server_support_title">It looks like your homeserver does not support Spaces yet</string>
    <string name="spaces_no_server_support_description">Please contact your homeserver admin for further information</string>

    <string name="this_space_has_no_rooms">This space has no rooms</string>
    <string name="this_space_has_no_rooms_not_admin">Some rooms may be hidden because they’re private and you need an invite.\nYou don’t have permission to add rooms.</string>
    <string name="this_space_has_no_rooms_admin">Some rooms may be hidden because they’re private and you need an invite.</string>

    <string name="unnamed_room">Unnamed Room</string>

    <string name="joining_replacement_room">Join replacement room</string>
    <string name="it_may_take_some_time">Please be patient, it may take some time.</string>

    <string name="upgrade">Upgrade</string>
    <string name="upgrade_required">Upgrade Required</string>
    <string name="upgrade_public_room">Upgrade public room</string>
    <string name="upgrade_private_room">Upgrade private room</string>
    <string name="upgrade_room_warning">Upgrading a room is an advanced action and is usually recommended when a room is unstable due to bugs, missing features or security vulnerabilities.\nThis usually only affects how the room is processed on the server.</string>
    <string name="upgrade_public_room_from_to">You\'ll upgrade this room from %1$s to %2$s.</string>
    <string name="upgrade_room_auto_invite">Automatically invite users</string>
    <string name="upgrade_room_update_parent_space">Automatically update space parent</string>
    <string name="upgrade_room_no_power_to_manage">You need permission to upgrade a room</string>

    <string name="room_using_unstable_room_version">This room is running room version %s, which this homeserver has marked as unstable.</string>
    <string name="room_upgrade_to_recommended_version">Upgrade to the recommended room version</string>

    <string name="error_failed_to_join_room">Sorry, an error occurred while trying to join: %s</string>

    <string name="a11y_start_voice_message">Record Voice Message</string>
    <string name="voice_message_slide_to_cancel">Slide to cancel</string>
    <string name="a11y_play_voice_message">Play Voice Message</string>
    <string name="a11y_pause_voice_message">Pause Voice Message</string>
    <string name="a11y_stop_voice_message">Stop Recording</string>
    <string name="a11y_recording_voice_message">Recording voice message</string>
    <string name="a11y_delete_recorded_voice_message">Delete recording</string>
    <string name="voice_message_release_to_send_toast">Hold to record, release to send</string>
    <string name="voice_message_n_seconds_warning_toast">%1$ds left</string>
    <string name="voice_message_tap_to_stop_toast">Tap on your recording to stop or listen</string>
    <string name="error_voice_message_unable_to_play">Cannot play this voice message</string>
    <string name="error_voice_message_unable_to_record">Cannot record a voice message</string>
    <string name="error_voice_message_cannot_reply_or_edit">Cannot reply or edit while voice message is active</string>
    <string name="voice_message_reply_content">Voice Message (%1$s)</string>

    <string name="a11y_audio_message_item">%1$s, %2$s, %3$s</string> <!-- filename, duration, file size -->
    <string name="a11y_audio_playback_duration" tools:ignore="PluralsCandidate">%1$d minutes %2$d seconds</string>
    <string name="a11y_play_audio_message">Play %1$s</string>
    <string name="a11y_pause_audio_message">Pause %1$s</string>
    <string name="error_audio_message_unable_to_play">Unable to play %1$s</string>
    <string name="audio_message_reply_content">%1$s (%2$s)</string>
    <string name="audio_message_file_size">(%1$s)</string>

    <string name="upgrade_room_for_restricted">Anyone in %s will be able to find and join this room - no need to manually invite everyone. You’ll be able to change this in room settings anytime.</string>
    <string name="upgrade_room_for_restricted_no_param">Anyone in a parent space will be able to find and join this room - no need to manually invite everyone. You’ll be able to change this in room settings anytime.</string>

    <string name="upgrade_room_for_restricted_note">Please note upgrading will make a new version of the room. All current messages will stay in this archived room.</string>

    <!-- %s will be replaced by an email at runtime -->
    <string name="this_invite_to_this_room_was_sent">This invite to this room was sent to %s which is not associated with your account</string>
    <!-- %s will be replaced by an email at runtime -->
    <string name="this_invite_to_this_space_was_sent">This invite to this space was sent to %s which is not associated with your account</string>

    <string name="link_this_email_settings_link">Link this email address with your account</string>
    <!-- %s will be replaced by the value of link_this_email_settings_link and styled as a link -->
    <string name="link_this_email_with_your_account">%s in Settings to receive invites directly in ${app_name}.</string>

    <string name="labs_enable_latex_maths">Enable LaTeX mathematics</string>
    <string name="restart_the_application_to_apply_changes">Restart the application for the change to take effect.</string>

    <string name="labs_enable_msc3061_share_history">MSC3061: Sharing room keys for past messages</string>
    <string name="labs_enable_msc3061_share_history_desc">When inviting in an encrypted room that is sharing history, encrypted history will be visible.</string>

    <!-- Poll -->
    <string name="create_poll_title">Create Poll</string>
    <string name="create_poll_question_title">Poll question or topic</string>
    <string name="create_poll_question_hint">Question or topic</string>
    <string name="create_poll_options_title">Create options</string>
    <string name="create_poll_options_hint">Option %1$d</string>
    <string name="create_poll_add_option">ADD OPTION</string>
    <string name="create_poll_button">CREATE POLL</string>
    <string name="create_poll_empty_question_error">Question cannot be empty</string>
    <plurals name="create_poll_not_enough_options_error">
        <item quantity="one">At least %1$s option is required</item>
        <item quantity="other">At least %1$s options are required</item>
    </plurals>
    <plurals name="poll_option_vote_count">
        <item quantity="one">%1$d vote</item>
        <item quantity="other">%1$d votes</item>
    </plurals>
    <plurals name="poll_total_vote_count_before_ended_and_voted">
        <item quantity="one">Based on %1$d vote</item>
        <item quantity="other">Based on %1$d votes</item>
    </plurals>
    <string name="poll_no_votes_cast">No votes cast</string>
    <string name="poll_undisclosed_not_ended">Results will be visible when the poll is ended</string>
    <plurals name="poll_total_vote_count_before_ended_and_not_voted">
        <item quantity="one">%1$d vote cast. Vote to the see the results</item>
        <item quantity="other">%1$d votes cast. Vote to the see the results</item>
    </plurals>
    <plurals name="poll_total_vote_count_after_ended">
        <item quantity="one">Final result based on %1$d vote</item>
        <item quantity="other">Final result based on %1$d votes</item>
    </plurals>
    <string name="poll_end_action">End poll</string>
    <string name="a11y_poll_winner_option">winner option</string>
    <string name="end_poll_confirmation_title">End this poll?</string>
    <string name="end_poll_confirmation_description">This will stop people from being able to vote and will display the final results of the poll.</string>
    <string name="end_poll_confirmation_approve_button">End poll</string>
    <string name="poll_response_room_list_preview">Vote cast</string>
    <string name="poll_end_room_list_preview">Poll ended</string>
    <string name="delete_poll_dialog_title">Remove poll</string>
    <string name="delete_poll_dialog_content">Are you sure you want to remove this poll? You won\'t be able to recover it once removed.</string>
    <string name="edit_poll_title">Edit poll</string>
    <string name="poll_type_title">Poll type</string>
    <string name="open_poll_option_title">Open poll</string>
    <string name="open_poll_option_description">Voters see results as soon as they have voted</string>
    <string name="closed_poll_option_title">Closed poll</string>
    <string name="closed_poll_option_description">Results are only revealed when you end the poll</string>

    <!-- Location -->
    <string name="location_activity_title_static_sharing">Share location</string>
    <string name="location_activity_title_preview">Location</string>
    <string name="a11y_static_map_image">Map</string>
    <string name="a11y_location_share_pin_on_map">Pin of selected location on map</string>
    <string name="a11y_location_share_locate_button">Zoom to current location</string>
    <string name="location_share_option_user_current">Share my current location</string>
    <string name="a11y_location_share_option_user_current_icon">Share my current location</string>
    <string name="location_share_option_user_live">Share live location</string>
    <string name="a11y_location_share_option_user_live_icon">Share live location</string>
    <string name="location_share_option_pinned">Share this location</string>
    <string name="a11y_location_share_option_pinned_icon">Share this location</string>
    <string name="location_share_live_select_duration_title">Share your live location for</string>
    <string name="location_share_live_select_duration_option_1">15 minutes</string>
    <string name="location_share_live_select_duration_option_2">1 hour</string>
    <string name="location_share_live_select_duration_option_3">8 hours</string>
    <string name="location_not_available_dialog_title">${app_name} could not access your location</string>
    <string name="location_not_available_dialog_content">${app_name} could not access your location. Please try again later.</string>
    <string name="location_share_external">Open with</string>
    <string name="location_timeline_failed_to_load_map">Failed to load map</string>
    <string name="location_share_loading_map_error">Unable to load map\nThis home server may not be configured to display maps.</string>
    <string name="location_share_live_enabled">Live location enabled</string>
    <string name="location_share_live_started">Loading live location…</string>
    <string name="location_share_live_ended">Live location ended</string>
    <string name="location_share_live_view">View live location</string>
    <!-- Examples of usage: Live until 5:42 PM/Live until 17:42-->
    <string name="location_share_live_until">Live until %1$s</string>
    <string name="location_share_live_stop">Stop</string>
    <!-- Examples of usage: 6h 15min 30sec left/15min 30sec left/30 sec left-->
    <string name="location_share_live_remaining_time">%1$s left</string>
    <string name="live_location_sharing_notification_title">${app_name} Live Location</string>
    <string name="live_location_sharing_notification_description">Location sharing is in progress</string>
    <string name="labs_enable_live_location">Enable Live Location Sharing</string>
    <string name="labs_enable_live_location_summary">Temporary implementation: locations persist in room history</string>
    <string name="live_location_bottom_sheet_last_updated_at">Updated %1$s ago</string>
    <string name="live_location_not_enough_permission_dialog_title">You don’t have permission to share live location</string>
    <string name="live_location_not_enough_permission_dialog_description">You need to have the right permissions in order to share live location in this room.</string>
    <string name="live_location_share_location_item_share">Share location</string>
    <!-- mostly used as a description when replying to a live location message -->
    <string name="live_location_description">Live location</string>

    <string name="message_bubbles">Show Message bubbles</string>

    <string name="tooltip_attachment_photo">Open camera</string>
    <string name="tooltip_attachment_gallery">Send images and videos</string>
    <string name="tooltip_attachment_file">Upload file</string>
    <string name="tooltip_attachment_sticker">Send sticker</string>
    <string name="tooltip_attachment_contact">Open contacts</string>
    <string name="tooltip_attachment_poll">Create poll</string>
    <string name="tooltip_attachment_location">Share location</string>
    <string name="tooltip_attachment_voice_broadcast">Start a voice broadcast</string>

    <string name="message_reaction_show_less">Show less</string>
    <plurals name="message_reaction_show_more">
        <item quantity="one">"%1$d more"</item>
        <item quantity="other">"%1$d more"</item>
    </plurals>

    <string name="room_message_notify_everyone">Notify the whole room</string>
    <string name="room_message_autocomplete_users">Users</string>
    <string name="room_message_autocomplete_notification">Room notification</string>

    <!-- Screen sharing -->
    <string name="screen_sharing_notification_title">${app_name} Screen Sharing</string>
    <string name="screen_sharing_notification_description">Screen sharing is in progress</string>

    <string name="unifiedpush_getdistributors_dialog_title">Choose how to receive notifications</string>
    <string name="unifiedpush_distributor_fcm_fallback">Google Services</string>
    <string name="unifiedpush_distributor_background_sync">Background synchronization</string>
    <string name="settings_notification_method">Notification method</string>
    <string name="settings_troubleshoot_test_distributors_title">Available methods</string>
    <string name="settings_troubleshoot_test_distributors_gplay">No other method than Google Play Service found.</string>
    <string name="settings_troubleshoot_test_distributors_fdroid">No other method than background synchronization found.</string>
    <plurals name="settings_troubleshoot_test_distributors_many">
        <item quantity="one">Found %d method.</item>
        <item quantity="other">Found %d methods.</item>
    </plurals>
    <string name="settings_troubleshoot_test_current_distributor_title">Method</string>
    <string name="settings_troubleshoot_test_current_distributor">Currently using %s.</string>
    <string name="settings_troubleshoot_test_current_endpoint_title">Endpoint</string>
    <string name="settings_troubleshoot_test_current_endpoint_success">Current endpoint: %s</string>
    <string name="settings_troubleshoot_test_current_endpoint_failed">Cannot find the endpoint.</string>
    <string name="settings_troubleshoot_test_current_gateway_title">Gateway</string>
    <string name="settings_troubleshoot_test_current_gateway">Current gateway: %s</string>

    <!-- Live Location Sharing Labs Flag Promotional BottomSheet -->
    <string name="live_location_labs_promotion_title">Live location sharing</string>
    <string name="live_location_labs_promotion_description">Please note: this is a labs feature using a temporary implementation. This means you will not be able to delete your location history, and advanced users will be able to see your location history even after you stop sharing your live location with this room.</string>
    <string name="live_location_labs_promotion_switch_title">Enable location sharing</string>

    <plurals name="room_removed_messages">
        <item quantity="one">%d message removed</item>
        <item quantity="other">%d messages removed</item>
    </plurals>

    <!-- Element Call Widget -->
    <string name="labs_enable_element_call_permission_shortcuts">Enable Element Call permission shortcuts</string>
    <string name="labs_enable_element_call_permission_shortcuts_summary">Auto-approve Element Call widgets and grant camera / mic access</string>

    <!-- Device Manager -->
    <!-- TODO remove this key -->
    <string name="device_manager_settings_active_sessions_show_all" tools:ignore="UnusedResources">Show All Sessions (V2, WIP)</string>
    <string name="device_manager_sessions_other_title">Other sessions</string>
    <string name="device_manager_sessions_other_description">For best security, verify your sessions and sign out from any session that you don’t recognize or use anymore.</string>
    <string name="a11y_device_manager_device_type_mobile">Mobile</string>
    <string name="a11y_device_manager_device_type_web">Web</string>
    <string name="a11y_device_manager_device_type_desktop">Desktop</string>
    <string name="a11y_device_manager_device_type_unknown">Unknown device type</string>
    <string name="device_manager_verification_status_verified">Verified session</string>
    <string name="device_manager_verification_status_unverified">Unverified session</string>
    <string name="device_manager_verification_status_detail_current_session_verified">Your current session is ready for secure messaging.</string>
    <string name="device_manager_verification_status_detail_other_session_verified">This session is ready for secure messaging.</string>
    <string name="device_manager_verification_status_detail_current_session_unverified">Verify your current session for enhanced secure messaging.</string>
    <string name="device_manager_verification_status_detail_other_session_unverified">Verify or sign out from this session for best security and reliability.</string>
    <string name="device_manager_verify_session">Verify Session</string>
    <string name="device_manager_view_details">View Details</string>
    <string name="device_manager_other_sessions_view_all">View All (%1$d)</string>
    <!--  Examples: Verified · Last activity Yesterday at 6PM, Verified · Last activity Aug 31 at 5:47PM -->
    <string name="device_manager_other_sessions_description_verified">Verified · Last activity %1$s</string>
    <!--  Examples: Unverified · Last activity Yesterday at 6PM, Unverified · Last activity Aug 31 at 5:47PM -->
    <string name="device_manager_other_sessions_description_unverified">Unverified · Last activity %1$s</string>
    <string name="device_manager_other_sessions_description_unverified_current_session">Unverified · Your current session</string>
    <!--  Example: Inactive for 90+ days (Dec 25, 2021) -->
    <plurals name="device_manager_other_sessions_description_inactive">
        <item quantity="one">Inactive for %1$d+ day (%2$s)</item>
        <item quantity="other">Inactive for %1$d+ days (%2$s)</item>
    </plurals>
    <string name="device_manager_header_section_security_recommendations_title">Security recommendations</string>
    <string name="device_manager_header_section_security_recommendations_description">Improve your account security by following these recommendations.</string>
    <string name="device_manager_unverified_sessions_title">Unverified sessions</string>
    <string name="device_manager_unverified_sessions_description">Verify or sign out from unverified sessions.</string>
    <string name="device_manager_inactive_sessions_title">Inactive sessions</string>
    <plurals name="device_manager_inactive_sessions_description">
        <item quantity="one">Consider signing out from old sessions (%1$d day or more) that you don’t use anymore.</item>
        <item quantity="other">Consider signing out from old sessions (%1$d days or more) that you don’t use anymore.</item>
    </plurals>
    <string name="device_manager_current_session_title">Current Session</string>
    <string name="device_manager_session_title">Session</string>
    <string name="device_manager_device_title">Device</string>
    <!--  Examples: Last activity Yesterday at 6PM, Last activity Aug 31 at 5:47PM -->
    <string name="device_manager_session_last_activity">Last activity %1$s</string>
    <string name="device_manager_filter_bottom_sheet_title">Filter</string>
    <string name="device_manager_filter_option_all_sessions">All sessions</string>
    <string name="device_manager_filter_option_verified">Verified</string>
    <string name="device_manager_filter_option_verified_description">Ready for secure messaging</string>
    <string name="device_manager_filter_option_unverified">Unverified</string>
    <string name="device_manager_filter_option_unverified_description">Not ready for secure messaging</string>
    <string name="device_manager_filter_option_inactive">Inactive</string>
    <plurals name="device_manager_filter_option_inactive_description">
        <item quantity="one">Inactive for %1$d day or longer</item>
        <item quantity="other">Inactive for %1$d days or longer</item>
    </plurals>
    <string name="a11y_device_manager_filter">Filter</string>
    <string name="device_manager_other_sessions_recommendation_title_verified">Verified</string>
    <string name="device_manager_other_sessions_recommendation_description_verified">For best security, sign out from any session that you don’t recognize or use anymore.</string>
    <string name="device_manager_other_sessions_recommendation_title_unverified">Unverified</string>
    <string name="device_manager_other_sessions_recommendation_description_unverified">Verify your sessions for enhanced secure messaging or sign out from those you don’t recognize or use anymore.</string>
    <string name="device_manager_other_sessions_recommendation_title_inactive">Inactive</string>
    <plurals name="device_manager_other_sessions_recommendation_description_inactive">
        <item quantity="one">Consider signing out from old sessions (%1$d day or more) you don’t use anymore.</item>
        <item quantity="other">Consider signing out from old sessions (%1$d days or more) you don’t use anymore.</item>
    </plurals>
    <string name="device_manager_other_sessions_no_verified_sessions_found">No verified sessions found.</string>
    <string name="device_manager_other_sessions_no_unverified_sessions_found">No unverified sessions found.</string>
    <string name="device_manager_other_sessions_no_inactive_sessions_found">No inactive sessions found.</string>
    <string name="device_manager_other_sessions_clear_filter">Clear Filter</string>
    <string name="device_manager_session_overview_signout">Sign out of this session</string>
    <string name="device_manager_session_details_title">Session details</string>
    <string name="device_manager_session_details_description">Application, device, and activity information.</string>
    <string name="device_manager_push_notifications_title">Push notifications</string>
    <string name="device_manager_push_notifications_description">Receive push notifications on this session.</string>
    <string name="device_manager_session_details_session_name">Session name</string>
    <string name="device_manager_session_details_session_id">Session ID</string>
    <string name="device_manager_session_details_session_last_activity">Last activity</string>
    <string name="device_manager_session_details_application">Application</string>
    <string name="device_manager_session_details_application_name">Name</string>
    <string name="device_manager_session_details_application_version">Version</string>
    <string name="device_manager_session_details_application_url">URL</string>
    <string name="device_manager_session_details_device_browser">Browser</string>
    <string name="device_manager_session_details_device_model">Model</string>
    <string name="device_manager_session_details_device_operating_system">Operating system</string>
    <string name="device_manager_session_details_device_ip_address">IP address</string>
    <string name="device_manager_session_rename">Rename session</string>
    <string name="device_manager_session_rename_edit_hint">Session name</string>
    <string name="device_manager_session_rename_description">Custom session names can help you recognize your devices more easily.</string>
    <string name="device_manager_session_rename_warning">Please be aware that session names are also visible to people you communicate with.</string>
    <string name="device_manager_sessions_sign_in_with_qr_code_title">SIGN IN WITH QR CODE</string>
    <string name="device_manager_sessions_sign_in_with_qr_code_description">You can use this device to sign in a mobile or web device with a QR code. There are two ways to do this:</string>

    <string name="device_manager_learn_more_sessions_inactive_title">Inactive sessions</string>
    <string name="device_manager_learn_more_sessions_inactive">Inactive sessions are sessions you have not used in some time, but they continue to receive encryption keys.\n\nRemoving inactive sessions improves security and performance, and makes it easier for you to identify if a new session is suspicious.</string>
    <string name="device_manager_learn_more_sessions_unverified_title">Unverified sessions</string>
    <string name="device_manager_learn_more_sessions_unverified">Unverified sessions are sessions that have logged in with your credentials but not been cross-verified.\n\nYou should make especially certain that you recognise these sessions as they could represent an unauthorised use of your account.</string>
    <string name="device_manager_learn_more_sessions_verified_title">Verified sessions</string>
    <string name="device_manager_learn_more_sessions_verified">Verified sessions have logged in with your credentials and then been verified, either using your secure passphrase or by cross-verifying.\n\nThis means they hold encryption keys for your previous messages, and confirm to other users you are communicating with that these sessions are really you.</string>
    <string name="device_manager_learn_more_session_rename_title">Renaming sessions</string>
    <string name="device_manager_learn_more_session_rename">Other users in direct messages and rooms that you join are able to view a full list of your sessions.\n\nThis provides them with confidence that they are really speaking to you, but it also means they can see the session name you enter here.</string>
    <string name="labs_enable_session_manager_title">Enable new session manager</string>
    <string name="labs_enable_session_manager_summary">Have greater visibility and control over all your sessions.</string>

    <!-- Note to translators: %s will be replaces with selected space name -->
    <string name="home_empty_space_no_rooms_title">%s\nis looking a little empty.</string>
    <!-- Note to translators: for RTL languages, Spaces will be at the bottom left. Please translate "bottom-left" instead of "bottom-right". Thanks!-->
    <string name="home_empty_space_no_rooms_message">Spaces are a new way to group rooms and people. Add an existing room, or create a new one, using the bottom-right button.</string>
    <!--  Note to translators: %s will be replaces with current user displayname -->
    <string name="home_empty_no_rooms_title">Welcome to ${app_name},\n%s.</string>
    <string name="home_empty_no_rooms_message">The all-in-one secure chat app for teams, friends and organisations. Create a chat, or join an existing room, to get started.</string>
    <string name="home_empty_no_unreads_title">Nothing to report.</string>
    <string name="home_empty_no_unreads_message">This is where your unread messages will show up, when you have some.</string>

    <string name="onboarding_new_app_layout_welcome_title">Welcome to a new view!</string>
    <!--    Note to translators: for RTL languages, menu will be at the bottom left. Please translate "bottom-left" instead of "bottom-right". Thanks!-->
    <string name="onboarding_new_app_layout_welcome_message">To simplify your ${app_name}, tabs are now optional. Manage them using the top-right menu.</string>
    <string name="onboarding_new_app_layout_spaces_title">Access Spaces</string>
    <!--    Note to translators: for RTL languages, Spaces will be at the bottom left. Please translate "bottom-left" instead of "bottom-right". Thanks!-->
    <string name="onboarding_new_app_layout_spaces_message">Access your Spaces (bottom-right) faster and easier than ever before.</string>
    <string name="onboarding_new_app_layout_feedback_title">Give Feedback</string>
    <!--    Note to translators: for RTL languages, context menu will be at top left corner instead of top right corner. Thanks!-->
    <string name="onboarding_new_app_layout_feedback_message">Tap top right to see the option to feedback.</string>
    <string name="onboarding_new_app_layout_button_try">Try it out</string>

<<<<<<< HEAD
    <string name="one">1</string>
    <string name="two">2</string>
    <string name="three">3</string>
    <string name="four">4</string>
   
    <!-- QR Code Login -->
    <string name="qr_code_login_header_scan_qr_code_title">Scan QR code</string>
    <string name="qr_code_login_header_scan_qr_code_description">Use the camera on this device to scan the QR code shown on your other device:</string>
    <string name="qr_code_login_header_show_qr_code_title">Sign in with QR code</string>
    <string name="qr_code_login_header_show_qr_code_new_device_description">Use your signed in device to scan the QR code below:</string>
    <string name="qr_code_login_header_show_qr_code_link_a_device_description">Scan the QR code below with your device that’s signed out.</string>
    <string name="qr_code_login_header_connected_title">Secure connection established</string>
    <string name="qr_code_login_header_connected_description">Check your signed in device, the code below should be displayed. Confirm that the code below matches with that device:</string>
    <string name="qr_code_login_header_failed_title">Unsuccessful connection</string>
    <string name="qr_code_login_header_failed_device_is_not_supported_description">Linking with this device is not supported.</string>
    <string name="qr_code_login_header_failed_timeout_description">The linking wasn’t completed in the required time.</string>
    <string name="qr_code_login_header_failed_denied_description">The request was denied on the other device.</string>
    <string name="qr_code_login_new_device_instruction_1">Open ${app_name} on your other device</string>
    <string name="qr_code_login_new_device_instruction_2">Go to Settings -> Security &amp; Privacy -> Show All Sessions</string>
    <string name="qr_code_login_new_device_instruction_3">Select \'Show QR code\'</string>
    <string name="qr_code_login_link_a_device_scan_qr_code_instruction_1">Start at the sign in screen</string>
    <string name="qr_code_login_link_a_device_scan_qr_code_instruction_2">Select \'Sign in with QR code\'</string>
    <string name="qr_code_login_link_a_device_show_qr_code_instruction_1">Start at the sign in screen</string>
    <string name="qr_code_login_link_a_device_show_qr_code_instruction_2">Select \'Scan QR code\'</string>
    <string name="qr_code_login_show_qr_code_button">Show QR code in this device</string>
    <string name="qr_code_login_signing_in_a_mobile_device">Signing in a mobile device?</string>
    <string name="qr_code_login_scan_qr_code_button">Scan QR code</string>
    <string name="qr_code_login_connecting_to_device">Connecting to device</string>
    <string name="qr_code_login_signing_in">Signing you in</string>
    <string name="qr_code_login_status_no_match">No match?</string>
    <string name="qr_code_login_try_again">Try again</string>
    <string name="qr_code_login_confirm_security_code">Confirm</string>
    <string name="qr_code_login_confirm_security_code_description">Please ensure that you know the origin of this code. By linking devices, you will provide someone with full access to your account.</string>
=======
    <!-- WYSIWYG Composer -->
    <string name="rich_text_editor_format_bold">Apply bold format</string>
    <string name="rich_text_editor_format_italic">Apply italic format</string>
    <string name="rich_text_editor_format_strikethrough">Apply strikethrough format</string>
    <string name="rich_text_editor_format_underline">Apply underline format</string>
>>>>>>> 626e3dbd

</resources><|MERGE_RESOLUTION|>--- conflicted
+++ resolved
@@ -3366,7 +3366,6 @@
     <string name="onboarding_new_app_layout_feedback_message">Tap top right to see the option to feedback.</string>
     <string name="onboarding_new_app_layout_button_try">Try it out</string>
 
-<<<<<<< HEAD
     <string name="one">1</string>
     <string name="two">2</string>
     <string name="three">3</string>
@@ -3400,12 +3399,11 @@
     <string name="qr_code_login_try_again">Try again</string>
     <string name="qr_code_login_confirm_security_code">Confirm</string>
     <string name="qr_code_login_confirm_security_code_description">Please ensure that you know the origin of this code. By linking devices, you will provide someone with full access to your account.</string>
-=======
+
     <!-- WYSIWYG Composer -->
     <string name="rich_text_editor_format_bold">Apply bold format</string>
     <string name="rich_text_editor_format_italic">Apply italic format</string>
     <string name="rich_text_editor_format_strikethrough">Apply strikethrough format</string>
     <string name="rich_text_editor_format_underline">Apply underline format</string>
->>>>>>> 626e3dbd
 
 </resources>