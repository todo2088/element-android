--- conflicted
+++ resolved
@@ -48,13 +48,11 @@
     <dimen name="composer_attachment_size">52dp</dimen>
     <dimen name="composer_attachment_margin">1dp</dimen>
 
-<<<<<<< HEAD
+
     <dimen name="chat_bubble_margin_start">28dp</dimen>
     <dimen name="chat_bubble_margin_end">62dp</dimen>
 
-=======
     <!--  Onboarding   -->
     <item name="ftue_auth_gutter_start_percent" format="float" type="dimen">0.05</item>
     <item name="ftue_auth_gutter_end_percent" format="float" type="dimen">0.95</item>
->>>>>>> 807ceb74
 </resources>