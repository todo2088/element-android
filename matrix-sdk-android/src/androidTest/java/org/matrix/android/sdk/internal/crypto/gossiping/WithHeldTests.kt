--- conflicted
+++ resolved
@@ -19,25 +19,17 @@
 import android.util.Log
 import androidx.test.ext.junit.runners.AndroidJUnit4
 import androidx.test.filters.LargeTest
-import kotlinx.coroutines.runBlocking
 import org.junit.Assert
 import org.junit.FixMethodOrder
-<<<<<<< HEAD
 import org.junit.Rule
-=======
-import org.junit.Ignore
->>>>>>> bda03149
 import org.junit.Test
 import org.junit.runner.RunWith
 import org.junit.runners.MethodSorters
 import org.matrix.android.sdk.InstrumentedTest
-<<<<<<< HEAD
-import org.matrix.android.sdk.api.NoOpMatrixCallback
 import org.matrix.android.sdk.api.crypto.MXCryptoConfig
-=======
->>>>>>> bda03149
 import org.matrix.android.sdk.api.extensions.tryOrNull
 import org.matrix.android.sdk.api.session.crypto.MXCryptoError
+import org.matrix.android.sdk.api.session.crypto.RequestResult
 import org.matrix.android.sdk.api.session.events.model.EventType
 import org.matrix.android.sdk.api.session.events.model.content.EncryptedEventContent
 import org.matrix.android.sdk.api.session.events.model.content.WithHeldCode
@@ -56,20 +48,11 @@
 @LargeTest
 class WithHeldTests : InstrumentedTest {
 
-<<<<<<< HEAD
     @get:Rule val rule = RetryTestRule(3)
 
     @Test
     fun test_WithHeldUnverifiedReason() = runCryptoTest(context()) { cryptoTestHelper, testHelper ->
 
-=======
-    private val testHelper = CommonTestHelper(context())
-    private val cryptoTestHelper = CryptoTestHelper(testHelper)
-
-    @Test
-    @Ignore("This test will be ignored until it is fixed")
-    fun test_WithHeldUnverifiedReason() {
->>>>>>> bda03149
         // =============================
         // ARRANGE
         // =============================
@@ -104,12 +87,12 @@
 
         val eventBobPOV = bobUnverifiedSession.getRoom(roomId)?.getTimelineEvent(timelineEvent.eventId)!!
 
+        val megolmSessionId = eventBobPOV.root.content.toModel<EncryptedEventContent>()!!.sessionId!!
         // =============================
         // ASSERT
         // =============================
 
         // Bob should not be able to decrypt because the keys is withheld
-<<<<<<< HEAD
         // .. might need to wait a bit for stability?
         mustFail(
                 message = "This session should not be able to decrypt",
@@ -135,21 +118,6 @@
                     }
                     ?.code == WithHeldCode.UNVERIFIED
         }
-=======
-        try {
-            // .. might need to wait a bit for stability?
-                runBlocking {
-                    bobUnverifiedSession.cryptoService().decryptEvent(eventBobPOV.root, "")
-                }
-            Assert.fail("This session should not be able to decrypt")
-        } catch (failure: Throwable) {
-            val type = (failure as MXCryptoError.Base).errorType
-            val technicalMessage = failure.technicalMessage
-            Assert.assertEquals("Error should be withheld", MXCryptoError.ErrorType.KEYS_WITHHELD, type)
-            Assert.assertEquals("Cause should be unverified", WithHeldCode.UNVERIFIED.value, technicalMessage)
-        }
-
->>>>>>> bda03149
         // enable back sending to unverified
         aliceSession.cryptoService().setGlobalBlacklistUnverifiedDevices(false)
 
@@ -162,7 +130,6 @@
         }
 
         // Previous message should still be undecryptable (partially withheld session)
-<<<<<<< HEAD
         // .. might need to wait a bit for stability?
         mustFail(
                 message = "This session should not be able to decrypt",
@@ -173,33 +140,15 @@
                     Assert.assertEquals("Cause should be unverified", WithHeldCode.UNVERIFIED.value, technicalMessage)
                 }) {
             bobUnverifiedSession.cryptoService().decryptEvent(eventBobPOV.root, "")
-=======
-        try {
-            // .. might need to wait a bit for stability?
-                runBlocking {
-                    bobUnverifiedSession.cryptoService().decryptEvent(eventBobPOV.root, "")
-                }
-            Assert.fail("This session should not be able to decrypt")
-        } catch (failure: Throwable) {
-            val type = (failure as MXCryptoError.Base).errorType
-            val technicalMessage = failure.technicalMessage
-            Assert.assertEquals("Error should be withheld", MXCryptoError.ErrorType.KEYS_WITHHELD, type)
-            Assert.assertEquals("Cause should be unverified", WithHeldCode.UNVERIFIED.value, technicalMessage)
->>>>>>> bda03149
         }
     }
 
     @Test
-<<<<<<< HEAD
     fun test_WithHeldNoOlm() = runCryptoTest(
             context(),
             cryptoConfig = MXCryptoConfig(limitRoomKeyRequestsToMyDevices = false)
     ) { cryptoTestHelper, testHelper ->
 
-=======
-    @Ignore("This test will be ignored until it is fixed")
-    fun test_WithHeldNoOlm() {
->>>>>>> bda03149
         val testData = cryptoTestHelper.doE2ETestWithAliceAndBobInARoom()
         val aliceSession = testData.firstSession
         val bobSession = testData.secondSession!!
@@ -226,7 +175,6 @@
 
         // Previous message should still be undecryptable (partially withheld session)
         val eventBobPOV = bobSession.getRoom(testData.roomId)?.getTimelineEvent(eventId)
-<<<<<<< HEAD
         // .. might need to wait a bit for stability?
         mustFail(
                 message = "This session should not be able to decrypt",
@@ -237,19 +185,6 @@
                     Assert.assertEquals("Cause should be unverified", WithHeldCode.NO_OLM.value, technicalMessage)
                 }) {
             bobSession.cryptoService().decryptEvent(eventBobPOV!!.root, "")
-=======
-        try {
-            // .. might need to wait a bit for stability?
-                runBlocking {
-                    bobSession.cryptoService().decryptEvent(eventBobPOV!!.root, "")
-                }
-            Assert.fail("This session should not be able to decrypt")
-        } catch (failure: Throwable) {
-            val type = (failure as MXCryptoError.Base).errorType
-            val technicalMessage = failure.technicalMessage
-            Assert.assertEquals("Error should be withheld", MXCryptoError.ErrorType.KEYS_WITHHELD, type)
-            Assert.assertEquals("Cause should be unverified", WithHeldCode.NO_OLM.value, technicalMessage)
->>>>>>> bda03149
         }
 
         // Ensure that alice has marked the session to be shared with bob
@@ -278,16 +213,11 @@
     }
 
     @Test
-<<<<<<< HEAD
     fun test_WithHeldKeyRequest() = runCryptoTest(
             context(),
             cryptoConfig = MXCryptoConfig(limitRoomKeyRequestsToMyDevices = false)
     ) { cryptoTestHelper, testHelper ->
 
-=======
-    @Ignore("This test will be ignored until it is fixed")
-    fun test_WithHeldKeyRequest() {
->>>>>>> bda03149
         val testData = cryptoTestHelper.doE2ETestWithAliceAndBobInARoom()
         val aliceSession = testData.firstSession
         val bobSession = testData.secondSession!!
@@ -305,27 +235,17 @@
         cryptoTestHelper.initializeCrossSigning(bobSecondSession)
 
         // Trust bob second device from Alice POV
-        testHelper.runBlockingTest {
-            aliceSession.cryptoService().crossSigningService().trustDevice(bobSecondSession.sessionParams.deviceId!!)
-            bobSecondSession.cryptoService().crossSigningService().trustDevice(aliceSession.sessionParams.deviceId!!)
-        }
+        aliceSession.cryptoService().crossSigningService().trustDevice(bobSecondSession.sessionParams.deviceId)
+        bobSecondSession.cryptoService().crossSigningService().trustDevice(aliceSession.sessionParams.deviceId)
 
         var sessionId: String? = null
         // Check that the
         // await for bob SecondSession session to get the message
-<<<<<<< HEAD
         testHelper.retryPeriodically {
             val timeLineEvent = bobSecondSession.getRoom(testData.roomId)?.getTimelineEvent(eventId)?.also {
                 // try to decrypt and force key request
                 tryOrNull {
                     bobSecondSession.cryptoService().decryptEvent(it.root, "")
-=======
-        testHelper.waitWithLatch { latch ->
-            testHelper.retryPeriodicallyWithLatch(latch) {
-                val timeLineEvent = bobSecondSession.getRoom(testData.roomId)?.getTimelineEvent(eventId)?.also {
-                    // try to decrypt and force key request
-                    tryOrNull { bobSecondSession.cryptoService().decryptEvent(it.root, "") }
->>>>>>> bda03149
                 }
             }
             sessionId = timeLineEvent?.root?.content?.toModel<EncryptedEventContent>()?.sessionId
