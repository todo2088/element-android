--- conflicted
+++ resolved
@@ -17,16 +17,14 @@
 package org.matrix.android.sdk.internal.crypto.keysbackup
 
 import androidx.test.ext.junit.runners.AndroidJUnit4
-<<<<<<< HEAD
+import androidx.test.filters.LargeTest
 import kotlinx.coroutines.delay
-=======
-import androidx.test.filters.LargeTest
->>>>>>> 6e6b04c5
 import org.junit.Assert.assertEquals
 import org.junit.Assert.assertFalse
 import org.junit.Assert.assertNotNull
 import org.junit.Assert.assertNull
 import org.junit.Assert.assertTrue
+import org.junit.Assert.fail
 import org.junit.FixMethodOrder
 import org.junit.Ignore
 import org.junit.Test
@@ -42,11 +40,6 @@
 import org.matrix.android.sdk.internal.crypto.MXCRYPTO_ALGORITHM_MEGOLM_BACKUP
 import org.matrix.android.sdk.internal.crypto.crosssigning.DeviceTrustLevel
 import org.matrix.android.sdk.internal.crypto.model.ImportRoomKeysResult
-<<<<<<< HEAD
-import java.util.ArrayList
-=======
-import java.util.Collections
->>>>>>> 6e6b04c5
 import java.util.concurrent.CountDownLatch
 
 @RunWith(AndroidJUnit4::class)
@@ -63,7 +56,6 @@
      * - Check backup keys after having marked one as backed up
      * - Reset keys backup markers
      */
-<<<<<<< HEAD
 //    @Test
 //    fun roomKeysTest_testBackupStore_ok() {
 //        val cryptoTestData = mCryptoTestHelper.doE2ETestWithAliceAndBobInARoomWithEncryptedMessages()
@@ -96,45 +88,8 @@
 //        assertEquals(sessionsCount, cryptoTestData.firstSession.cryptoService().inboundGroupSessionsCount(false))
 //        assertEquals(0, cryptoTestData.firstSession.cryptoService().inboundGroupSessionsCount(true))
 //
-//        cryptoTestData.cleanUp(mTestHelper)
+//        cryptoTestData.cleanUp(testHelper)
 //    }
-=======
-    @Test
-    @Ignore("This test will be ignored until it is fixed")
-    fun roomKeysTest_testBackupStore_ok() {
-        val cryptoTestData = cryptoTestHelper.doE2ETestWithAliceAndBobInARoomWithEncryptedMessages()
-
-        // From doE2ETestWithAliceAndBobInARoomWithEncryptedMessages, we should have no backed up keys
-        val cryptoStore = (cryptoTestData.firstSession.cryptoService().keysBackupService() as DefaultKeysBackupService).store
-        val sessions = cryptoStore.inboundGroupSessionsToBackup(100)
-        val sessionsCount = sessions.size
-
-        assertFalse(sessions.isEmpty())
-        assertEquals(sessionsCount, cryptoTestData.firstSession.cryptoService().inboundGroupSessionsCount(false))
-        assertEquals(0, cryptoTestData.firstSession.cryptoService().inboundGroupSessionsCount(true))
-
-        // - Check backup keys after having marked one as backed up
-        val session = sessions[0]
-
-        cryptoStore.markBackupDoneForInboundGroupSessions(Collections.singletonList(session))
-
-        assertEquals(sessionsCount, cryptoTestData.firstSession.cryptoService().inboundGroupSessionsCount(false))
-        assertEquals(1, cryptoTestData.firstSession.cryptoService().inboundGroupSessionsCount(true))
-
-        val sessions2 = cryptoStore.inboundGroupSessionsToBackup(100)
-        assertEquals(sessionsCount - 1, sessions2.size)
-
-        // - Reset keys backup markers
-        cryptoStore.resetBackupMarkers()
-
-        val sessions3 = cryptoStore.inboundGroupSessionsToBackup(100)
-        assertEquals(sessionsCount, sessions3.size)
-        assertEquals(sessionsCount, cryptoTestData.firstSession.cryptoService().inboundGroupSessionsCount(false))
-        assertEquals(0, cryptoTestData.firstSession.cryptoService().inboundGroupSessionsCount(true))
-
-        cryptoTestData.cleanUp(testHelper)
-    }
->>>>>>> 6e6b04c5
 
     /**
      * Check that prepareKeysBackupVersionWithPassword returns valid data
@@ -151,13 +106,8 @@
 
         assertFalse(keysBackup.isEnabled)
 
-<<<<<<< HEAD
-        val megolmBackupCreationInfo = mTestHelper.runBlockingTest {
+        val megolmBackupCreationInfo = testHelper.runBlockingTest {
             keysBackup.prepareKeysBackupVersion(null)
-=======
-        val megolmBackupCreationInfo = testHelper.doSync<MegolmBackupCreationInfo> {
-            keysBackup.prepareKeysBackupVersion(null, null, it)
->>>>>>> 6e6b04c5
         }
 
         assertEquals(MXCRYPTO_ALGORITHM_MEGOLM_BACKUP, megolmBackupCreationInfo.algorithm)
@@ -182,25 +132,15 @@
 
         assertFalse(keysBackup.isEnabled)
 
-<<<<<<< HEAD
-        val megolmBackupCreationInfo = mTestHelper.runBlockingTest {
+        val megolmBackupCreationInfo = testHelper.runBlockingTest {
             keysBackup.prepareKeysBackupVersion(null)
-=======
-        val megolmBackupCreationInfo = testHelper.doSync<MegolmBackupCreationInfo> {
-            keysBackup.prepareKeysBackupVersion(null, null, it)
->>>>>>> 6e6b04c5
         }
 
         assertFalse(keysBackup.isEnabled)
 
         // Create the version
-<<<<<<< HEAD
-        mTestHelper.runBlockingTest {
+        testHelper.runBlockingTest {
             keysBackup.createKeysBackupVersion(megolmBackupCreationInfo)
-=======
-        testHelper.doSync<KeysVersion> {
-            keysBackup.createKeysBackupVersion(megolmBackupCreationInfo, it)
->>>>>>> 6e6b04c5
         }
 
         // Backup must be enable now
@@ -255,7 +195,6 @@
     /**
      * Check that backupAllGroupSessions() returns valid data
      */
-<<<<<<< HEAD
 //    @Test
 //    fun backupAllGroupSessionsTest() {
 //        val cryptoTestData = mCryptoTestHelper.doE2ETestWithAliceAndBobInARoomWithEncryptedMessages()
@@ -273,7 +212,7 @@
 //
 //        var lastBackedUpKeysProgress = 0
 //
-//        mTestHelper.doSync<Unit> {
+//        testHelper.doSync<Unit> {
 //            keysBackup.backupAllGroupSessions(object : ProgressListener {
 //                override fun onProgress(progress: Int, total: Int) {
 //                    assertEquals(nbOfKeys, total)
@@ -289,46 +228,8 @@
 //        assertEquals("All keys must have been marked as backed up", nbOfKeys, backedUpKeys)
 //
 //        stateObserver.stopAndCheckStates(null)
-//        cryptoTestData.cleanUp(mTestHelper)
+//        cryptoTestData.cleanUp(testHelper)
 //    }
-=======
-    @Test
-    @Ignore("This test will be ignored until it is fixed")
-    fun backupAllGroupSessionsTest() {
-        val cryptoTestData = cryptoTestHelper.doE2ETestWithAliceAndBobInARoomWithEncryptedMessages()
-
-        val keysBackup = cryptoTestData.firstSession.cryptoService().keysBackupService()
-
-        val stateObserver = StateObserver(keysBackup)
-
-        keysBackupTestHelper.prepareAndCreateKeysBackupData(keysBackup)
-
-        // Check that backupAllGroupSessions returns valid data
-        val nbOfKeys = cryptoTestData.firstSession.cryptoService().inboundGroupSessionsCount(false)
-
-        assertEquals(2, nbOfKeys)
-
-        var lastBackedUpKeysProgress = 0
-
-        testHelper.doSync<Unit> {
-            keysBackup.backupAllGroupSessions(object : ProgressListener {
-                override fun onProgress(progress: Int, total: Int) {
-                    assertEquals(nbOfKeys, total)
-                    lastBackedUpKeysProgress = progress
-                }
-            }, it)
-        }
-
-        assertEquals(nbOfKeys, lastBackedUpKeysProgress)
-
-        val backedUpKeys = cryptoTestData.firstSession.cryptoService().inboundGroupSessionsCount(true)
-
-        assertEquals("All keys must have been marked as backed up", nbOfKeys, backedUpKeys)
-
-        stateObserver.stopAndCheckStates(null)
-        cryptoTestData.cleanUp(testHelper)
-    }
->>>>>>> 6e6b04c5
 
     /**
      * Check encryption and decryption of megolm keys in the backup.
@@ -338,7 +239,6 @@
      * - Check [MXKeyBackup decryptKeyBackupData] returns stg
      * - Compare the decrypted megolm key with the original one
      */
-<<<<<<< HEAD
 //    @Test
 //    fun testEncryptAndDecryptKeysBackupData() {
 //        val cryptoTestData = mCryptoTestHelper.doE2ETestWithAliceAndBobInARoomWithEncryptedMessages()
@@ -371,45 +271,8 @@
 //        mKeysBackupTestHelper.assertKeysEquals(session.exportKeys(), sessionData)
 //
 //        stateObserver.stopAndCheckStates(null)
-//        cryptoTestData.cleanUp(mTestHelper)
+//        cryptoTestData.cleanUp(testHelper)
 //    }
-=======
-    @Test
-    @Ignore("This test will be ignored until it is fixed")
-    fun testEncryptAndDecryptKeysBackupData() {
-        val cryptoTestData = cryptoTestHelper.doE2ETestWithAliceAndBobInARoomWithEncryptedMessages()
-
-        val keysBackup = cryptoTestData.firstSession.cryptoService().keysBackupService() as DefaultKeysBackupService
-
-        val stateObserver = StateObserver(keysBackup)
-
-        // - Pick a megolm key
-        val session = keysBackup.store.inboundGroupSessionsToBackup(1)[0]
-
-        val keyBackupCreationInfo = keysBackupTestHelper.prepareAndCreateKeysBackupData(keysBackup).megolmBackupCreationInfo
-
-        // - Check encryptGroupSession() returns stg
-        val keyBackupData = keysBackup.encryptGroupSession(session)
-        assertNotNull(keyBackupData)
-        assertNotNull(keyBackupData!!.sessionData)
-
-        // - Check pkDecryptionFromRecoveryKey() is able to create a OlmPkDecryption
-        val decryption = keysBackup.pkDecryptionFromRecoveryKey(keyBackupCreationInfo.recoveryKey)
-        assertNotNull(decryption)
-        // - Check decryptKeyBackupData() returns stg
-        val sessionData = keysBackup
-                .decryptKeyBackupData(keyBackupData,
-                        session.olmInboundGroupSession!!.sessionIdentifier(),
-                        cryptoTestData.roomId,
-                        decryption!!)
-        assertNotNull(sessionData)
-        // - Compare the decrypted megolm key with the original one
-        keysBackupTestHelper.assertKeysEquals(session.exportKeys(), sessionData)
-
-        stateObserver.stopAndCheckStates(null)
-        cryptoTestData.cleanUp(testHelper)
-    }
->>>>>>> 6e6b04c5
 
     /**
      * - Do an e2e backup to the homeserver with a recovery key
@@ -423,11 +286,7 @@
         val testData = keysBackupTestHelper.createKeysBackupScenarioWithPassword(null)
 
         // - Restore the e2e backup from the homeserver
-<<<<<<< HEAD
-        val importRoomKeysResult = mTestHelper.runBlockingTest {
-=======
-        val importRoomKeysResult = testHelper.doSync<ImportRoomKeysResult> {
->>>>>>> 6e6b04c5
+        val importRoomKeysResult = testHelper.runBlockingTest {
             testData.aliceSession2.cryptoService().keysBackupService().restoreKeysWithRecoveryKey(testData.aliceSession2.cryptoService().keysBackupService().keysBackupVersion!!,
                     testData.prepareKeysBackupDataResult.megolmBackupCreationInfo.recoveryKey,
                     null,
@@ -470,7 +329,7 @@
 //        assertTrue(unsentRequest != null || sentRequest != null)
 //
 //        // - Restore the e2e backup from the homeserver
-//        val importRoomKeysResult = mTestHelper.doSync<ImportRoomKeysResult> {
+//        val importRoomKeysResult = testHelper.doSync<ImportRoomKeysResult> {
 //            testData.aliceSession2.cryptoService().keysBackupService().restoreKeysWithRecoveryKey(testData.aliceSession2.cryptoService().keysBackupService().keysBackupVersion!!,
 //                    testData.prepareKeysBackupDataResult.megolmBackupCreationInfo.recoveryKey,
 //                    null,
@@ -491,7 +350,7 @@
 //        // Request is either sent or unsent
 //        assertTrue(unsentRequestAfterRestoration == null && sentRequestAfterRestoration == null)
 //
-//        testData.cleanUp(mTestHelper)
+//        testData.cleanUp(testHelper)
 //    }
 
     /**
@@ -519,11 +378,7 @@
         assertEquals(KeysBackupState.NotTrusted, testData.aliceSession2.cryptoService().keysBackupService().state)
 
         // - Trust the backup from the new device
-<<<<<<< HEAD
-        mTestHelper.runBlockingTest {
-=======
-        testHelper.doSync<Unit> {
->>>>>>> 6e6b04c5
+        testHelper.runBlockingTest {
             testData.aliceSession2.cryptoService().keysBackupService().trustKeysBackupVersion(
                     testData.aliceSession2.cryptoService().keysBackupService().keysBackupVersion!!,
                     true
@@ -538,25 +393,15 @@
         assertTrue(testData.aliceSession2.cryptoService().keysBackupService().isEnabled)
 
         // - Retrieve the last version from the server
-<<<<<<< HEAD
-        val keysVersionResult = mTestHelper.runBlockingTest {
+        val keysVersionResult = testHelper.runBlockingTest {
             testData.aliceSession2.cryptoService().keysBackupService().getCurrentVersion()
-=======
-        val keysVersionResult = testHelper.doSync<KeysVersionResult?> {
-            testData.aliceSession2.cryptoService().keysBackupService().getCurrentVersion(it)
->>>>>>> 6e6b04c5
         }
 
         // - It must be the same
         assertEquals(testData.prepareKeysBackupDataResult.version, keysVersionResult!!.version)
 
-<<<<<<< HEAD
-        val keysBackupVersionTrust = mTestHelper.runBlockingTest {
+        val keysBackupVersionTrust = testHelper.runBlockingTest {
             testData.aliceSession2.cryptoService().keysBackupService().getKeysBackupTrust(keysVersionResult)
-=======
-        val keysBackupVersionTrust = testHelper.doSync<KeysBackupVersionTrust> {
-            testData.aliceSession2.cryptoService().keysBackupService().getKeysBackupTrust(keysVersionResult, it)
->>>>>>> 6e6b04c5
         }
 
         // - It must be trusted and must have 2 signatures now
@@ -592,11 +437,7 @@
         assertEquals(KeysBackupState.NotTrusted, testData.aliceSession2.cryptoService().keysBackupService().state)
 
         // - Trust the backup from the new device with the recovery key
-<<<<<<< HEAD
-        mTestHelper.runBlockingTest {
-=======
-        testHelper.doSync<Unit> {
->>>>>>> 6e6b04c5
+        testHelper.runBlockingTest {
             testData.aliceSession2.cryptoService().keysBackupService().trustKeysBackupVersionWithRecoveryKey(
                     testData.aliceSession2.cryptoService().keysBackupService().keysBackupVersion!!,
                     testData.prepareKeysBackupDataResult.megolmBackupCreationInfo.recoveryKey
@@ -611,25 +452,15 @@
         assertTrue(testData.aliceSession2.cryptoService().keysBackupService().isEnabled)
 
         // - Retrieve the last version from the server
-<<<<<<< HEAD
-        val keysVersionResult = mTestHelper.runBlockingTest {
+        val keysVersionResult = testHelper.runBlockingTest {
             testData.aliceSession2.cryptoService().keysBackupService().getCurrentVersion()
-=======
-        val keysVersionResult = testHelper.doSync<KeysVersionResult?> {
-            testData.aliceSession2.cryptoService().keysBackupService().getCurrentVersion(it)
->>>>>>> 6e6b04c5
         }
 
         // - It must be the same
         assertEquals(testData.prepareKeysBackupDataResult.version, keysVersionResult!!.version)
 
-<<<<<<< HEAD
-        val keysBackupVersionTrust = mTestHelper.runBlockingTest {
+        val keysBackupVersionTrust = testHelper.runBlockingTest {
             testData.aliceSession2.cryptoService().keysBackupService().getKeysBackupTrust(keysVersionResult)
-=======
-        val keysBackupVersionTrust = testHelper.doSync<KeysBackupVersionTrust> {
-            testData.aliceSession2.cryptoService().keysBackupService().getKeysBackupTrust(keysVersionResult, it)
->>>>>>> 6e6b04c5
         }
 
         // - It must be trusted and must have 2 signatures now
@@ -663,8 +494,7 @@
         assertEquals(KeysBackupState.NotTrusted, testData.aliceSession2.cryptoService().keysBackupService().state)
 
         // - Try to trust the backup from the new device with a wrong recovery key
-<<<<<<< HEAD
-        mTestHelper.runBlockingTest {
+        testHelper.runBlockingTest {
             try {
                 testData.aliceSession2.cryptoService().keysBackupService().trustKeysBackupVersionWithRecoveryKey(
                         testData.aliceSession2.cryptoService().keysBackupService().keysBackupVersion!!,
@@ -674,15 +504,6 @@
             } catch (failure: Throwable) {
             }
         }
-=======
-        val latch = CountDownLatch(1)
-        testData.aliceSession2.cryptoService().keysBackupService().trustKeysBackupVersionWithRecoveryKey(
-                testData.aliceSession2.cryptoService().keysBackupService().keysBackupVersion!!,
-                "Bad recovery key",
-                TestMatrixCallback(latch, false)
-        )
-        testHelper.await(latch)
->>>>>>> 6e6b04c5
 
         // - The new device must still see the previous backup as not trusted
         assertNotNull(testData.aliceSession2.cryptoService().keysBackupService().keysBackupVersion)
@@ -720,11 +541,7 @@
         assertEquals(KeysBackupState.NotTrusted, testData.aliceSession2.cryptoService().keysBackupService().state)
 
         // - Trust the backup from the new device with the password
-<<<<<<< HEAD
-        mTestHelper.runBlockingTest {
-=======
-        testHelper.doSync<Unit> {
->>>>>>> 6e6b04c5
+        testHelper.runBlockingTest {
             testData.aliceSession2.cryptoService().keysBackupService().trustKeysBackupVersionWithPassphrase(
                     testData.aliceSession2.cryptoService().keysBackupService().keysBackupVersion!!,
                     password
@@ -739,25 +556,15 @@
         assertTrue(testData.aliceSession2.cryptoService().keysBackupService().isEnabled)
 
         // - Retrieve the last version from the server
-<<<<<<< HEAD
-        val keysVersionResult = mTestHelper.runBlockingTest {
+        val keysVersionResult = testHelper.runBlockingTest {
             testData.aliceSession2.cryptoService().keysBackupService().getCurrentVersion()
-=======
-        val keysVersionResult = testHelper.doSync<KeysVersionResult?> {
-            testData.aliceSession2.cryptoService().keysBackupService().getCurrentVersion(it)
->>>>>>> 6e6b04c5
         }
 
         // - It must be the same
         assertEquals(testData.prepareKeysBackupDataResult.version, keysVersionResult!!.version)
 
-<<<<<<< HEAD
-        val keysBackupVersionTrust = mTestHelper.runBlockingTest {
+        val keysBackupVersionTrust = testHelper.runBlockingTest {
             testData.aliceSession2.cryptoService().keysBackupService().getKeysBackupTrust(keysVersionResult)
-=======
-        val keysBackupVersionTrust = testHelper.doSync<KeysBackupVersionTrust> {
-            testData.aliceSession2.cryptoService().keysBackupService().getKeysBackupTrust(keysVersionResult, it)
->>>>>>> 6e6b04c5
         }
 
         // - It must be trusted and must have 2 signatures now
@@ -795,8 +602,7 @@
 
         // - Try to trust the backup from the new device with a wrong password
         val latch = CountDownLatch(1)
-<<<<<<< HEAD
-        mTestHelper.runBlockingTest {
+        testHelper.runBlockingTest {
             try {
                 testData.aliceSession2.cryptoService().keysBackupService().trustKeysBackupVersionWithPassphrase(
                         testData.aliceSession2.cryptoService().keysBackupService().keysBackupVersion!!,
@@ -806,15 +612,7 @@
             } catch (failure: Throwable) {
             }
         }
-        mTestHelper.await(latch)
-=======
-        testData.aliceSession2.cryptoService().keysBackupService().trustKeysBackupVersionWithPassphrase(
-                testData.aliceSession2.cryptoService().keysBackupService().keysBackupVersion!!,
-                badPassword,
-                TestMatrixCallback(latch, false)
-        )
         testHelper.await(latch)
->>>>>>> 6e6b04c5
 
         // - The new device must still see the previous backup as not trusted
         assertNotNull(testData.aliceSession2.cryptoService().keysBackupService().keysBackupVersion)
@@ -838,8 +636,7 @@
 
         // - Try to restore the e2e backup with a wrong recovery key
         var importRoomKeysResult: ImportRoomKeysResult? = null
-<<<<<<< HEAD
-        mTestHelper.runBlockingTest {
+        testHelper.runBlockingTest {
             testData.aliceSession2.cryptoService().keysBackupService().restoreKeysWithRecoveryKey(testData.aliceSession2.cryptoService().keysBackupService().keysBackupVersion!!,
                     "EsTc LW2K PGiF wKEA 3As5 g5c4 BXwk qeeJ ZJV8 Q9fu gUMN UE4d",
                     null,
@@ -849,21 +646,6 @@
                 importRoomKeysResult = data
             }
         }
-=======
-        testData.aliceSession2.cryptoService().keysBackupService().restoreKeysWithRecoveryKey(testData.aliceSession2.cryptoService().keysBackupService().keysBackupVersion!!,
-                "EsTc LW2K PGiF wKEA 3As5 g5c4 BXwk qeeJ ZJV8 Q9fu gUMN UE4d",
-                null,
-                null,
-                null,
-                object : TestMatrixCallback<ImportRoomKeysResult>(latch2, false) {
-                    override fun onSuccess(data: ImportRoomKeysResult) {
-                        importRoomKeysResult = data
-                        super.onSuccess(data)
-                    }
-                }
-        )
-        testHelper.await(latch2)
->>>>>>> 6e6b04c5
 
         // onSuccess may not have been called
         assertNull(importRoomKeysResult)
@@ -887,11 +669,7 @@
         // - Restore the e2e backup with the password
         val steps = ArrayList<StepProgressListener.Step>()
 
-<<<<<<< HEAD
-        val importRoomKeysResult = mTestHelper.runBlockingTest {
-=======
-        val importRoomKeysResult = testHelper.doSync<ImportRoomKeysResult> {
->>>>>>> 6e6b04c5
+        val importRoomKeysResult = testHelper.runBlockingTest {
             testData.aliceSession2.cryptoService().keysBackupService().restoreKeyBackupWithPassword(testData.aliceSession2.cryptoService().keysBackupService().keysBackupVersion!!,
                     password,
                     null,
@@ -947,8 +725,7 @@
         // - Try to restore the e2e backup with a wrong password
         val latch2 = CountDownLatch(1)
         var importRoomKeysResult: ImportRoomKeysResult? = null
-<<<<<<< HEAD
-        mTestHelper.runBlockingTest {
+        testHelper.runBlockingTest {
             testData.aliceSession2.cryptoService().keysBackupService().restoreKeyBackupWithPassword(testData.aliceSession2.cryptoService().keysBackupService().keysBackupVersion!!,
                     wrongPassword,
                     null,
@@ -958,22 +735,6 @@
                 importRoomKeysResult = it
             }
         }
-=======
-        testData.aliceSession2.cryptoService().keysBackupService().restoreKeyBackupWithPassword(testData.aliceSession2.cryptoService().keysBackupService().keysBackupVersion!!,
-                wrongPassword,
-                null,
-                null,
-                null,
-                object : TestMatrixCallback<ImportRoomKeysResult>(latch2, false) {
-                    override fun onSuccess(data: ImportRoomKeysResult) {
-                        importRoomKeysResult = data
-                        super.onSuccess(data)
-                    }
-                }
-        )
-        testHelper.await(latch2)
-
->>>>>>> 6e6b04c5
         // onSuccess may not have been called
         assertNull(importRoomKeysResult)
 
@@ -994,11 +755,7 @@
         val testData = keysBackupTestHelper.createKeysBackupScenarioWithPassword(password)
 
         // - Restore the e2e backup with the recovery key.
-<<<<<<< HEAD
-        val importRoomKeysResult = mTestHelper.runBlockingTest {
-=======
-        val importRoomKeysResult = testHelper.doSync<ImportRoomKeysResult> {
->>>>>>> 6e6b04c5
+        val importRoomKeysResult = testHelper.runBlockingTest {
             testData.aliceSession2.cryptoService().keysBackupService().restoreKeysWithRecoveryKey(testData.aliceSession2.cryptoService().keysBackupService().keysBackupVersion!!,
                     testData.prepareKeysBackupDataResult.megolmBackupCreationInfo.recoveryKey,
                     null,
@@ -1026,8 +783,7 @@
         // - Try to restore the e2e backup with a password
         val latch2 = CountDownLatch(1)
         var importRoomKeysResult: ImportRoomKeysResult? = null
-<<<<<<< HEAD
-        mTestHelper.runBlockingTest {
+        testHelper.runBlockingTest {
             testData.aliceSession2.cryptoService().keysBackupService().restoreKeyBackupWithPassword(testData.aliceSession2.cryptoService().keysBackupService().keysBackupVersion!!,
                     "password",
                     null,
@@ -1037,22 +793,7 @@
                 importRoomKeysResult = it
             }
         }
-        mTestHelper.await(latch2)
-=======
-        testData.aliceSession2.cryptoService().keysBackupService().restoreKeyBackupWithPassword(testData.aliceSession2.cryptoService().keysBackupService().keysBackupVersion!!,
-                "password",
-                null,
-                null,
-                null,
-                object : TestMatrixCallback<ImportRoomKeysResult>(latch2, false) {
-                    override fun onSuccess(data: ImportRoomKeysResult) {
-                        importRoomKeysResult = data
-                        super.onSuccess(data)
-                    }
-                }
-        )
         testHelper.await(latch2)
->>>>>>> 6e6b04c5
 
         // onSuccess may not have been called
         assertNull(importRoomKeysResult)
@@ -1078,23 +819,13 @@
         keysBackupTestHelper.prepareAndCreateKeysBackupData(keysBackup)
 
         // Get key backup version from the homeserver
-<<<<<<< HEAD
-        val keysVersionResult = mTestHelper.runBlockingTest {
+        val keysVersionResult = testHelper.runBlockingTest {
             keysBackup.getCurrentVersion()
         }
 
         // - Check the returned KeyBackupVersion is trusted
-        val keysBackupVersionTrust = mTestHelper.runBlockingTest {
+        val keysBackupVersionTrust = testHelper.runBlockingTest {
             keysBackup.getKeysBackupTrust(keysVersionResult!!)
-=======
-        val keysVersionResult = testHelper.doSync<KeysVersionResult?> {
-            keysBackup.getCurrentVersion(it)
-        }
-
-        // - Check the returned KeyBackupVersion is trusted
-        val keysBackupVersionTrust = testHelper.doSync<KeysBackupVersionTrust> {
-            keysBackup.getKeysBackupTrust(keysVersionResult!!, it)
->>>>>>> 6e6b04c5
         }
 
         assertNotNull(keysBackupVersionTrust)
@@ -1179,7 +910,6 @@
      * - Make alice back up all her keys again
      * -> That must fail and her backup state must be WrongBackUpVersion
      */
-<<<<<<< HEAD
 //    @Test
 //    fun testBackupWhenAnotherBackupWasCreated() {
 //        // - Create a backup version
@@ -1215,11 +945,11 @@
 //
 //        assertTrue(keysBackup.isEnabled)
 //
-//        mTestHelper.await(latch0)
+//        testHelper.await(latch0)
 //
 //        // - Create a new backup with fake data on the homeserver, directly using the rest client
 //        val megolmBackupCreationInfo = mCryptoTestHelper.createFakeMegolmBackupCreationInfo()
-//        mTestHelper.doSync<KeysVersion> {
+//        testHelper.doSync<KeysVersion> {
 //            (keysBackup as DefaultKeysBackupService).createFakeKeysBackupVersion(megolmBackupCreationInfo, it)
 //        }
 //
@@ -1229,75 +959,15 @@
 //        // - Make alice back up all her keys again
 //        val latch2 = CountDownLatch(1)
 //        keysBackup.backupAllGroupSessions(null, TestMatrixCallback(latch2, false))
-//        mTestHelper.await(latch2)
+//        testHelper.await(latch2)
 //
 //        // -> That must fail and her backup state must be WrongBackUpVersion
 //        assertEquals(KeysBackupState.WrongBackUpVersion, keysBackup.state)
 //        assertFalse(keysBackup.isEnabled)
 //
 //        stateObserver.stopAndCheckStates(null)
-//        cryptoTestData.cleanUp(mTestHelper)
+//        cryptoTestData.cleanUp(testHelper)
 //    }
-=======
-    @Test
-    fun testBackupWhenAnotherBackupWasCreated() {
-        // - Create a backup version
-        val cryptoTestData = cryptoTestHelper.doE2ETestWithAliceAndBobInARoomWithEncryptedMessages()
-
-        val keysBackup = cryptoTestData.firstSession.cryptoService().keysBackupService()
-
-        val stateObserver = StateObserver(keysBackup)
-
-        assertFalse(keysBackup.isEnabled)
-
-        // Wait for keys backup to be finished
-        val latch0 = CountDownLatch(1)
-        var count = 0
-        keysBackup.addListener(object : KeysBackupStateListener {
-            override fun onStateChange(newState: KeysBackupState) {
-                // Check the backup completes
-                if (newState == KeysBackupState.ReadyToBackUp) {
-                    count++
-
-                    if (count == 2) {
-                        // Remove itself from the list of listeners
-                        keysBackup.removeListener(this)
-
-                        latch0.countDown()
-                    }
-                }
-            }
-        })
-
-        // - Make alice back up her keys to her homeserver
-        keysBackupTestHelper.prepareAndCreateKeysBackupData(keysBackup)
-
-        assertTrue(keysBackup.isEnabled)
-
-        testHelper.await(latch0)
-
-        // - Create a new backup with fake data on the homeserver, directly using the rest client
-        val megolmBackupCreationInfo = cryptoTestHelper.createFakeMegolmBackupCreationInfo()
-        testHelper.doSync<KeysVersion> {
-            (keysBackup as DefaultKeysBackupService).createFakeKeysBackupVersion(megolmBackupCreationInfo, it)
-        }
-
-        // Reset the store backup status for keys
-        (cryptoTestData.firstSession.cryptoService().keysBackupService() as DefaultKeysBackupService).store.resetBackupMarkers()
-
-        // - Make alice back up all her keys again
-        val latch2 = CountDownLatch(1)
-        keysBackup.backupAllGroupSessions(null, TestMatrixCallback(latch2, false))
-        testHelper.await(latch2)
-
-        // -> That must fail and her backup state must be WrongBackUpVersion
-        assertEquals(KeysBackupState.WrongBackUpVersion, keysBackup.state)
-        assertFalse(keysBackup.isEnabled)
-
-        stateObserver.stopAndCheckStates(null)
-        cryptoTestData.cleanUp(testHelper)
-    }
->>>>>>> 6e6b04c5
 
     /**
      * - Do an e2e backup to the homeserver
@@ -1325,21 +995,16 @@
         keysBackupTestHelper.prepareAndCreateKeysBackupData(keysBackup)
 
         // Wait for keys backup to finish by asking again to backup keys.
-<<<<<<< HEAD
-        mTestHelper.runBlockingTest {
+        testHelper.runBlockingTest {
             keysBackup.checkAndStartKeysBackup()
             delay(1000)
         }
-        mTestHelper.waitWithLatch {
-            mTestHelper.retryPeriodicallyWithLatch(it) {
+        testHelper.waitWithLatch {
+            testHelper.retryPeriodicallyWithLatch(it) {
                 keysBackup.state == KeysBackupState.ReadyToBackUp
             }
-=======
-        testHelper.doSync<Unit> {
-            keysBackup.backupAllGroupSessions(null, it)
->>>>>>> 6e6b04c5
-        }
-//        mTestHelper.doSync<Unit> {
+        }
+//        testHelper.doSync<Unit> {
 //            keysBackup.backupAllGroupSessions(null, it)
 //        }
 
@@ -1363,14 +1028,13 @@
         val stateObserver2 = StateObserver(keysBackup2)
 
         var isSuccessful = false
-<<<<<<< HEAD
 //        val latch2 = CountDownLatch(1)
-        mTestHelper.runBlockingTest {
+        testHelper.runBlockingTest {
             keysBackup2.checkAndStartKeysBackup()
             delay(1000)
         }
-        mTestHelper.waitWithLatch {
-            mTestHelper.retryPeriodicallyWithLatch(it) {
+        testHelper.waitWithLatch {
+            testHelper.retryPeriodicallyWithLatch(it) {
                 keysBackup2.state == KeysBackupState.ReadyToBackUp
             }
         }
@@ -1383,19 +1047,7 @@
 //                        super.onSuccess(data)
 //                    }
 //                })
-//        mTestHelper.await(latch2)
-=======
-        val latch2 = CountDownLatch(1)
-        keysBackup2.backupAllGroupSessions(
-                null,
-                object : TestMatrixCallback<Unit>(latch2, false) {
-                    override fun onSuccess(data: Unit) {
-                        isSuccessful = true
-                        super.onSuccess(data)
-                    }
-                })
-        testHelper.await(latch2)
->>>>>>> 6e6b04c5
+//        testHelper.await(latch2)
 
         assertFalse(isSuccessful)
 
@@ -1424,22 +1076,17 @@
         // -> It must use the same backup version
         assertEquals(oldKeyBackupVersion, aliceSession2.cryptoService().keysBackupService().currentBackupVersion)
 
-<<<<<<< HEAD
-//        mTestHelper.doSync<Unit> {
+//        testHelper.doSync<Unit> {
 //            aliceSession2.cryptoService().keysBackupService().backupAllGroupSessions(null, it)
 //        }
-        mTestHelper.runBlockingTest {
+        testHelper.runBlockingTest {
             aliceSession2.cryptoService().keysBackupService().checkAndStartKeysBackup()
             delay(1000)
         }
-        mTestHelper.waitWithLatch {
-            mTestHelper.retryPeriodicallyWithLatch(it) {
+        testHelper.waitWithLatch {
+            testHelper.retryPeriodicallyWithLatch(it) {
                 aliceSession2.cryptoService().keysBackupService().state == KeysBackupState.ReadyToBackUp
             }
-=======
-        testHelper.doSync<Unit> {
-            aliceSession2.cryptoService().keysBackupService().backupAllGroupSessions(null, it)
->>>>>>> 6e6b04c5
         }
 
         // -> It must success
@@ -1471,11 +1118,7 @@
         assertTrue(keysBackup.isEnabled)
 
         // Delete the backup
-<<<<<<< HEAD
-        mTestHelper.runBlockingTest { keysBackup.deleteBackup(keyBackupCreationInfo.version) }
-=======
-        testHelper.doSync<Unit> { keysBackup.deleteBackup(keyBackupCreationInfo.version, it) }
->>>>>>> 6e6b04c5
+        testHelper.runBlockingTest { keysBackup.deleteBackup(keyBackupCreationInfo.version) }
 
         // Backup is now disabled
         assertFalse(keysBackup.isEnabled)
