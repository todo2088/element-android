/*
 * Copyright 2019 New Vector Ltd
 *
 * Licensed under the Apache License, Version 2.0 (the "License");
 * you may not use this file except in compliance with the License.
 * You may obtain a copy of the License at
 *
 * http://www.apache.org/licenses/LICENSE-2.0
 *
 * Unless required by applicable law or agreed to in writing, software
 * distributed under the License is distributed on an "AS IS" BASIS,
 * WITHOUT WARRANTIES OR CONDITIONS OF ANY KIND, either express or implied.
 * See the License for the specific language governing permissions and
 * limitations under the License.
 */

package im.vector.matrix.android.internal.database.helper

import im.vector.matrix.android.api.session.events.model.Event
import im.vector.matrix.android.api.session.events.model.EventType
import im.vector.matrix.android.api.session.room.send.SendState
import im.vector.matrix.android.internal.database.mapper.asDomain
import im.vector.matrix.android.internal.database.mapper.toEntity
import im.vector.matrix.android.internal.database.model.ChunkEntity
import im.vector.matrix.android.internal.database.model.EventAnnotationsSummaryEntity
import im.vector.matrix.android.internal.database.model.ReadReceiptEntity
import im.vector.matrix.android.internal.database.model.ReadReceiptsSummaryEntity
import im.vector.matrix.android.internal.database.model.TimelineEventEntity
import im.vector.matrix.android.internal.database.model.TimelineEventEntityFields
import im.vector.matrix.android.internal.database.query.find
import im.vector.matrix.android.internal.database.query.getOrCreate
import im.vector.matrix.android.internal.database.query.where
import im.vector.matrix.android.internal.extensions.assertIsManaged
import im.vector.matrix.android.internal.session.room.timeline.PaginationDirection
import io.realm.Realm
import io.realm.Sort

// By default if a chunk is empty we consider it unlinked
internal fun ChunkEntity.isUnlinked(): Boolean {
    assertIsManaged()
    return timelineEvents.where()
            .equalTo(TimelineEventEntityFields.ROOT.IS_UNLINKED, false)
            .findAll()
            .isEmpty()
}

internal fun ChunkEntity.deleteOnCascade() {
    assertIsManaged()
    this.timelineEvents.deleteAllFromRealm()
    this.deleteFromRealm()
}


internal fun ChunkEntity.add(localRealm: Realm,
                             roomId: String,
                             event: Event,
                             direction: PaginationDirection,
                             stateIndexOffset: Int = 0,
                             isUnlinked: Boolean = false) {
    if (event.eventId == null) {
        return
    }
    var currentDisplayIndex = lastDisplayIndex(direction, 0)
    if (direction == PaginationDirection.FORWARDS) {
        currentDisplayIndex += 1
        forwardsDisplayIndex = currentDisplayIndex
    } else {
        currentDisplayIndex -= 1
        backwardsDisplayIndex = currentDisplayIndex
    }
    var currentStateIndex = lastStateIndex(direction, defaultValue = stateIndexOffset)
    if (direction == PaginationDirection.FORWARDS && EventType.isStateEvent(event.type)) {
        currentStateIndex += 1
        forwardsStateIndex = currentStateIndex
    } else if (direction == PaginationDirection.BACKWARDS && timelineEvents.isNotEmpty()) {
        val lastEventType = timelineEvents.last()?.root?.type ?: ""
        if (EventType.isStateEvent(lastEventType)) {
            currentStateIndex -= 1
            backwardsStateIndex = currentStateIndex
        }
    }
    val localId = TimelineEventEntity.nextId(localRealm)
    val eventId = event.eventId
    val senderId = event.senderId ?: ""

<<<<<<< HEAD
    val readReceiptsSummaryEntity = ReadReceiptsSummaryEntity.where(localRealm, eventId).findFirst()
                                    ?: ReadReceiptsSummaryEntity(eventId, roomId)
=======
    val readReceiptsSummaryEntity = ReadReceiptsSummaryEntity.where(realm, eventId).findFirst()
            ?: ReadReceiptsSummaryEntity(eventId, roomId)
>>>>>>> 2717ad47

    // Update RR for the sender of a new message with a dummy one

    if (event.originServerTs != null) {
        val timestampOfEvent = event.originServerTs.toDouble()
        val readReceiptOfSender = ReadReceiptEntity.getOrCreate(localRealm, roomId = roomId, userId = senderId)
        // If the synced RR is older, update
        if (timestampOfEvent > readReceiptOfSender.originServerTs) {
            val previousReceiptsSummary = ReadReceiptsSummaryEntity.where(localRealm, eventId = readReceiptOfSender.eventId).findFirst()
            readReceiptOfSender.eventId = eventId
            readReceiptOfSender.originServerTs = timestampOfEvent
            previousReceiptsSummary?.readReceipts?.remove(readReceiptOfSender)
            readReceiptsSummaryEntity.readReceipts.add(readReceiptOfSender)
        }
    }

    val eventEntity = TimelineEventEntity(localId).also {
        it.root = event.toEntity(roomId).apply {
            this.stateIndex = currentStateIndex
            this.isUnlinked = isUnlinked
            this.displayIndex = currentDisplayIndex
            this.sendState = SendState.SYNCED
        }
        it.eventId = eventId
        it.roomId = roomId
        it.annotations = EventAnnotationsSummaryEntity.where(localRealm, eventId).findFirst()
        it.readReceipts = readReceiptsSummaryEntity
<<<<<<< HEAD
        it.readMarker = ReadMarkerEntity.where(localRealm, roomId = roomId, eventId = eventId).findFirst()
=======
>>>>>>> 2717ad47
    }
    eventEntity.updateSenderData(localRealm, this)
    val position = if (direction == PaginationDirection.FORWARDS) 0 else this.timelineEvents.size
    timelineEvents.add(position, eventEntity)
}

internal fun ChunkEntity.lastDisplayIndex(direction: PaginationDirection, defaultValue: Int = 0): Int {
    return when (direction) {
        PaginationDirection.FORWARDS  -> forwardsDisplayIndex
        PaginationDirection.BACKWARDS -> backwardsDisplayIndex
    } ?: defaultValue
}

internal fun ChunkEntity.lastStateIndex(direction: PaginationDirection, defaultValue: Int = 0): Int {
    return when (direction) {
        PaginationDirection.FORWARDS  -> forwardsStateIndex
        PaginationDirection.BACKWARDS -> backwardsStateIndex
    } ?: defaultValue
}<|MERGE_RESOLUTION|>--- conflicted
+++ resolved
@@ -83,13 +83,8 @@
     val eventId = event.eventId
     val senderId = event.senderId ?: ""
 
-<<<<<<< HEAD
     val readReceiptsSummaryEntity = ReadReceiptsSummaryEntity.where(localRealm, eventId).findFirst()
                                     ?: ReadReceiptsSummaryEntity(eventId, roomId)
-=======
-    val readReceiptsSummaryEntity = ReadReceiptsSummaryEntity.where(realm, eventId).findFirst()
-            ?: ReadReceiptsSummaryEntity(eventId, roomId)
->>>>>>> 2717ad47
 
     // Update RR for the sender of a new message with a dummy one
 
@@ -117,10 +112,6 @@
         it.roomId = roomId
         it.annotations = EventAnnotationsSummaryEntity.where(localRealm, eventId).findFirst()
         it.readReceipts = readReceiptsSummaryEntity
-<<<<<<< HEAD
-        it.readMarker = ReadMarkerEntity.where(localRealm, roomId = roomId, eventId = eventId).findFirst()
-=======
->>>>>>> 2717ad47
     }
     eventEntity.updateSenderData(localRealm, this)
     val position = if (direction == PaginationDirection.FORWARDS) 0 else this.timelineEvents.size
