--- conflicted
+++ resolved
@@ -314,8 +314,7 @@
             stored
         } else {
             Timber.v("## CRYPTO | downloadKeys() : starts")
-<<<<<<< HEAD
-            val t0 = System.currentTimeMillis()
+            val t0 = clock.epochMillis()
             try {
                 val result = doKeyDownloadForUsers(downloadUsers)
                 Timber.v("## CRYPTO | downloadKeys() : doKeyDownloadForUsers succeeds after ${System.currentTimeMillis() - t0} ms")
@@ -329,13 +328,6 @@
                 } else {
                     stored
                 }
-=======
-            val t0 = clock.epochMillis()
-            val result = doKeyDownloadForUsers(downloadUsers)
-            Timber.v("## CRYPTO | downloadKeys() : doKeyDownloadForUsers succeeds after ${clock.epochMillis() - t0} ms")
-            result.also {
-                it.addEntriesFromMap(stored)
->>>>>>> 04cadb94
             }
         }
     }
