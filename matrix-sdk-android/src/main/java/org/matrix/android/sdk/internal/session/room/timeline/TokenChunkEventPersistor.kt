/*
 * Copyright 2020 The Matrix.org Foundation C.I.C.
 *
 * Licensed under the Apache License, Version 2.0 (the "License");
 * you may not use this file except in compliance with the License.
 * You may obtain a copy of the License at
 *
 * http://www.apache.org/licenses/LICENSE-2.0
 *
 * Unless required by applicable law or agreed to in writing, software
 * distributed under the License is distributed on an "AS IS" BASIS,
 * WITHOUT WARRANTIES OR CONDITIONS OF ANY KIND, either express or implied.
 * See the License for the specific language governing permissions and
 * limitations under the License.
 */

package org.matrix.android.sdk.internal.session.room.timeline

import com.zhuinden.monarchy.Monarchy
import io.realm.Realm
import org.matrix.android.sdk.api.session.events.model.EventType
import org.matrix.android.sdk.api.session.events.model.toModel
import org.matrix.android.sdk.api.session.room.model.RoomMemberContent
import org.matrix.android.sdk.api.session.room.send.SendState
import org.matrix.android.sdk.internal.database.helper.addIfNecessary
import org.matrix.android.sdk.internal.database.helper.addStateEvent
import org.matrix.android.sdk.internal.database.helper.addTimelineEvent
<<<<<<< HEAD
import org.matrix.android.sdk.internal.database.helper.merge
import org.matrix.android.sdk.internal.database.helper.updateThreadSummaryIfNeeded
=======
>>>>>>> 401479f1
import org.matrix.android.sdk.internal.database.mapper.toEntity
import org.matrix.android.sdk.internal.database.model.ChunkEntity
import org.matrix.android.sdk.internal.database.model.EventEntity
import org.matrix.android.sdk.internal.database.model.EventInsertType
import org.matrix.android.sdk.internal.database.model.RoomEntity
import org.matrix.android.sdk.internal.database.model.TimelineEventEntity
import org.matrix.android.sdk.internal.database.query.copyToRealmOrIgnore
import org.matrix.android.sdk.internal.database.query.create
import org.matrix.android.sdk.internal.database.query.find
import org.matrix.android.sdk.internal.database.query.where
import org.matrix.android.sdk.internal.di.SessionDatabase
<<<<<<< HEAD
import org.matrix.android.sdk.internal.di.UserId
import org.matrix.android.sdk.internal.session.room.summary.RoomSummaryEventsHelper
=======
>>>>>>> 401479f1
import org.matrix.android.sdk.internal.util.awaitTransaction
import timber.log.Timber
import javax.inject.Inject

/**
 * Insert Chunk in DB, and eventually link next and previous chunk in db.
 */
internal class TokenChunkEventPersistor @Inject constructor(
                                                            @SessionDatabase private val monarchy: Monarchy,
                                                            @UserId private val userId: String) {

    enum class Result {
        SHOULD_FETCH_MORE,
        REACHED_END,
        SUCCESS
    }

    suspend fun insertInDb(receivedChunk: TokenChunkEvent,
                           roomId: String,
                           direction: PaginationDirection): Result {
        monarchy
                .awaitTransaction { realm ->
                    Timber.v("Start persisting ${receivedChunk.events.size} events in $roomId towards $direction")

                    val nextToken: String?
                    val prevToken: String?
                    if (direction == PaginationDirection.FORWARDS) {
                        nextToken = receivedChunk.end
                        prevToken = receivedChunk.start
                    } else {
                        nextToken = receivedChunk.start
                        prevToken = receivedChunk.end
                    }

                    val existingChunk = ChunkEntity.find(realm, roomId, prevToken = prevToken, nextToken = nextToken)
                    if (existingChunk != null) {
                        Timber.v("This chunk is already in the db, returns")
                        return@awaitTransaction
                    }
                    val prevChunk = ChunkEntity.find(realm, roomId, nextToken = prevToken)
                    val nextChunk = ChunkEntity.find(realm, roomId, prevToken = nextToken)
                    val currentChunk = ChunkEntity.create(realm, prevToken = prevToken, nextToken = nextToken).apply {
                        this.nextChunk = nextChunk
                        this.prevChunk = prevChunk
                    }
                    nextChunk?.prevChunk = currentChunk
                    prevChunk?.nextChunk = currentChunk
                    if (receivedChunk.events.isEmpty() && !receivedChunk.hasMore()) {
                        handleReachEnd(roomId, direction, currentChunk)
                    } else {
                        handlePagination(realm, roomId, direction, receivedChunk, currentChunk)
                    }
                }

        return if (receivedChunk.events.isEmpty()) {
            if (receivedChunk.hasMore()) {
                Result.SHOULD_FETCH_MORE
            } else {
                Result.REACHED_END
            }
        } else {
            Result.SUCCESS
        }
    }

    private fun handleReachEnd(roomId: String, direction: PaginationDirection, currentChunk: ChunkEntity) {
        Timber.v("Reach end of $roomId")
        if (direction == PaginationDirection.FORWARDS) {
            Timber.v("We should keep the lastForward chunk unique, the one from sync")
        } else {
            currentChunk.isLastBackward = true
        }
    }

    private fun handlePagination(
            realm: Realm,
            roomId: String,
            direction: PaginationDirection,
            receivedChunk: TokenChunkEvent,
            currentChunk: ChunkEntity
    ) {
        Timber.v("Add ${receivedChunk.events.size} events in chunk(${currentChunk.nextToken} | ${currentChunk.prevToken}")
        val roomMemberContentsByUser = HashMap<String, RoomMemberContent?>()
        val eventList = receivedChunk.events
        val stateEvents = receivedChunk.stateEvents

        val now = System.currentTimeMillis()

        stateEvents?.forEach { stateEvent ->
            val ageLocalTs = stateEvent.unsignedData?.age?.let { now - it }
            val stateEventEntity = stateEvent.toEntity(roomId, SendState.SYNCED, ageLocalTs).copyToRealmOrIgnore(realm, EventInsertType.PAGINATION)
            currentChunk.addStateEvent(roomId, stateEventEntity, direction)
            if (stateEvent.type == EventType.STATE_ROOM_MEMBER && stateEvent.stateKey != null) {
                roomMemberContentsByUser[stateEvent.stateKey] = stateEvent.content.toModel<RoomMemberContent>()
            }
        }
<<<<<<< HEAD
        val eventIds = ArrayList<String>(eventList.size)

        val optimizedThreadSummaryMap = hashMapOf<String, EventEntity>()
        eventList.forEach { event ->
            if (event.eventId == null || event.senderId == null) {
                return@forEach
            }
            val ageLocalTs = event.unsignedData?.age?.let { now - it }
            eventIds.add(event.eventId)
            val eventEntity = event.toEntity(roomId, SendState.SYNCED, ageLocalTs).copyToRealmOrIgnore(realm, EventInsertType.PAGINATION)
            if (event.type == EventType.STATE_ROOM_MEMBER && event.stateKey != null) {
                val contentToUse = if (direction == PaginationDirection.BACKWARDS) {
                    event.prevContent
                } else {
                    event.content
                }
                roomMemberContentsByUser[event.stateKey] = contentToUse.toModel<RoomMemberContent>()
            }

            currentChunk.addTimelineEvent(roomId, eventEntity, direction, roomMemberContentsByUser)

            eventEntity.rootThreadEventId?.let {
                // This is a thread event
                optimizedThreadSummaryMap[it] = eventEntity
            } ?: run {
                // This is a normal event or a root thread one
                optimizedThreadSummaryMap[eventEntity.eventId] = eventEntity
            }
        }

        // Find all the chunks which contain at least one event from the list of eventIds
        val chunks = ChunkEntity.findAllIncludingEvents(realm, eventIds)
        Timber.d("Found ${chunks.size} chunks containing at least one of the eventIds")
        val chunksToDelete = ArrayList<ChunkEntity>()
        chunks.forEach {
            if (it != currentChunk) {
                Timber.d("Merge $it")
                currentChunk.merge(roomId, it, direction)
                chunksToDelete.add(it)
=======
        run processTimelineEvents@{
            eventList.forEach { event ->
                if (event.eventId == null || event.senderId == null) {
                    return@forEach
                }
                // We check for the timeline event with this id
                val eventId = event.eventId
                val existingTimelineEvent = TimelineEventEntity.where(realm, roomId, eventId).findFirst()
                // If it exists, we want to stop here, just link the prevChunk
                val existingChunk = existingTimelineEvent?.chunk?.firstOrNull()
                if (existingChunk != null) {
                    when (direction) {
                        PaginationDirection.BACKWARDS -> {
                            if (currentChunk.nextChunk == existingChunk) {
                                Timber.w("Avoid double link, shouldn't happen in an ideal world")
                            } else {
                                currentChunk.prevChunk = existingChunk
                                existingChunk.nextChunk = currentChunk
                            }
                        }
                        PaginationDirection.FORWARDS  -> {
                            if (currentChunk.prevChunk == existingChunk) {
                                Timber.w("Avoid double link, shouldn't happen in an ideal world")
                            } else {
                                currentChunk.nextChunk = existingChunk
                                existingChunk.prevChunk = currentChunk
                            }
                        }
                    }
                    // Stop processing here
                    return@processTimelineEvents
                }
                val ageLocalTs = event.unsignedData?.age?.let { now - it }
                val eventEntity = event.toEntity(roomId, SendState.SYNCED, ageLocalTs).copyToRealmOrIgnore(realm, EventInsertType.PAGINATION)
                if (event.type == EventType.STATE_ROOM_MEMBER && event.stateKey != null) {
                    val contentToUse = if (direction == PaginationDirection.BACKWARDS) {
                        event.prevContent
                    } else {
                        event.content
                    }
                    roomMemberContentsByUser[event.stateKey] = contentToUse.toModel<RoomMemberContent>()
                }
                currentChunk.addTimelineEvent(roomId, eventEntity, direction, roomMemberContentsByUser)
>>>>>>> 401479f1
            }
        }
        if (currentChunk.isValid) {
            RoomEntity.where(realm, roomId).findFirst()?.addIfNecessary(currentChunk)
        }

        optimizedThreadSummaryMap.updateThreadSummaryIfNeeded(roomId = roomId, realm = realm, currentUserId = userId)
    }
}<|MERGE_RESOLUTION|>--- conflicted
+++ resolved
@@ -25,11 +25,8 @@
 import org.matrix.android.sdk.internal.database.helper.addIfNecessary
 import org.matrix.android.sdk.internal.database.helper.addStateEvent
 import org.matrix.android.sdk.internal.database.helper.addTimelineEvent
-<<<<<<< HEAD
 import org.matrix.android.sdk.internal.database.helper.merge
 import org.matrix.android.sdk.internal.database.helper.updateThreadSummaryIfNeeded
-=======
->>>>>>> 401479f1
 import org.matrix.android.sdk.internal.database.mapper.toEntity
 import org.matrix.android.sdk.internal.database.model.ChunkEntity
 import org.matrix.android.sdk.internal.database.model.EventEntity
@@ -41,11 +38,7 @@
 import org.matrix.android.sdk.internal.database.query.find
 import org.matrix.android.sdk.internal.database.query.where
 import org.matrix.android.sdk.internal.di.SessionDatabase
-<<<<<<< HEAD
 import org.matrix.android.sdk.internal.di.UserId
-import org.matrix.android.sdk.internal.session.room.summary.RoomSummaryEventsHelper
-=======
->>>>>>> 401479f1
 import org.matrix.android.sdk.internal.util.awaitTransaction
 import timber.log.Timber
 import javax.inject.Inject
@@ -142,47 +135,7 @@
                 roomMemberContentsByUser[stateEvent.stateKey] = stateEvent.content.toModel<RoomMemberContent>()
             }
         }
-<<<<<<< HEAD
-        val eventIds = ArrayList<String>(eventList.size)
-
         val optimizedThreadSummaryMap = hashMapOf<String, EventEntity>()
-        eventList.forEach { event ->
-            if (event.eventId == null || event.senderId == null) {
-                return@forEach
-            }
-            val ageLocalTs = event.unsignedData?.age?.let { now - it }
-            eventIds.add(event.eventId)
-            val eventEntity = event.toEntity(roomId, SendState.SYNCED, ageLocalTs).copyToRealmOrIgnore(realm, EventInsertType.PAGINATION)
-            if (event.type == EventType.STATE_ROOM_MEMBER && event.stateKey != null) {
-                val contentToUse = if (direction == PaginationDirection.BACKWARDS) {
-                    event.prevContent
-                } else {
-                    event.content
-                }
-                roomMemberContentsByUser[event.stateKey] = contentToUse.toModel<RoomMemberContent>()
-            }
-
-            currentChunk.addTimelineEvent(roomId, eventEntity, direction, roomMemberContentsByUser)
-
-            eventEntity.rootThreadEventId?.let {
-                // This is a thread event
-                optimizedThreadSummaryMap[it] = eventEntity
-            } ?: run {
-                // This is a normal event or a root thread one
-                optimizedThreadSummaryMap[eventEntity.eventId] = eventEntity
-            }
-        }
-
-        // Find all the chunks which contain at least one event from the list of eventIds
-        val chunks = ChunkEntity.findAllIncludingEvents(realm, eventIds)
-        Timber.d("Found ${chunks.size} chunks containing at least one of the eventIds")
-        val chunksToDelete = ArrayList<ChunkEntity>()
-        chunks.forEach {
-            if (it != currentChunk) {
-                Timber.d("Merge $it")
-                currentChunk.merge(roomId, it, direction)
-                chunksToDelete.add(it)
-=======
         run processTimelineEvents@{
             eventList.forEach { event ->
                 if (event.eventId == null || event.senderId == null) {
@@ -226,13 +179,18 @@
                     roomMemberContentsByUser[event.stateKey] = contentToUse.toModel<RoomMemberContent>()
                 }
                 currentChunk.addTimelineEvent(roomId, eventEntity, direction, roomMemberContentsByUser)
->>>>>>> 401479f1
+                eventEntity.rootThreadEventId?.let {
+                    // This is a thread event
+                    optimizedThreadSummaryMap[it] = eventEntity
+                } ?: run {
+                    // This is a normal event or a root thread one
+                    optimizedThreadSummaryMap[eventEntity.eventId] = eventEntity
+                }
             }
         }
         if (currentChunk.isValid) {
             RoomEntity.where(realm, roomId).findFirst()?.addIfNecessary(currentChunk)
         }
-
         optimizedThreadSummaryMap.updateThreadSummaryIfNeeded(roomId = roomId, realm = realm, currentUserId = userId)
     }
 }