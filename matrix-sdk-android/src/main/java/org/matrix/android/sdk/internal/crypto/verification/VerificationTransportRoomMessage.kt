--- conflicted
+++ resolved
@@ -41,13 +41,8 @@
 import org.matrix.android.sdk.internal.crypto.model.rest.VERIFICATION_METHOD_SAS
 import org.matrix.android.sdk.internal.crypto.tasks.SendVerificationMessageTask
 import org.matrix.android.sdk.internal.session.room.send.LocalEchoEventFactory
-<<<<<<< HEAD
 import org.matrix.android.sdk.internal.task.SemaphoreCoroutineSequencer
-=======
 import org.matrix.android.sdk.internal.util.time.Clock
-import org.matrix.android.sdk.internal.worker.SessionSafeCoroutineWorker
-import org.matrix.android.sdk.internal.worker.WorkerParamsFactory
->>>>>>> 04cadb94
 import timber.log.Timber
 import java.util.concurrent.Executors
 
@@ -58,12 +53,8 @@
         private val roomId: String,
         private val localEchoEventFactory: LocalEchoEventFactory,
         private val tx: DefaultVerificationTransaction?,
-<<<<<<< HEAD
         cryptoCoroutineScope: CoroutineScope,
-=======
-        private val coroutineScope: CoroutineScope,
         private val clock: Clock,
->>>>>>> 04cadb94
 ) : VerificationTransport {
 
     private val dispatcher = Executors.newSingleThreadExecutor().asCoroutineDispatcher()
@@ -83,7 +74,6 @@
                 content = verificationInfo.toEventContent()!!
         )
 
-<<<<<<< HEAD
         verificationSenderScope.launch {
             sequencer.post {
                 try {
@@ -98,65 +88,6 @@
                 } catch (failure: Throwable) {
                     tx?.cancel(onErrorReason)
                 }
-=======
-        val workerParams = WorkerParamsFactory.toData(
-                SendVerificationMessageWorker.Params(
-                        sessionId = sessionId,
-                        eventId = event.eventId ?: ""
-                )
-        )
-        val enqueueInfo = enqueueSendWork(workerParams)
-
-        // I cannot just listen to the given work request, because when used in a uniqueWork,
-        // The callback is called while it is still Running ...
-
-//        Futures.addCallback(enqueueInfo.first.result, object : FutureCallback<Operation.State.SUCCESS> {
-//            override fun onSuccess(result: Operation.State.SUCCESS?) {
-//                if (onDone != null) {
-//                    onDone()
-//                } else {
-//                    tx?.state = nextState
-//                }
-//            }
-//
-//            override fun onFailure(t: Throwable) {
-//                Timber.e("## SAS verification [${tx?.transactionId}] failed to send toDevice in state : ${tx?.state}, reason: ${t.localizedMessage}")
-//                tx?.cancel(onErrorReason)
-//            }
-//        }, listenerExecutor)
-
-        val workLiveData = workManagerProvider.workManager
-                .getWorkInfosForUniqueWorkLiveData(uniqueQueueName())
-
-        val observer = object : Observer<List<WorkInfo>> {
-            override fun onChanged(workInfoList: List<WorkInfo>?) {
-                workInfoList
-                        ?.firstOrNull { it.id == enqueueInfo.second }
-                        ?.let { wInfo ->
-                            when (wInfo.state) {
-                                WorkInfo.State.FAILED    -> {
-                                    tx?.cancel(onErrorReason)
-                                    workLiveData.removeObserver(this)
-                                }
-                                WorkInfo.State.SUCCEEDED -> {
-                                    if (SessionSafeCoroutineWorker.hasFailed(wInfo.outputData)) {
-                                        Timber.e("## SAS verification [${tx?.transactionId}] failed to send verification message in state : ${tx?.state}")
-                                        tx?.cancel(onErrorReason)
-                                    } else {
-                                        if (onDone != null) {
-                                            onDone()
-                                        } else {
-                                            tx?.state = nextState
-                                        }
-                                    }
-                                    workLiveData.removeObserver(this)
-                                }
-                                else                     -> {
-                                    // nop
-                                }
-                            }
-                        }
->>>>>>> 04cadb94
             }
         }
     }
@@ -195,7 +126,6 @@
                 content = content
         )
 
-<<<<<<< HEAD
         verificationSenderScope.launch {
             val params = SendVerificationMessageTask.Params(event)
             sequencer.post {
@@ -206,49 +136,6 @@
                 } catch (failure: Throwable) {
                     callback(null, null)
                 }
-=======
-        val workerParams = WorkerParamsFactory.toData(
-                SendVerificationMessageWorker.Params(
-                        sessionId = sessionId,
-                        eventId = event.eventId ?: ""
-                )
-        )
-
-        val workRequest = workManagerProvider.matrixOneTimeWorkRequestBuilder<SendVerificationMessageWorker>()
-                .setConstraints(WorkManagerProvider.workConstraints)
-                .setInputData(workerParams)
-                .setBackoffCriteria(BackoffPolicy.LINEAR, WorkManagerProvider.BACKOFF_DELAY_MILLIS, TimeUnit.MILLISECONDS)
-                .build()
-
-        workManagerProvider.workManager
-                .beginUniqueWork("${roomId}_VerificationWork", ExistingWorkPolicy.APPEND_OR_REPLACE, workRequest)
-                .enqueue()
-
-        // I cannot just listen to the given work request, because when used in a uniqueWork,
-        // The callback is called while it is still Running ...
-
-        val workLiveData = workManagerProvider.workManager
-                .getWorkInfosForUniqueWorkLiveData("${roomId}_VerificationWork")
-
-        val observer = object : Observer<List<WorkInfo>> {
-            override fun onChanged(workInfoList: List<WorkInfo>?) {
-                workInfoList
-                        ?.filter { it.state == WorkInfo.State.SUCCEEDED }
-                        ?.firstOrNull { it.id == workRequest.id }
-                        ?.let { wInfo ->
-                            if (SessionSafeCoroutineWorker.hasFailed(wInfo.outputData)) {
-                                callback(null, null)
-                            } else {
-                                val eventId = wInfo.outputData.getString(localId)
-                                if (eventId != null) {
-                                    callback(eventId, validInfo)
-                                } else {
-                                    callback(null, null)
-                                }
-                            }
-                            workLiveData.removeObserver(this)
-                        }
->>>>>>> 04cadb94
             }
         }
     }
@@ -260,7 +147,6 @@
                 roomId = roomId,
                 content = MessageVerificationCancelContent.create(transactionId, code).toContent()
         )
-<<<<<<< HEAD
 
         verificationSenderScope.launch {
             sequencer.post {
@@ -272,15 +158,6 @@
                 }
             }
         }
-=======
-        val workerParams = WorkerParamsFactory.toData(
-                SendVerificationMessageWorker.Params(
-                        sessionId = sessionId,
-                        eventId = event.eventId ?: ""
-                )
-        )
-        enqueueSendWork(workerParams)
->>>>>>> 04cadb94
     }
 
     override fun done(transactionId: String,
@@ -296,7 +173,6 @@
                         )
                 ).toContent()
         )
-<<<<<<< HEAD
         verificationSenderScope.launch {
             sequencer.post {
                 try {
@@ -308,67 +184,9 @@
                 } finally {
                     onDone?.invoke()
                 }
-=======
-        val workerParams = WorkerParamsFactory.toData(
-                SendVerificationMessageWorker.Params(
-                        sessionId = sessionId,
-                        eventId = event.eventId ?: ""
-                )
-        )
-        val enqueueInfo = enqueueSendWork(workerParams)
-
-        val workLiveData = workManagerProvider.workManager
-                .getWorkInfosForUniqueWorkLiveData(uniqueQueueName())
-        val observer = object : Observer<List<WorkInfo>> {
-            override fun onChanged(workInfoList: List<WorkInfo>?) {
-                workInfoList
-                        ?.filter { it.state == WorkInfo.State.SUCCEEDED }
-                        ?.firstOrNull { it.id == enqueueInfo.second }
-                        ?.let { _ ->
-                            onDone?.invoke()
-                            workLiveData.removeObserver(this)
-                        }
->>>>>>> 04cadb94
-            }
-        }
-//        val workerParams = WorkerParamsFactory.toData(SendVerificationMessageWorker.Params(
-//                sessionId = sessionId,
-//                eventId = event.eventId ?: ""
-//        ))
-//        val enqueueInfo = enqueueSendWork(workerParams)
-//
-//        val workLiveData = workManagerProvider.workManager
-//                .getWorkInfosForUniqueWorkLiveData(uniqueQueueName())
-//        val observer = object : Observer<List<WorkInfo>> {
-//            override fun onChanged(workInfoList: List<WorkInfo>?) {
-//                workInfoList
-//                        ?.filter { it.state == WorkInfo.State.SUCCEEDED }
-//                        ?.firstOrNull { it.id == enqueueInfo.second }
-//                        ?.let { _ ->
-//                            onDone?.invoke()
-//                            workLiveData.removeObserver(this)
-//                        }
-//            }
-//        }
-//
-//        // TODO listen to DB to get synced info
-//        coroutineScope.launch(Dispatchers.Main) {
-//            workLiveData.observeForever(observer)
-//        }
-    }
-
-//    private fun enqueueSendWork(workerParams: Data): Pair<Operation, UUID> {
-//        val workRequest = workManagerProvider.matrixOneTimeWorkRequestBuilder<SendVerificationMessageWorker>()
-//                .setConstraints(WorkManagerProvider.workConstraints)
-//                .setInputData(workerParams)
-//                .setBackoffCriteria(BackoffPolicy.LINEAR, WorkManagerProvider.BACKOFF_DELAY_MILLIS, TimeUnit.MILLISECONDS)
-//                .build()
-//        return workManagerProvider.workManager
-//                .beginUniqueWork(uniqueQueueName(), ExistingWorkPolicy.APPEND_OR_REPLACE, workRequest)
-//                .enqueue() to workRequest.id
-//    }
-
-//    private fun uniqueQueueName() = "${roomId}_VerificationWork"
+            }
+        }
+    }
 
     override fun createAccept(tid: String,
                               keyAgreementProtocol: String,
