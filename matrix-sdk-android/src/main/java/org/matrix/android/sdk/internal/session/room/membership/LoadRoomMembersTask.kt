/*
 * Copyright 2020 The Matrix.org Foundation C.I.C.
 *
 * Licensed under the Apache License, Version 2.0 (the "License");
 * you may not use this file except in compliance with the License.
 * You may obtain a copy of the License at
 *
 * http://www.apache.org/licenses/LICENSE-2.0
 *
 * Unless required by applicable law or agreed to in writing, software
 * distributed under the License is distributed on an "AS IS" BASIS,
 * WITHOUT WARRANTIES OR CONDITIONS OF ANY KIND, either express or implied.
 * See the License for the specific language governing permissions and
 * limitations under the License.
 */

package org.matrix.android.sdk.internal.session.room.membership

import com.zhuinden.monarchy.Monarchy
import dagger.Lazy
import io.realm.Realm
import io.realm.kotlin.createObject
import kotlinx.coroutines.TimeoutCancellationException
import org.matrix.android.sdk.api.session.crypto.CryptoService
import org.matrix.android.sdk.api.session.room.model.Membership
import org.matrix.android.sdk.api.session.room.send.SendState
import org.matrix.android.sdk.internal.crypto.CryptoSessionInfoProvider
import org.matrix.android.sdk.internal.database.awaitNotEmptyResult
import org.matrix.android.sdk.internal.database.mapper.toEntity
import org.matrix.android.sdk.internal.database.model.CurrentStateEventEntity
import org.matrix.android.sdk.internal.database.model.EventInsertType
import org.matrix.android.sdk.internal.database.model.RoomEntity
import org.matrix.android.sdk.internal.database.model.RoomEntityFields
import org.matrix.android.sdk.internal.database.model.RoomMembersLoadStatusType
import org.matrix.android.sdk.internal.database.query.copyToRealmOrIgnore
import org.matrix.android.sdk.internal.database.query.getOrCreate
import org.matrix.android.sdk.internal.database.query.where
import org.matrix.android.sdk.internal.di.SessionDatabase
import org.matrix.android.sdk.internal.network.GlobalErrorReceiver
import org.matrix.android.sdk.internal.network.executeRequest
import org.matrix.android.sdk.internal.session.room.RoomAPI
import org.matrix.android.sdk.internal.session.room.summary.RoomSummaryUpdater
import org.matrix.android.sdk.internal.session.sync.SyncTokenStore
import org.matrix.android.sdk.internal.task.Task
import org.matrix.android.sdk.internal.util.awaitTransaction
import org.matrix.android.sdk.internal.util.time.Clock
import java.util.concurrent.TimeUnit
import javax.inject.Inject

internal interface LoadRoomMembersTask : Task<LoadRoomMembersTask.Params, Unit> {

    data class Params(
            val roomId: String,
            val excludeMembership: Membership? = null
    )
}

internal class DefaultLoadRoomMembersTask @Inject constructor(
        private val roomAPI: RoomAPI,
        @SessionDatabase private val monarchy: Monarchy,
        private val syncTokenStore: SyncTokenStore,
        private val roomSummaryUpdater: RoomSummaryUpdater,
        private val roomMemberEventHandler: RoomMemberEventHandler,
        private val cryptoSessionInfoProvider: CryptoSessionInfoProvider,
<<<<<<< HEAD
        private val cryptoService: Lazy<CryptoService>,
        private val globalErrorReceiver: GlobalErrorReceiver
=======
        private val deviceListManager: DeviceListManager,
        private val globalErrorReceiver: GlobalErrorReceiver,
        private val clock: Clock,
>>>>>>> 4309fdba
) : LoadRoomMembersTask {

    override suspend fun execute(params: LoadRoomMembersTask.Params) {
        when (getRoomMembersLoadStatus(params.roomId)) {
            RoomMembersLoadStatusType.NONE    -> doRequest(params)
            RoomMembersLoadStatusType.LOADING -> waitPreviousRequestToFinish(params)
            RoomMembersLoadStatusType.LOADED  -> Unit
        }
    }

    private suspend fun waitPreviousRequestToFinish(params: LoadRoomMembersTask.Params) {
        try {
            awaitNotEmptyResult(monarchy.realmConfiguration, TimeUnit.MINUTES.toMillis(1L)) { realm ->
                realm.where(RoomEntity::class.java)
                        .equalTo(RoomEntityFields.ROOM_ID, params.roomId)
                        .equalTo(RoomEntityFields.MEMBERS_LOAD_STATUS_STR, RoomMembersLoadStatusType.LOADED.name)
            }
        } catch (exception: TimeoutCancellationException) {
            // Timeout, do the request anyway (?)
            doRequest(params)
        }
    }

    private suspend fun doRequest(params: LoadRoomMembersTask.Params) {
        setRoomMembersLoadStatus(params.roomId, RoomMembersLoadStatusType.LOADING)

        val lastToken = syncTokenStore.getLastToken()
        val response = try {
            executeRequest(globalErrorReceiver) {
                roomAPI.getMembers(params.roomId, lastToken, null, params.excludeMembership)
            }
        } catch (throwable: Throwable) {
            // Revert status to NONE
            setRoomMembersLoadStatus(params.roomId, RoomMembersLoadStatusType.NONE)
            throw throwable
        }
        // This will also set the status to LOADED
        insertInDb(response, params.roomId)
    }

    private suspend fun insertInDb(response: RoomMembersResponse, roomId: String) {
        monarchy.awaitTransaction { realm ->
            // We ignore all the already known members
            val roomEntity = RoomEntity.where(realm, roomId).findFirst()
                    ?: realm.createObject(roomId)
            val now = clock.epochMillis()
            for (roomMemberEvent in response.roomMemberEvents) {
                if (roomMemberEvent.eventId == null || roomMemberEvent.stateKey == null || roomMemberEvent.type == null) {
                    continue
                }
                val ageLocalTs = roomMemberEvent.unsignedData?.age?.let { now - it }
                val eventEntity = roomMemberEvent.toEntity(roomId, SendState.SYNCED, ageLocalTs).copyToRealmOrIgnore(realm, EventInsertType.PAGINATION)
                CurrentStateEventEntity.getOrCreate(
                        realm,
                        roomId,
                        roomMemberEvent.stateKey,
                        roomMemberEvent.type
                ).apply {
                    eventId = roomMemberEvent.eventId
                    root = eventEntity
                }
                roomMemberEventHandler.handle(realm, roomId, roomMemberEvent, false)
            }
            roomEntity.membersLoadStatus = RoomMembersLoadStatusType.LOADED
            roomSummaryUpdater.update(realm, roomId, updateMembers = true)
        }

        if (cryptoSessionInfoProvider.isRoomEncrypted(roomId)) {
            cryptoService.get().onE2ERoomMemberLoadedFromServer(roomId)
//            val userIds = cryptoSessionInfoProvider.getRoomUserIds(roomId, true)
//            olmMachineProvider.olmMachine.updateTrackedUsers(userIds)
//            deviceListManager.onRoomMembersLoadedFor(roomId)
        }
    }

    private fun getRoomMembersLoadStatus(roomId: String): RoomMembersLoadStatusType {
        var result: RoomMembersLoadStatusType?
        Realm.getInstance(monarchy.realmConfiguration).use {
            result = RoomEntity.where(it, roomId).findFirst()?.membersLoadStatus
        }
        return result ?: RoomMembersLoadStatusType.NONE
    }

    private suspend fun setRoomMembersLoadStatus(roomId: String, status: RoomMembersLoadStatusType) {
        monarchy.awaitTransaction { realm ->
            val roomEntity = RoomEntity.where(realm, roomId).findFirst() ?: realm.createObject(roomId)
            roomEntity.membersLoadStatus = status
        }
    }
}<|MERGE_RESOLUTION|>--- conflicted
+++ resolved
@@ -62,14 +62,9 @@
         private val roomSummaryUpdater: RoomSummaryUpdater,
         private val roomMemberEventHandler: RoomMemberEventHandler,
         private val cryptoSessionInfoProvider: CryptoSessionInfoProvider,
-<<<<<<< HEAD
         private val cryptoService: Lazy<CryptoService>,
-        private val globalErrorReceiver: GlobalErrorReceiver
-=======
-        private val deviceListManager: DeviceListManager,
         private val globalErrorReceiver: GlobalErrorReceiver,
         private val clock: Clock,
->>>>>>> 4309fdba
 ) : LoadRoomMembersTask {
 
     override suspend fun execute(params: LoadRoomMembersTask.Params) {
