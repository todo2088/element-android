--- conflicted
+++ resolved
@@ -17,12 +17,7 @@
 package org.matrix.android.sdk.internal.session.room.timeline
 
 import androidx.lifecycle.LiveData
-<<<<<<< HEAD
-=======
-import com.zhuinden.monarchy.Monarchy
-import io.realm.Sort
 import org.matrix.android.sdk.api.session.events.model.getRelationContent
->>>>>>> 767be72e
 import org.matrix.android.sdk.api.session.events.model.isImageMessage
 import org.matrix.android.sdk.api.session.events.model.isVideoMessage
 import org.matrix.android.sdk.api.session.room.timeline.TimelineEvent
@@ -64,14 +59,13 @@
     fun getTimelineEventsRelatedTo(roomId: String, eventType: String, eventId: String): List<TimelineEvent> {
         // TODO Remove this trick and call relations API
         // see https://spec.matrix.org/latest/client-server-api/#get_matrixclientv1roomsroomidrelationseventidreltypeeventtype
-        return realmSessionProvider.withRealm { realm ->
-            TimelineEventEntity.whereRoomId(realm, roomId)
-                    .sort(TimelineEventEntityFields.ROOT.ORIGIN_SERVER_TS, Sort.ASCENDING)
-                    .distinct(TimelineEventEntityFields.EVENT_ID)
-                    .findAll()
-                    .mapNotNull {
-                        timelineEventMapper.map(it).takeIf { it.root.getRelationContent()?.takeIf { it.type == eventType && it.eventId == eventId } != null }
-                    }
-        }
+        val realm = realmInstance.getBlockingRealm()
+        return TimelineEventEntity.whereRoomId(realm, roomId)
+                .sort("root.originServerTs", io.realm.kotlin.query.Sort.ASCENDING)
+                .distinct("eventId")
+                .find()
+                .mapNotNull {
+                    timelineEventMapper.map(it).takeIf { it.root.getRelationContent()?.takeIf { it.type == eventType && it.eventId == eventId } != null }
+                }
     }
 }