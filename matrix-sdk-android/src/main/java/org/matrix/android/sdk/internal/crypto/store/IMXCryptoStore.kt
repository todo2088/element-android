--- conflicted
+++ resolved
@@ -594,9 +594,6 @@
     fun areDeviceKeysUploaded(): Boolean
     fun tidyUpDataBase()
     fun getOutgoingRoomKeyRequests(inStates: Set<OutgoingRoomKeyRequestState>): List<OutgoingKeyRequest>
-<<<<<<< HEAD
-//    fun logDbUsageInfo()
-=======
 
     /**
      * Store a bunch of data collected during a sync response treatment. @See [CryptoStoreAggregator].
@@ -607,5 +604,4 @@
      * Store a bunch of data related to the users. @See [UserDataToStore].
      */
     fun storeData(userDataToStore: UserDataToStore)
->>>>>>> a588989d
 }