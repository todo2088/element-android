--- conflicted
+++ resolved
@@ -90,19 +90,12 @@
         return roomSummaryDataSource.getRoomSummary(roomIdOrAlias)
     }
 
-<<<<<<< HEAD
-    override fun getRoomSummaries(
-            queryParams: RoomSummaryQueryParams,
-            sortOrder: RoomSortOrder
-    ): List<RoomSummary> {
-=======
     override fun getRoomSummaryLive(roomId: String): LiveData<Optional<RoomSummary>> {
         return roomSummaryDataSource.getRoomSummaryLive(roomId)
     }
 
     override fun getRoomSummaries(queryParams: RoomSummaryQueryParams,
                                   sortOrder: RoomSortOrder): List<RoomSummary> {
->>>>>>> 9cf9e10e
         return roomSummaryDataSource.getRoomSummaries(queryParams, sortOrder)
     }
 
@@ -126,34 +119,21 @@
         }
     }
 
-    override fun getRoomSummariesLive(
-            queryParams: RoomSummaryQueryParams,
-            sortOrder: RoomSortOrder
-    ): LiveData<List<RoomSummary>> {
+    override fun getRoomSummariesLive(queryParams: RoomSummaryQueryParams,
+                                      sortOrder: RoomSortOrder): LiveData<List<RoomSummary>> {
         return roomSummaryDataSource.getRoomSummariesLive(queryParams, sortOrder)
     }
 
-    override fun getPagedRoomSummariesLive(
-            queryParams: RoomSummaryQueryParams,
-            pagedListConfig: PagedList.Config,
-            sortOrder: RoomSortOrder
-    ): LiveData<PagedList<RoomSummary>> {
+    override fun getPagedRoomSummariesLive(queryParams: RoomSummaryQueryParams,
+                                           pagedListConfig: PagedList.Config,
+                                           sortOrder: RoomSortOrder): LiveData<PagedList<RoomSummary>> {
         return roomSummaryDataSource.getSortedPagedRoomSummariesLive(queryParams, pagedListConfig, sortOrder)
     }
 
-<<<<<<< HEAD
-    override fun getFilteredPagedRoomSummariesLive(
-            queryParams: RoomSummaryQueryParams,
-            pagedListConfig: PagedList.Config,
-            sortOrder: RoomSortOrder
-    ): UpdatableLivePageResult {
-        return roomSummaryDataSource.getUpdatablePagedRoomSummariesLive(queryParams, pagedListConfig, sortOrder)
-=======
     override fun getFilteredPagedRoomSummariesLive(queryParams: RoomSummaryQueryParams,
                                                    pagedListConfig: PagedList.Config,
                                                    sortOrder: RoomSortOrder): UpdatableLivePageResult {
         return roomSummaryDataSource.getUpdatablePagedRoomSummariesLive(queryParams, pagedListConfig, sortOrder, getFlattenedParents = true)
->>>>>>> 9cf9e10e
     }
 
     override fun getRoomCountLive(queryParams: RoomSummaryQueryParams): LiveData<Int> {
@@ -180,11 +160,9 @@
         joinRoomTask.execute(JoinRoomTask.Params(roomIdOrAlias, reason, viaServers))
     }
 
-    override suspend fun joinRoom(
-            roomId: String,
-            reason: String?,
-            thirdPartySigned: SignInvitationResult
-    ) {
+    override suspend fun joinRoom(roomId: String,
+                                  reason: String?,
+                                  thirdPartySigned: SignInvitationResult) {
         joinRoomTask.execute(JoinRoomTask.Params(roomId, reason, thirdPartySigned = thirdPartySigned))
     }
 
