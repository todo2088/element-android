/*
 * Copyright (c) 2022 The Matrix.org Foundation C.I.C.
 *
 * Licensed under the Apache License, Version 2.0 (the "License");
 * you may not use this file except in compliance with the License.
 * You may obtain a copy of the License at
 *
 *     http://www.apache.org/licenses/LICENSE-2.0
 *
 * Unless required by applicable law or agreed to in writing, software
 * distributed under the License is distributed on an "AS IS" BASIS,
 * WITHOUT WARRANTIES OR CONDITIONS OF ANY KIND, either express or implied.
 * See the License for the specific language governing permissions and
 * limitations under the License.
 */

package org.matrix.android.sdk.internal.debug

import io.realm.RealmConfiguration
import org.matrix.android.sdk.api.debug.DebugService
import org.matrix.android.sdk.internal.SessionManager
import javax.inject.Inject

internal class DefaultDebugService @Inject constructor(
        // @AuthDatabase private val realmConfigurationAuth: RealmConfiguration,
        // @GlobalDatabase private val realmConfigurationGlobal: RealmConfiguration,
        private val sessionManager: SessionManager,
) : DebugService {

    override fun getAllRealmConfigurations(): List<RealmConfiguration> {
        return sessionManager.getLastSession()?.getRealmConfigurations().orEmpty()
                // realmConfigurationAuth +
                // realmConfigurationGlobal
    }

<<<<<<< HEAD
    override fun logDbUsageInfo() {
        // RealmDebugTools(realmConfigurationAuth).logInfo("Auth")
        // RealmDebugTools(realmConfigurationGlobal).logInfo("Global")
        sessionManager.getLastSession()?.logDbUsageInfo()
=======
    override fun getDbUsageInfo() = buildString {
        append(RealmDebugTools(realmConfigurationAuth).getInfo("Auth"))
        append(RealmDebugTools(realmConfigurationGlobal).getInfo("Global"))
        append(sessionManager.getLastSession()?.getDbUsageInfo())
>>>>>>> 2b5920e4
    }
}<|MERGE_RESOLUTION|>--- conflicted
+++ resolved
@@ -33,16 +33,9 @@
                 // realmConfigurationGlobal
     }
 
-<<<<<<< HEAD
-    override fun logDbUsageInfo() {
-        // RealmDebugTools(realmConfigurationAuth).logInfo("Auth")
-        // RealmDebugTools(realmConfigurationGlobal).logInfo("Global")
-        sessionManager.getLastSession()?.logDbUsageInfo()
-=======
     override fun getDbUsageInfo() = buildString {
-        append(RealmDebugTools(realmConfigurationAuth).getInfo("Auth"))
-        append(RealmDebugTools(realmConfigurationGlobal).getInfo("Global"))
+        //append(RealmDebugTools(realmConfigurationAuth).getInfo("Auth"))
+        //append(RealmDebugTools(realmConfigurationGlobal).getInfo("Global"))
         append(sessionManager.getLastSession()?.getDbUsageInfo())
->>>>>>> 2b5920e4
     }
 }