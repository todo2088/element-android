--- conflicted
+++ resolved
@@ -237,12 +237,8 @@
     fun getFilteredPagedRoomSummariesLive(
             queryParams: RoomSummaryQueryParams,
             pagedListConfig: PagedList.Config = defaultPagedListConfig,
-<<<<<<< HEAD
-            sortOrder: RoomSortOrder = RoomSortOrder.ACTIVITY
-=======
             sortOrder: RoomSortOrder = RoomSortOrder.ACTIVITY,
             getFlattenParents: Boolean = false,
->>>>>>> b2f67f97
     ): UpdatableLivePageResult
 
     /**
