--- conflicted
+++ resolved
@@ -187,7 +187,7 @@
                                 try {
                                     downloadKeys(listOf(userId), true)
                                 } catch (failure: Throwable) {
-                                    Timber.w(failure, "setDeviceName: Failed to refresh of crypto device")
+                                    Timber.tag(loggerTag.value).w(failure, "setDeviceName: Failed to refresh of crypto device")
                                 }
                             }
                             callback.onSuccess(data)
@@ -310,29 +310,7 @@
             tryOrNull {
                 keysBackupService.checkAndStartKeysBackup()
             }
-<<<<<<< HEAD
             */
-=======
-        }
-    }
-
-    fun onSyncWillProcess(isInitialSync: Boolean) {
-        cryptoCoroutineScope.launch(coroutineDispatchers.crypto) {
-            if (isInitialSync) {
-                try {
-                    // On initial sync, we start all our tracking from
-                    // scratch, so mark everything as untracked. onCryptoEvent will
-                    // be called for all e2e rooms during the processing of the sync,
-                    // at which point we'll start tracking all the users of that room.
-                    deviceListManager.invalidateAllDeviceLists()
-                    // always track my devices?
-                    deviceListManager.startTrackingDeviceList(listOf(userId))
-                    deviceListManager.refreshOutdatedDeviceLists()
-                } catch (failure: Throwable) {
-                    Timber.tag(loggerTag.value).e(failure, "onSyncWillProcess ")
-                }
-            }
->>>>>>> df23cc4e
         }
     }
 
@@ -344,11 +322,11 @@
 
         try {
             setRustLogger()
-            Timber.v(
+            Timber.tag(loggerTag.value).v(
                     "## CRYPTO | Successfully started up an Olm machine for " +
                             "$userId, $deviceId, identity keys: ${this.olmMachine.identityKeys()}")
         } catch (throwable: Throwable) {
-            Timber.v("Failed create an Olm machine: $throwable")
+            Timber.tag(loggerTag.value).v("Failed create an Olm machine: $throwable")
         }
 
         // We try to enable key backups, if the backup version on the server is trusted,
@@ -360,32 +338,8 @@
         // Open the store
         cryptoStore.open()
 
-<<<<<<< HEAD
         isStarting.set(false)
         isStarted.set(true)
-=======
-        runCatching {
-//            if (isInitialSync) {
-//                // refresh the devices list for each known room members
-//                deviceListManager.invalidateAllDeviceLists()
-//                deviceListManager.refreshOutdatedDeviceLists()
-//            } else {
-
-            // Why would we do that? it will be called at end of syn
-            incomingGossipingRequestManager.processReceivedGossipingRequests()
-//            }
-        }.fold(
-                {
-                    isStarting.set(false)
-                    isStarted.set(true)
-                },
-                {
-                    isStarting.set(false)
-                    isStarted.set(false)
-                    Timber.tag(loggerTag.value).e(it, "Start failed")
-                }
-        )
->>>>>>> df23cc4e
     }
 
     /**
@@ -503,15 +457,8 @@
             return false
         }
 
-<<<<<<< HEAD
         if (algorithm != MXCRYPTO_ALGORITHM_MEGOLM) {
-            Timber.e("## CRYPTO | setEncryptionInRoom() : Unable to encrypt room $roomId with $algorithm")
-=======
-        val encryptingClass = MXCryptoAlgorithms.hasEncryptorClassForAlgorithm(algorithm)
-
-        if (!encryptingClass) {
-            Timber.tag(loggerTag.value).e("setEncryptionInRoom() : Unable to encrypt room $roomId with $algorithm")
->>>>>>> df23cc4e
+            Timber.tag(loggerTag.value).e("## CRYPTO | setEncryptionInRoom() : Unable to encrypt room $roomId with $algorithm")
             return false
         }
 
@@ -590,44 +537,21 @@
                 val t0 = System.currentTimeMillis()
                 Timber.tag(loggerTag.value).v("encryptEventContent() starts")
                 runCatching {
-<<<<<<< HEAD
                     preshareRoomKey(roomId, userIds)
                     val content = encrypt(roomId, eventType, eventContent)
-                    Timber.v("## CRYPTO | encryptEventContent() : succeeds after ${System.currentTimeMillis() - t0} ms")
+                    Timber.tag(loggerTag.value).v("## CRYPTO | encryptEventContent() : succeeds after ${System.currentTimeMillis() - t0} ms")
                     MXEncryptEventContentResult(content, EventType.ENCRYPTED)
                 }.foldToCallback(callback)
             } else {
                 val reason = String.format(MXCryptoError.UNABLE_TO_ENCRYPT_REASON, MXCryptoError.NO_MORE_ALGORITHM_REASON)
-                Timber.e("## CRYPTO | encryptEventContent() : $reason")
-=======
-                    val content = safeAlgorithm.encryptEventContent(eventContent, eventType, userIds)
-                    Timber.tag(loggerTag.value).v("## CRYPTO | encryptEventContent() : succeeds after ${System.currentTimeMillis() - t0} ms")
-                    MXEncryptEventContentResult(content, EventType.ENCRYPTED)
-                }.foldToCallback(callback)
-            } else {
-                val algorithm = getEncryptionAlgorithm(roomId)
-                val reason = String.format(MXCryptoError.UNABLE_TO_ENCRYPT_REASON,
-                        algorithm ?: MXCryptoError.NO_MORE_ALGORITHM_REASON)
                 Timber.tag(loggerTag.value).e("encryptEventContent() : failed $reason")
->>>>>>> df23cc4e
                 callback.onFailure(Failure.CryptoError(MXCryptoError.Base(MXCryptoError.ErrorType.UNABLE_TO_ENCRYPT, reason)))
             }
         }
     }
 
     override fun discardOutboundSession(roomId: String) {
-<<<<<<< HEAD
         olmMachine.discardRoomKey(roomId)
-=======
-        cryptoCoroutineScope.launch(coroutineDispatchers.crypto) {
-            val roomEncryptor = roomEncryptorsStore.get(roomId)
-            if (roomEncryptor is IMXGroupEncryption) {
-                roomEncryptor.discardSessionKey()
-            } else {
-                Timber.tag(loggerTag.value).e("discardOutboundSession() for:$roomId: Unable to handle IMXGroupEncryption")
-            }
-        }
->>>>>>> df23cc4e
     }
 
     /**
@@ -652,157 +576,8 @@
      * @param callback the callback to return data or null
      */
     override fun decryptEventAsync(event: Event, timeline: String, callback: MatrixCallback<MXEventDecryptionResult>) {
-<<<<<<< HEAD
         // This isn't really used anywhere, maybe just remove it?
         // TODO
-=======
-        eventDecryptor.decryptEventAsync(event, timeline, callback)
-    }
-
-    /**
-     * Decrypt an event
-     *
-     * @param event    the raw event.
-     * @param timeline the id of the timeline where the event is decrypted. It is used to prevent replay attack.
-     * @return the MXEventDecryptionResult data, or null in case of error
-     */
-    @Throws(MXCryptoError::class)
-    private fun internalDecryptEvent(event: Event, timeline: String): MXEventDecryptionResult {
-        return eventDecryptor.decryptEvent(event, timeline)
-    }
-
-    /**
-     * Reset replay attack data for the given timeline.
-     *
-     * @param timelineId the timeline id
-     */
-    fun resetReplayAttackCheckInTimeline(timelineId: String) {
-        olmDevice.resetReplayAttackCheckInTimeline(timelineId)
-    }
-
-    /**
-     * Handle the 'toDevice' event
-     *
-     * @param event the event
-     */
-    fun onToDeviceEvent(event: Event) {
-        // event have already been decrypted
-        cryptoCoroutineScope.launch(coroutineDispatchers.crypto) {
-            when (event.getClearType()) {
-                EventType.ROOM_KEY, EventType.FORWARDED_ROOM_KEY -> {
-                    gossipingBuffer.add(event)
-                    // Keys are imported directly, not waiting for end of sync
-                    onRoomKeyEvent(event)
-                }
-                EventType.REQUEST_SECRET,
-                EventType.ROOM_KEY_REQUEST                       -> {
-                    // save audit trail
-                    gossipingBuffer.add(event)
-                    // Requests are stacked, and will be handled one by one at the end of the sync (onSyncComplete)
-                    incomingGossipingRequestManager.onGossipingRequestEvent(event)
-                }
-                EventType.SEND_SECRET                            -> {
-                    gossipingBuffer.add(event)
-                    onSecretSendReceived(event)
-                }
-                EventType.ROOM_KEY_WITHHELD                      -> {
-                    onKeyWithHeldReceived(event)
-                }
-                else                                             -> {
-                    // ignore
-                }
-            }
-        }
-    }
-
-    /**
-     * Handle a key event.
-     *
-     * @param event the key event.
-     */
-    private fun onRoomKeyEvent(event: Event) {
-        val roomKeyContent = event.getClearContent().toModel<RoomKeyContent>() ?: return
-        Timber.tag(loggerTag.value).i("onRoomKeyEvent() from: ${event.senderId} type<${event.getClearType()}> , sessionId<${roomKeyContent.sessionId}>")
-        if (roomKeyContent.roomId.isNullOrEmpty() || roomKeyContent.algorithm.isNullOrEmpty()) {
-            Timber.tag(loggerTag.value).e("onRoomKeyEvent() : missing fields")
-            return
-        }
-        val alg = roomDecryptorProvider.getOrCreateRoomDecryptor(roomKeyContent.roomId, roomKeyContent.algorithm)
-        if (alg == null) {
-            Timber.tag(loggerTag.value).e("GOSSIP onRoomKeyEvent() : Unable to handle keys for ${roomKeyContent.algorithm}")
-            return
-        }
-        alg.onRoomKeyEvent(event, keysBackupService)
-    }
-
-    private fun onKeyWithHeldReceived(event: Event) {
-        val withHeldContent = event.getClearContent().toModel<RoomKeyWithHeldContent>() ?: return Unit.also {
-            Timber.tag(loggerTag.value).i("Malformed onKeyWithHeldReceived() : missing fields")
-        }
-        Timber.tag(loggerTag.value).i("onKeyWithHeldReceived() received from:${event.senderId}, content <$withHeldContent>")
-        val alg = roomDecryptorProvider.getOrCreateRoomDecryptor(withHeldContent.roomId, withHeldContent.algorithm)
-        if (alg is IMXWithHeldExtension) {
-            alg.onRoomKeyWithHeldEvent(withHeldContent)
-        } else {
-            Timber.tag(loggerTag.value).e("onKeyWithHeldReceived() from:${event.senderId}: Unable to handle WithHeldContent for ${withHeldContent.algorithm}")
-            return
-        }
-    }
-
-    private fun onSecretSendReceived(event: Event) {
-        Timber.tag(loggerTag.value).i("GOSSIP onSecretSend() from ${event.senderId} : onSecretSendReceived ${event.content?.get("sender_key")}")
-        if (!event.isEncrypted()) {
-            // secret send messages must be encrypted
-            Timber.tag(loggerTag.value).e("GOSSIP onSecretSend() :Received unencrypted secret send event")
-            return
-        }
-
-        // Was that sent by us?
-        if (event.senderId != userId) {
-            Timber.tag(loggerTag.value).e("GOSSIP onSecretSend() : Ignore secret from other user ${event.senderId}")
-            return
-        }
-
-        val secretContent = event.getClearContent().toModel<SecretSendEventContent>() ?: return
-
-        val existingRequest = cryptoStore
-                .getOutgoingSecretKeyRequests().firstOrNull { it.requestId == secretContent.requestId }
-
-        if (existingRequest == null) {
-            Timber.tag(loggerTag.value).i("GOSSIP onSecretSend() : Ignore secret that was not requested: ${secretContent.requestId}")
-            return
-        }
-
-        if (!handleSDKLevelGossip(existingRequest.secretName, secretContent.secretValue)) {
-            // TODO Ask to application layer?
-            Timber.tag(loggerTag.value).v("onSecretSend() : secret not handled by SDK")
-        }
-    }
-
-    /**
-     * Returns true if handled by SDK, otherwise should be sent to application layer
-     */
-    private fun handleSDKLevelGossip(secretName: String?, secretValue: String): Boolean {
-        return when (secretName) {
-            MASTER_KEY_SSSS_NAME       -> {
-                crossSigningService.onSecretMSKGossip(secretValue)
-                true
-            }
-            SELF_SIGNING_KEY_SSSS_NAME -> {
-                crossSigningService.onSecretSSKGossip(secretValue)
-                true
-            }
-            USER_SIGNING_KEY_SSSS_NAME -> {
-                crossSigningService.onSecretUSKGossip(secretValue)
-                true
-            }
-            KEYBACKUP_SECRET_SSSS_NAME -> {
-                keysBackupService.onSecretKeyGossip(secretValue)
-                true
-            }
-            else                       -> false
-        }
->>>>>>> df23cc4e
     }
 
     /**
@@ -889,7 +664,6 @@
         }
     }
 
-<<<<<<< HEAD
     private fun notifyRoomKeyReceived(
             roomId: String,
             sessionId: String,
@@ -961,15 +735,6 @@
                     }
                 }
             }
-=======
-    /**
-     * Upload my user's device keys.
-     */
-    private suspend fun uploadDeviceKeys() {
-        if (cryptoStore.areDeviceKeysUploaded()) {
-            Timber.tag(loggerTag.value).d("Keys already uploaded, nothing to do")
-            return
->>>>>>> df23cc4e
         }
 
         val keyShareLock = roomKeyShareLocks.getOrPut(roomId, { Mutex() })
@@ -1026,7 +791,7 @@
                 }
             }
         } catch (throwable: Throwable) {
-            Timber.e(throwable, "## CRYPTO | doKeyDownloadForUsers(): error")
+            Timber.tag(loggerTag.value).e(throwable, "## CRYPTO | doKeyDownloadForUsers(): error")
         }
     }
 
@@ -1114,40 +879,10 @@
     override suspend fun importRoomKeys(roomKeysAsArray: ByteArray,
                                         password: String,
                                         progressListener: ProgressListener?): ImportRoomKeysResult {
-<<<<<<< HEAD
         val result = olmMachine.importKeys(roomKeysAsArray, password, progressListener)
         keysBackupService.maybeBackupKeys()
 
         return result
-=======
-        return withContext(coroutineDispatchers.crypto) {
-            Timber.tag(loggerTag.value).v("importRoomKeys starts")
-
-            val t0 = System.currentTimeMillis()
-            val roomKeys = MXMegolmExportEncryption.decryptMegolmKeyFile(roomKeysAsArray, password)
-            val t1 = System.currentTimeMillis()
-
-            Timber.tag(loggerTag.value).v("importRoomKeys : decryptMegolmKeyFile done in ${t1 - t0} ms")
-
-            val importedSessions = MoshiProvider.providesMoshi()
-                    .adapter<List<MegolmSessionData>>(Types.newParameterizedType(List::class.java, MegolmSessionData::class.java))
-                    .fromJson(roomKeys)
-
-            val t2 = System.currentTimeMillis()
-
-            Timber.tag(loggerTag.value).v("importRoomKeys : JSON parsing ${t2 - t1} ms")
-
-            if (importedSessions == null) {
-                throw Exception("Error")
-            }
-
-            megolmSessionDataImporter.handle(
-                    megolmSessionsData = importedSessions,
-                    fromBackup = false,
-                    progressListener = progressListener
-            )
-        }
->>>>>>> df23cc4e
     }
 
     /**
@@ -1241,26 +976,12 @@
      * @param event the event to decrypt again.
      */
     override fun reRequestRoomKeyForEvent(event: Event) {
-<<<<<<< HEAD
         cryptoCoroutineScope.launch(coroutineDispatchers.crypto) {
             val requestPair = olmMachine.requestRoomKey(event)
-=======
-        val wireContent = event.content.toModel<EncryptedEventContent>() ?: return Unit.also {
-            Timber.tag(loggerTag.value).e("reRequestRoomKeyForEvent Failed to re-request key, null content")
-        }
-
-        val requestBody = RoomKeyRequestBody(
-                algorithm = wireContent.algorithm,
-                roomId = event.roomId,
-                senderKey = wireContent.senderKey,
-                sessionId = wireContent.sessionId
-        )
->>>>>>> df23cc4e
 
             val cancellation = requestPair.cancellation
             val request = requestPair.keyRequest
 
-<<<<<<< HEAD
             if (cancellation != null) {
                 when (cancellation) {
                     is Request.ToDevice -> {
@@ -1273,22 +994,6 @@
                 is Request.ToDevice -> {
                     sendToDevice(request)
                 }
-=======
-    override fun requestRoomKeyForEvent(event: Event) {
-        val wireContent = event.content.toModel<EncryptedEventContent>() ?: return Unit.also {
-            Timber.tag(loggerTag.value).e("requestRoomKeyForEvent Failed to request key, null content eventId: ${event.eventId}")
-        }
-
-        cryptoCoroutineScope.launch(coroutineDispatchers.crypto) {
-//            if (!isStarted()) {
-//                Timber.v("## CRYPTO | requestRoomKeyForEvent() : wait after e2e init")
-//                internalStart(false)
-//            }
-            roomDecryptorProvider
-                    .getOrCreateRoomDecryptor(event.roomId, wireContent.algorithm)
-                    ?.requestKeysForEvent(event, false) ?: run {
-                Timber.tag(loggerTag.value).v("requestRoomKeyForEvent() : No room decryptor for roomId:${event.roomId} algorithm:${wireContent.algorithm}")
->>>>>>> df23cc4e
             }
         }
     }
