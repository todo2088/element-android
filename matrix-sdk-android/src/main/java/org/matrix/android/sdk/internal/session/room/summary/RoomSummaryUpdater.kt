--- conflicted
+++ resolved
@@ -20,6 +20,7 @@
 import io.realm.kotlin.createObject
 import kotlinx.coroutines.runBlocking
 import org.matrix.android.sdk.api.extensions.orFalse
+import org.matrix.android.sdk.api.extensions.tryOrNull
 import org.matrix.android.sdk.api.session.crypto.crosssigning.CrossSigningService
 import org.matrix.android.sdk.api.session.events.model.EventType
 import org.matrix.android.sdk.api.session.events.model.content.EncryptionEventContent
@@ -39,13 +40,9 @@
 import org.matrix.android.sdk.api.session.room.send.SendState
 import org.matrix.android.sdk.api.session.sync.model.RoomSyncSummary
 import org.matrix.android.sdk.api.session.sync.model.RoomSyncUnreadNotifications
-<<<<<<< HEAD
-import org.matrix.android.sdk.internal.crypto.model.event.EncryptionEventContent
-=======
 import org.matrix.android.sdk.internal.crypto.EventDecryptor
-import org.matrix.android.sdk.internal.crypto.crosssigning.DefaultCrossSigningService
->>>>>>> 4309fdba
 import org.matrix.android.sdk.internal.database.mapper.ContentMapper
+import org.matrix.android.sdk.internal.database.mapper.asDomain
 import org.matrix.android.sdk.internal.database.model.CurrentStateEventEntity
 import org.matrix.android.sdk.internal.database.model.GroupSummaryEntity
 import org.matrix.android.sdk.internal.database.model.RoomMemberSummaryEntityFields
@@ -75,12 +72,8 @@
         @UserId private val userId: String,
         private val roomDisplayNameResolver: RoomDisplayNameResolver,
         private val roomAvatarResolver: RoomAvatarResolver,
-<<<<<<< HEAD
         private val crossSigningService: CrossSigningService,
-        private val roomAccountDataDataSource: RoomAccountDataDataSource) {
-=======
         private val eventDecryptor: EventDecryptor,
-        private val crossSigningService: DefaultCrossSigningService,
         private val roomAccountDataDataSource: RoomAccountDataDataSource
 ) {
 
@@ -91,7 +84,6 @@
             latestPreviewableEvent?.attemptToDecrypt()
         }
     }
->>>>>>> 4309fdba
 
     fun update(realm: Realm,
                roomId: String,
@@ -177,11 +169,6 @@
         }
         roomSummaryEntity.updateHasFailedSending()
 
-<<<<<<< HEAD
-        // We do not decrypt Event anymore here, let's see if this is OK
-
-=======
->>>>>>> 4309fdba
         if (updateMembers) {
             val otherRoomMembers = RoomMemberHelper(realm, roomId)
                     .queryActiveRoomMembersEvent()
