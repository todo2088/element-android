--- conflicted
+++ resolved
@@ -33,19 +33,10 @@
      * Create a new keys backup version and enable it, using the information return from [prepareKeysBackupVersion].
      *
      * @param keysBackupCreationInfo the info object from [prepareKeysBackupVersion].
-<<<<<<< HEAD
-     * @param callback Asynchronous callback
-     */
-    fun createKeysBackupVersion(
-            keysBackupCreationInfo: MegolmBackupCreationInfo,
-            callback: MatrixCallback<KeysVersion>
-    )
-=======
      * @return KeysVersion
      */
     @Throws
     suspend fun createKeysBackupVersion(keysBackupCreationInfo: MegolmBackupCreationInfo): KeysVersion
->>>>>>> bda03149
 
     /**
      * Facility method to get the total number of locally stored keys.
@@ -57,18 +48,6 @@
      */
     suspend fun getTotalNumbersOfBackedUpKeys(): Int
 
-<<<<<<< HEAD
-    /**
-     * Start to back up keys immediately.
-     *
-     * @param progressListener the callback to follow the progress
-     * @param callback the main callback
-     */
-    fun backupAllGroupSessions(
-            progressListener: ProgressListener?,
-            callback: MatrixCallback<Unit>?
-    )
-=======
 //    /**
 //     * Start to back up keys immediately.
 //     *
@@ -77,21 +56,13 @@
 //     */
 //    fun backupAllGroupSessions(progressListener: ProgressListener?,
 //                               callback: MatrixCallback<Unit>?)
->>>>>>> bda03149
 
     /**
      * Check trust on a key backup version.
      *
      * @param keysBackupVersion the backup version to check.
      */
-<<<<<<< HEAD
-    fun getKeysBackupTrust(
-            keysBackupVersion: KeysVersionResult,
-            callback: MatrixCallback<KeysBackupVersionTrust>
-    )
-=======
     suspend fun getKeysBackupTrust(keysBackupVersion: KeysVersionResult): KeysBackupVersionTrust
->>>>>>> bda03149
 
     /**
      * Return the current progress of the backup.
@@ -104,14 +75,7 @@
      * It can be different than keysBackupVersion.
      * @param version the backup version
      */
-<<<<<<< HEAD
-    fun getVersion(
-            version: String,
-            callback: MatrixCallback<KeysVersionResult?>
-    )
-=======
     suspend fun getVersion(version: String): KeysVersionResult?
->>>>>>> bda03149
 
     /**
      * This method fetches the last backup version on the server, then compare to the currently backup version use.
@@ -145,34 +109,16 @@
      * @param progressListener a progress listener, as generating private key from password may take a while
      * @param callback Asynchronous callback
      */
-<<<<<<< HEAD
-    fun prepareKeysBackupVersion(
-            password: String?,
-            progressListener: ProgressListener?,
-            callback: MatrixCallback<MegolmBackupCreationInfo>
-    )
-=======
-    suspend fun prepareKeysBackupVersion(password: String?): MegolmBackupCreationInfo
->>>>>>> bda03149
+    suspend fun prepareKeysBackupVersion(password: String?, progressListener: ProgressListener?): MegolmBackupCreationInfo
 
     /**
      * Delete a keys backup version. It will delete all backed up keys on the server, and the backup itself.
      * If we are backing up to this version. Backup will be stopped.
      *
-<<<<<<< HEAD
-     * @param version the backup version to delete.
-     * @param callback Asynchronous callback
-     */
-    fun deleteBackup(
-            version: String,
-            callback: MatrixCallback<Unit>?
-    )
-=======
      * @param version  the backup version to delete.
      */
     @Throws
     suspend fun deleteBackup(version: String)
->>>>>>> bda03149
 
     /**
      * Ask if the backup on the server contains keys that we may do not have locally.
@@ -187,16 +133,8 @@
      * @param keysBackupVersion the backup version to check.
      * @param trust the trust to set to the keys backup.
      */
-<<<<<<< HEAD
-    fun trustKeysBackupVersion(
-            keysBackupVersion: KeysVersionResult,
-            trust: Boolean,
-            callback: MatrixCallback<Unit>
-    )
-=======
     @Throws
     suspend fun trustKeysBackupVersion(keysBackupVersion: KeysVersionResult, trust: Boolean)
->>>>>>> bda03149
 
     /**
      * Set trust on a keys backup version.
@@ -204,34 +142,20 @@
      * @param keysBackupVersion the backup version to check.
      * @param recoveryKey the recovery key to challenge with the key backup public key.
      */
-<<<<<<< HEAD
-    fun trustKeysBackupVersionWithRecoveryKey(
+    suspend fun trustKeysBackupVersionWithRecoveryKey(keysBackupVersion: KeysVersionResult, recoveryKey: IBackupRecoveryKey)
+
+    /**
+     * Set trust on a keys backup version.
+     *
+     * @param keysBackupVersion the backup version to check.
+     * @param password the pass phrase to challenge with the keyBackupVersion public key.
+     */
+    suspend fun trustKeysBackupVersionWithPassphrase(
             keysBackupVersion: KeysVersionResult,
-            recoveryKey: String,
-            callback: MatrixCallback<Unit>
+            password: String
     )
-=======
-    suspend fun trustKeysBackupVersionWithRecoveryKey(keysBackupVersion: KeysVersionResult, recoveryKey: BackupRecoveryKey)
->>>>>>> bda03149
-
-    /**
-     * Set trust on a keys backup version.
-     *
-     * @param keysBackupVersion the backup version to check.
-     * @param password the pass phrase to challenge with the keyBackupVersion public key.
-     */
-<<<<<<< HEAD
-    fun trustKeysBackupVersionWithPassphrase(
-            keysBackupVersion: KeysVersionResult,
-            password: String,
-            callback: MatrixCallback<Unit>
-    )
-=======
-    suspend fun trustKeysBackupVersionWithPassphrase(keysBackupVersion: KeysVersionResult,
-                                             password: String)
 
     suspend fun onSecretKeyGossip(secret: String)
->>>>>>> bda03149
 
     /**
      * Restore a backup with a recovery key from a given backup version stored on the homeserver.
@@ -243,21 +167,13 @@
      * @param stepProgressListener the step progress listener
      * @param callback Callback. It provides the number of found keys and the number of successfully imported keys.
      */
-<<<<<<< HEAD
-    fun restoreKeysWithRecoveryKey(
+    suspend fun restoreKeysWithRecoveryKey(
             keysVersionResult: KeysVersionResult,
-            recoveryKey: String,
+            recoveryKey: IBackupRecoveryKey,
             roomId: String?,
             sessionId: String?,
-            stepProgressListener: StepProgressListener?,
-            callback: MatrixCallback<ImportRoomKeysResult>
-    )
-=======
-    suspend fun restoreKeysWithRecoveryKey(keysVersionResult: KeysVersionResult,
-                                   recoveryKey: BackupRecoveryKey, roomId: String?,
-                                   sessionId: String?,
-                                   stepProgressListener: StepProgressListener?): ImportRoomKeysResult
->>>>>>> bda03149
+            stepProgressListener: StepProgressListener?
+    ): ImportRoomKeysResult
 
     /**
      * Restore a backup with a password from a given backup version stored on the homeserver.
@@ -269,22 +185,13 @@
      * @param stepProgressListener the step progress listener
      * @param callback Callback. It provides the number of found keys and the number of successfully imported keys.
      */
-<<<<<<< HEAD
-    fun restoreKeyBackupWithPassword(
+    suspend fun restoreKeyBackupWithPassword(
             keysBackupVersion: KeysVersionResult,
             password: String,
             roomId: String?,
             sessionId: String?,
-            stepProgressListener: StepProgressListener?,
-            callback: MatrixCallback<ImportRoomKeysResult>
-    )
-=======
-    suspend fun restoreKeyBackupWithPassword(keysBackupVersion: KeysVersionResult,
-                                     password: String,
-                                     roomId: String?,
-                                     sessionId: String?,
-                                     stepProgressListener: StepProgressListener?): ImportRoomKeysResult
->>>>>>> bda03149
+            stepProgressListener: StepProgressListener?
+    ): ImportRoomKeysResult
 
     val keysBackupVersion: KeysVersionResult?
 
@@ -296,10 +203,10 @@
     fun getState(): KeysBackupState
 
     // For gossiping
-    fun saveBackupRecoveryKey(recoveryKey: BackupRecoveryKey?, version: String?)
+    fun saveBackupRecoveryKey(recoveryKey: IBackupRecoveryKey?, version: String?)
     suspend fun getKeyBackupRecoveryKeyInfo(): SavedKeyBackupKeyInfo?
 
-    suspend fun isValidRecoveryKeyForCurrentVersion(recoveryKey: BackupRecoveryKey): Boolean
+    suspend fun isValidRecoveryKeyForCurrentVersion(recoveryKey: IBackupRecoveryKey): Boolean
 
     fun computePrivateKey(
             passphrase: String,
