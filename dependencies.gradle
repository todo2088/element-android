ext.versions = [
        'minSdk'            : 21,
        'compileSdk'        : 33,
        'targetSdk'         : 33,
        'sourceCompat'      : JavaVersion.VERSION_11,
        'targetCompat'      : JavaVersion.VERSION_11,
]

def gradle = "7.4.2"
// Ref: https://kotlinlang.org/releases.html
def kotlin = "1.8.10"
def kotlinCoroutines = "1.6.4"
def dagger = "2.45"
<<<<<<< HEAD
def firebaseBom = "31.2.3"
def appDistribution = "16.0.0-beta05"
=======
def firebaseBom = "31.2.2"
def appDistribution = "16.0.0-beta06"
>>>>>>> 8e4bbba7
def retrofit = "2.9.0"
def markwon = "4.6.2"
def moshi = "1.14.0"
def lifecycle = "2.5.1"
def flowBinding = "1.2.0"
def flipper = "0.186.0"
def epoxy = "5.0.0"
def mavericks = "3.0.1"
def glide = "4.15.1"
def bigImageViewer = "1.8.1"
def jjwt = "0.11.5"
// Temporary version to unblock #6929. Once 0.16.0 is released we should use it, and revert
// the whole commit which set version 0.16.0-SNAPSHOT
def vanniktechEmoji = "0.16.0-SNAPSHOT"
def sentry = "6.16.0"
// Use 1.6.0 alpha to fix issue with test
def fragment = "1.6.0-alpha06"
// Testing
def mockk = "1.12.3" // We need to use 1.12.3 to have mocking in androidTest until a new version is released: https://github.com/mockk/mockk/issues/819
def espresso = "3.5.1"
def androidxTest = "1.5.0"
def androidxOrchestrator = "1.4.2"
def paparazzi = "1.2.0"

ext.libs = [
        gradle      : [
                'gradlePlugin'            : "com.android.tools.build:gradle:$gradle",
                'kotlinPlugin'            : "org.jetbrains.kotlin:kotlin-gradle-plugin:$kotlin",
                'hiltPlugin'              : "com.google.dagger:hilt-android-gradle-plugin:$dagger"
        ],
        jetbrains   : [
                'coroutinesCore'          : "org.jetbrains.kotlinx:kotlinx-coroutines-core:$kotlinCoroutines",
                'coroutinesAndroid'       : "org.jetbrains.kotlinx:kotlinx-coroutines-android:$kotlinCoroutines",
                'coroutinesTest'          : "org.jetbrains.kotlinx:kotlinx-coroutines-test:$kotlinCoroutines"
        ],
        androidx    : [
                'activity'                : "androidx.activity:activity-ktx:1.6.1",
                'appCompat'               : "androidx.appcompat:appcompat:1.6.1",
                'biometric'               : "androidx.biometric:biometric:1.1.0",
                'core'                    : "androidx.core:core-ktx:1.9.0",
                'recyclerview'            : "androidx.recyclerview:recyclerview:1.3.0",
                'exifinterface'           : "androidx.exifinterface:exifinterface:1.3.6",
                'fragmentKtx'             : "androidx.fragment:fragment-ktx:$fragment",
                'fragmentTesting'         : "androidx.fragment:fragment-testing:$fragment",
                'fragmentTestingManifest' : "androidx.fragment:fragment-testing-manifest:$fragment",
                'constraintLayout'        : "androidx.constraintlayout:constraintlayout:2.1.4",
                'work'                    : "androidx.work:work-runtime-ktx:2.8.0",
                'autoFill'                : "androidx.autofill:autofill:1.1.0",
                'preferenceKtx'           : "androidx.preference:preference-ktx:1.2.0",
                'junit'                   : "androidx.test.ext:junit:1.1.5",
                'lifecycleCommon'         : "androidx.lifecycle:lifecycle-common:$lifecycle",
                'lifecycleLivedata'       : "androidx.lifecycle:lifecycle-livedata-ktx:$lifecycle",
                'lifecycleProcess'        : "androidx.lifecycle:lifecycle-process:$lifecycle",
                'lifecycleRuntimeKtx'     : "androidx.lifecycle:lifecycle-runtime-ktx:$lifecycle",
                'datastore'               : "androidx.datastore:datastore:1.0.0",
                'datastorepreferences'    : "androidx.datastore:datastore-preferences:1.0.0",
                'pagingRuntimeKtx'        : "androidx.paging:paging-runtime-ktx:2.1.2",
                'coreTesting'             : "androidx.arch.core:core-testing:2.2.0",
                'testCore'                : "androidx.test:core:$androidxTest",
                'orchestrator'            : "androidx.test:orchestrator:$androidxOrchestrator",
                'testRunner'              : "androidx.test:runner:$androidxTest",
                'testRules'               : "androidx.test:rules:$androidxTest",
                'espressoCore'            : "androidx.test.espresso:espresso-core:$espresso",
                'espressoContrib'         : "androidx.test.espresso:espresso-contrib:$espresso",
                'espressoIntents'         : "androidx.test.espresso:espresso-intents:$espresso",
                'viewpager2'              : "androidx.viewpager2:viewpager2:1.0.0",
                'transition'              : "androidx.transition:transition:1.4.1",
        ],
        google      : [
                'material'                : "com.google.android.material:material:1.8.0",
                'firebaseBom'             : "com.google.firebase:firebase-bom:$firebaseBom",
                'messaging'               : "com.google.firebase:firebase-messaging",
                'appdistributionApi'      : "com.google.firebase:firebase-appdistribution-api-ktx:$appDistribution",
                'appdistribution'         : "com.google.firebase:firebase-appdistribution:$appDistribution",
                // Phone number https://github.com/google/libphonenumber
                'phonenumber'             : "com.googlecode.libphonenumber:libphonenumber:8.13.7"
        ],
        dagger      : [
                'dagger'                  : "com.google.dagger:dagger:$dagger",
                'daggerCompiler'          : "com.google.dagger:dagger-compiler:$dagger",
                'hilt'                    : "com.google.dagger:hilt-android:$dagger",
                'hiltAndroidTesting'      : "com.google.dagger:hilt-android-testing:$dagger",
                'hiltCompiler'            : "com.google.dagger:hilt-compiler:$dagger"
        ],
        flipper     : [
                'flipper'                 : "com.facebook.flipper:flipper:$flipper",
                'flipperNetworkPlugin'    : "com.facebook.flipper:flipper-network-plugin:$flipper",
        ],
        element     : [
                'opusencoder'             : "io.element.android:opusencoder:1.1.0",
                'wysiwyg'                 : "io.element.android:wysiwyg:1.2.2"
        ],
        squareup    : [
                'moshi'                  : "com.squareup.moshi:moshi:$moshi",
                'moshiKt'                : "com.squareup.moshi:moshi-kotlin:$moshi",
                'moshiKotlin'            : "com.squareup.moshi:moshi-kotlin-codegen:$moshi",
                'moshiAdapters'          : "com.squareup.moshi:moshi-adapters:$moshi",
                'paparazzi'              : "app.cash.paparazzi:paparazzi:$paparazzi",
                'paparazziPlugin'        : "app.cash.paparazzi:paparazzi-gradle-plugin:$paparazzi",
                'retrofit'               : "com.squareup.retrofit2:retrofit:$retrofit",
                'retrofitMoshi'          : "com.squareup.retrofit2:converter-moshi:$retrofit"
        ],
        rx          : [
                'rxKotlin'               : "io.reactivex.rxjava2:rxkotlin:2.4.0"
        ],
        markwon     : [
                'core'                   : "io.noties.markwon:core:$markwon",
                'extLatex'               : "io.noties.markwon:ext-latex:$markwon",
                'imageGlide'             : "io.noties.markwon:image-glide:$markwon",
                'inlineParser'           : "io.noties.markwon:inline-parser:$markwon",
                'html'                   : "io.noties.markwon:html:$markwon"
        ],
        airbnb      : [
                'epoxy'                  : "com.airbnb.android:epoxy:$epoxy",
                'epoxyGlide'             : "com.airbnb.android:epoxy-glide-preloading:$epoxy",
                'epoxyProcessor'         : "com.airbnb.android:epoxy-processor:$epoxy",
                'epoxyPaging'            : "com.airbnb.android:epoxy-paging:$epoxy",
                'mavericks'              : "com.airbnb.android:mavericks:$mavericks",
                'mavericksTesting'       : "com.airbnb.android:mavericks-testing:$mavericks"
        ],
        maplibre    : [
                'androidSdk'             : "org.maplibre.gl:android-sdk:10.0.2",
                'pluginAnnotation'       : "org.maplibre.gl:android-plugin-annotation-v9:1.0.0"
        ],
        mockk      : [
                'mockk'                   : "io.mockk:mockk:$mockk",
                'mockkAndroid'            : "io.mockk:mockk-android:$mockk"
        ],
        github     : [
                'glide'                  : "com.github.bumptech.glide:glide:$glide",
                'glideCompiler'          : "com.github.bumptech.glide:compiler:$glide",
                'bigImageViewer'         : "com.github.piasy:BigImageViewer:$bigImageViewer",
                'glideImageLoader'       : "com.github.piasy:GlideImageLoader:$bigImageViewer",
                'progressPieIndicator'   : "com.github.piasy:ProgressPieIndicator:$bigImageViewer",
                'glideImageViewFactory'  : "com.github.piasy:GlideImageViewFactory:$bigImageViewer",
                'flowBinding'            : "io.github.reactivecircus.flowbinding:flowbinding-android:$flowBinding",
                'flowBindingAppcompat'   : "io.github.reactivecircus.flowbinding:flowbinding-appcompat:$flowBinding",
                'flowBindingMaterial'    : "io.github.reactivecircus.flowbinding:flowbinding-material:$flowBinding"
        ],
        jakewharton : [
                'timber'                 : "com.jakewharton.timber:timber:5.0.1"
        ],
        jsonwebtoken: [
                'jjwtApi'                : "io.jsonwebtoken:jjwt-api:$jjwt",
                'jjwtImpl'               : "io.jsonwebtoken:jjwt-impl:$jjwt",
                'jjwtOrgjson'            : "io.jsonwebtoken:jjwt-orgjson:$jjwt"
        ],
        vanniktech  : [
                'emojiMaterial'          : "com.vanniktech:emoji-material:$vanniktechEmoji",
                'emojiGoogle'            : "com.vanniktech:emoji-google:$vanniktechEmoji"
        ],
        apache      : [
                'commonsImaging'         : "org.apache.commons:commons-imaging:1.0-alpha3"
        ],
        sentry: [
                'sentryAndroid'         : "io.sentry:sentry-android:$sentry"
        ],
        tests       : [
                'kluent'                 : "org.amshove.kluent:kluent-android:1.72",
                'timberJunitRule'        : "net.lachlanmckee:timber-junit-rule:1.0.1",
                'junit'                  : "junit:junit:4.13.2",
        ]
]

<|MERGE_RESOLUTION|>--- conflicted
+++ resolved
@@ -11,13 +11,8 @@
 def kotlin = "1.8.10"
 def kotlinCoroutines = "1.6.4"
 def dagger = "2.45"
-<<<<<<< HEAD
 def firebaseBom = "31.2.3"
-def appDistribution = "16.0.0-beta05"
-=======
-def firebaseBom = "31.2.2"
 def appDistribution = "16.0.0-beta06"
->>>>>>> 8e4bbba7
 def retrofit = "2.9.0"
 def markwon = "4.6.2"
 def moshi = "1.14.0"
