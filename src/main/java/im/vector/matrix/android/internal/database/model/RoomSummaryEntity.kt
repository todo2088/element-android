/*
 * Copyright 2019 New Vector Ltd
 *
 * Licensed under the Apache License, Version 2.0 (the "License");
 * you may not use this file except in compliance with the License.
 * You may obtain a copy of the License at
 *
 * http://www.apache.org/licenses/LICENSE-2.0
 *
 * Unless required by applicable law or agreed to in writing, software
 * distributed under the License is distributed on an "AS IS" BASIS,
 * WITHOUT WARRANTIES OR CONDITIONS OF ANY KIND, either express or implied.
 * See the License for the specific language governing permissions and
 * limitations under the License.
 */

package im.vector.matrix.android.internal.database.model

import im.vector.matrix.android.api.session.room.model.Membership
import im.vector.matrix.android.api.session.room.model.VersioningState
import io.realm.RealmList
import io.realm.RealmObject
import io.realm.annotations.PrimaryKey

internal open class RoomSummaryEntity(@PrimaryKey var roomId: String = "",
                                      var displayName: String? = "",
                                      var avatarUrl: String? = "",
                                      var topic: String? = "",
                                      var latestPreviewableEvent: TimelineEventEntity? = null,
                                      var heroes: RealmList<String> = RealmList(),
                                      var joinedMembersCount: Int? = 0,
                                      var invitedMembersCount: Int? = 0,
                                      var isDirect: Boolean = false,
                                      var directUserId: String? = null,
                                      var otherMemberIds: RealmList<String> = RealmList(),
                                      var notificationCount: Int = 0,
                                      var highlightCount: Int = 0,
<<<<<<< HEAD
                                      var tags: RealmList<RoomTagEntity> = RealmList(),
                                      var readMarkerId: String? = null
=======
                                      var hasUnreadMessages: Boolean = false,
                                      var tags: RealmList<RoomTagEntity> = RealmList(),
                                      var userDrafts: UserDraftsEntity? = null
>>>>>>> 351d8c27
) : RealmObject() {

    private var membershipStr: String = Membership.NONE.name
    var membership: Membership
        get() {
            return Membership.valueOf(membershipStr)
        }
        set(value) {
            membershipStr = value.name
        }

    private var versioningStateStr: String = VersioningState.NONE.name
    var versioningState: VersioningState
        get() {
            return VersioningState.valueOf(versioningStateStr)
        }
        set(value) {
            versioningStateStr = value.name
        }

    companion object

}<|MERGE_RESOLUTION|>--- conflicted
+++ resolved
@@ -35,14 +35,10 @@
                                       var otherMemberIds: RealmList<String> = RealmList(),
                                       var notificationCount: Int = 0,
                                       var highlightCount: Int = 0,
-<<<<<<< HEAD
-                                      var tags: RealmList<RoomTagEntity> = RealmList(),
-                                      var readMarkerId: String? = null
-=======
+                                      var readMarkerId: String? = null,
                                       var hasUnreadMessages: Boolean = false,
                                       var tags: RealmList<RoomTagEntity> = RealmList(),
                                       var userDrafts: UserDraftsEntity? = null
->>>>>>> 351d8c27
 ) : RealmObject() {
 
     private var membershipStr: String = Membership.NONE.name
