/*
 * Copyright 2019 New Vector Ltd
 *
 * Licensed under the Apache License, Version 2.0 (the "License");
 * you may not use this file except in compliance with the License.
 * You may obtain a copy of the License at
 *
 * http://www.apache.org/licenses/LICENSE-2.0
 *
 * Unless required by applicable law or agreed to in writing, software
 * distributed under the License is distributed on an "AS IS" BASIS,
 * WITHOUT WARRANTIES OR CONDITIONS OF ANY KIND, either express or implied.
 * See the License for the specific language governing permissions and
 * limitations under the License.
 */

package im.vector.matrix.android.internal.session.sync

import com.zhuinden.monarchy.Monarchy
import im.vector.matrix.android.api.session.events.model.Event
import im.vector.matrix.android.api.session.events.model.EventType
import im.vector.matrix.android.api.session.events.model.toModel
import im.vector.matrix.android.api.session.room.model.Membership
import im.vector.matrix.android.api.session.room.model.tag.RoomTagContent
import im.vector.matrix.android.internal.database.helper.addAll
import im.vector.matrix.android.internal.database.helper.addOrUpdate
import im.vector.matrix.android.internal.database.helper.addStateEvents
import im.vector.matrix.android.internal.database.helper.lastStateIndex
import im.vector.matrix.android.internal.database.model.ChunkEntity
import im.vector.matrix.android.internal.database.model.RoomEntity
import im.vector.matrix.android.internal.database.query.find
import im.vector.matrix.android.internal.database.query.findLastLiveChunkFromRoom
import im.vector.matrix.android.internal.database.query.where
import im.vector.matrix.android.internal.session.room.EventRelationsAggregationUpdater
import im.vector.matrix.android.internal.session.room.RoomSummaryUpdater
import im.vector.matrix.android.internal.session.room.timeline.PaginationDirection
import im.vector.matrix.android.internal.session.sync.model.InvitedRoomSync
import im.vector.matrix.android.internal.session.sync.model.RoomSync
import im.vector.matrix.android.internal.session.sync.model.RoomSyncAccountData
import im.vector.matrix.android.internal.session.sync.model.RoomSyncEphemeral
import im.vector.matrix.android.internal.session.sync.model.RoomsSyncResponse
import io.realm.Realm
import io.realm.kotlin.createObject
import timber.log.Timber

internal class RoomSyncHandler(private val monarchy: Monarchy,
                               private val readReceiptHandler: ReadReceiptHandler,
                               private val roomSummaryUpdater: RoomSummaryUpdater,
                               private val roomTagHandler: RoomTagHandler,
                               private val eventRelationsAggregationUpdater: EventRelationsAggregationUpdater) {

    sealed class HandlingStrategy {
        data class JOINED(val data: Map<String, RoomSync>) : HandlingStrategy()
        data class INVITED(val data: Map<String, InvitedRoomSync>) : HandlingStrategy()
        data class LEFT(val data: Map<String, RoomSync>) : HandlingStrategy()
    }

    fun handle(roomsSyncResponse: RoomsSyncResponse) {
        monarchy.runTransactionSync { realm ->
            handleRoomSync(realm, RoomSyncHandler.HandlingStrategy.JOINED(roomsSyncResponse.join))
            handleRoomSync(realm, RoomSyncHandler.HandlingStrategy.INVITED(roomsSyncResponse.invite))
            handleRoomSync(realm, RoomSyncHandler.HandlingStrategy.LEFT(roomsSyncResponse.leave))
        }
    }

    // PRIVATE METHODS *****************************************************************************

    private fun handleRoomSync(realm: Realm, handlingStrategy: HandlingStrategy) {
        val rooms = when (handlingStrategy) {
            is HandlingStrategy.JOINED  -> handlingStrategy.data.map { handleJoinedRoom(realm, it.key, it.value) }
            is HandlingStrategy.INVITED -> handlingStrategy.data.map { handleInvitedRoom(realm, it.key, it.value) }
            is HandlingStrategy.LEFT    -> handlingStrategy.data.map { handleLeftRoom(realm, it.key, it.value) }
        }
        realm.insertOrUpdate(rooms)
    }

    private fun handleJoinedRoom(realm: Realm,
                                 roomId: String,
                                 roomSync: RoomSync): RoomEntity {

        Timber.v("Handle join sync for room $roomId")

        val roomEntity = RoomEntity.where(realm, roomId).findFirst()
                         ?: realm.createObject(roomId)

        if (roomEntity.membership == Membership.INVITE) {
            roomEntity.chunks.deleteAllFromRealm()
        }
        roomEntity.membership = Membership.JOIN

        val lastChunk = ChunkEntity.findLastLiveChunkFromRoom(realm, roomId)
        val isInitialSync = lastChunk == null
        val lastStateIndex = lastChunk?.lastStateIndex(PaginationDirection.FORWARDS) ?: 0
        val numberOfStateEvents = roomSync.state?.events?.size ?: 0
        val stateIndexOffset = lastStateIndex + numberOfStateEvents

        if (roomSync.state != null && roomSync.state.events.isNotEmpty()) {
            val untimelinedStateIndex = if (isInitialSync) Int.MIN_VALUE else stateIndexOffset
            roomEntity.addStateEvents(roomSync.state.events, filterDuplicates = true, stateIndex = untimelinedStateIndex)
        }

        if (roomSync.timeline != null && roomSync.timeline.events.isNotEmpty()) {
            val timelineStateOffset = if (isInitialSync || roomSync.timeline.limited.not()) 0 else stateIndexOffset
            val chunkEntity = handleTimelineEvents(
                    realm,
                    roomId,
                    roomSync.timeline.events,
                    roomSync.timeline.prevToken,
                    roomSync.timeline.limited,
                    timelineStateOffset
            )
            roomEntity.addOrUpdate(chunkEntity)

            // Try to remove local echo
            val transactionIds = roomSync.timeline.events.mapNotNull { it.unsignedData?.transactionId }
            transactionIds.forEach {
                val sendingEventEntity = roomEntity.sendingTimelineEvents.find(it)
                if (sendingEventEntity != null) {
                    roomEntity.sendingTimelineEvents.remove(sendingEventEntity)
                }
            }
        }
<<<<<<< HEAD
        roomSummaryUpdater.update(realm, roomId, roomSync.summary, roomSync.unreadNotifications)
        eventRelationsAggregationUpdater.update(realm,roomId,roomSync.timeline?.events)
=======
        roomSummaryUpdater.update(realm, roomId, Membership.JOIN, roomSync.summary, roomSync.unreadNotifications)
>>>>>>> 7b5861bf

        if (roomSync.ephemeral != null && roomSync.ephemeral.events.isNotEmpty()) {
            handleEphemeral(realm, roomId, roomSync.ephemeral)
        }

        if (roomSync.accountData != null && roomSync.accountData.events.isNullOrEmpty().not()) {
            handleRoomAccountDataEvents(realm, roomId, roomSync.accountData)
        }
        return roomEntity
    }

    private fun handleInvitedRoom(realm: Realm,
                                  roomId: String,
                                  roomSync:
                                  InvitedRoomSync): RoomEntity {
        Timber.v("Handle invited sync for room $roomId")
        val roomEntity = RoomEntity.where(realm, roomId).findFirst()
                         ?: realm.createObject(roomId)
        roomEntity.membership = Membership.INVITE
        if (roomSync.inviteState != null && roomSync.inviteState.events.isNotEmpty()) {
            val chunkEntity = handleTimelineEvents(realm, roomId, roomSync.inviteState.events)
            roomEntity.addOrUpdate(chunkEntity)
        }
        roomSummaryUpdater.update(realm, roomId, Membership.INVITE)
        return roomEntity
    }

    private fun handleLeftRoom(realm: Realm,
                               roomId: String,
                               roomSync: RoomSync): RoomEntity {
        val roomEntity = RoomEntity.where(realm, roomId).findFirst()
                         ?: realm.createObject(roomId)

        roomEntity.membership = Membership.LEAVE
        roomEntity.chunks.deleteAllFromRealm()
        roomSummaryUpdater.update(realm, roomId, Membership.LEAVE, roomSync.summary, roomSync.unreadNotifications)
        return roomEntity
    }

    private fun handleTimelineEvents(realm: Realm,
                                     roomId: String,
                                     eventList: List<Event>,
                                     prevToken: String? = null,
                                     isLimited: Boolean = true,
                                     stateIndexOffset: Int = 0): ChunkEntity {

        val lastChunk = ChunkEntity.findLastLiveChunkFromRoom(realm, roomId)
        val chunkEntity = if (!isLimited && lastChunk != null) {
            lastChunk
        } else {
            realm.createObject<ChunkEntity>().apply { this.prevToken = prevToken }
        }
        lastChunk?.isLastForward = false
        chunkEntity.isLastForward = true
        chunkEntity.addAll(roomId, eventList, PaginationDirection.FORWARDS, stateIndexOffset)

        //update eventAnnotationSummary here?

        return chunkEntity
    }

    private fun handleEphemeral(realm: Realm,
                                roomId: String,
                                ephemeral: RoomSyncEphemeral) {
        ephemeral.events
                .filter { it.type == EventType.RECEIPT }
                .map { it.content.toModel<ReadReceiptContent>() }
                .forEach { readReceiptHandler.handle(realm, roomId, it) }
    }

    private fun handleRoomAccountDataEvents(realm: Realm, roomId: String, accountData: RoomSyncAccountData) {
        accountData.events
                .filter { it.type == EventType.TAG }
                .map { it.content.toModel<RoomTagContent>() }
                .forEach { roomTagHandler.handle(realm, roomId, it) }
    }

}<|MERGE_RESOLUTION|>--- conflicted
+++ resolved
@@ -120,12 +120,8 @@
                 }
             }
         }
-<<<<<<< HEAD
-        roomSummaryUpdater.update(realm, roomId, roomSync.summary, roomSync.unreadNotifications)
-        eventRelationsAggregationUpdater.update(realm,roomId,roomSync.timeline?.events)
-=======
+        eventRelationsAggregationUpdater.update(realm, roomId, roomSync.timeline?.events)
         roomSummaryUpdater.update(realm, roomId, Membership.JOIN, roomSync.summary, roomSync.unreadNotifications)
->>>>>>> 7b5861bf
 
         if (roomSync.ephemeral != null && roomSync.ephemeral.events.isNotEmpty()) {
             handleEphemeral(realm, roomId, roomSync.ephemeral)
