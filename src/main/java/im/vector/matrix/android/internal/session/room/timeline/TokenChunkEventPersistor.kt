--- conflicted
+++ resolved
@@ -18,7 +18,12 @@
 
 import arrow.core.Try
 import com.zhuinden.monarchy.Monarchy
-import im.vector.matrix.android.internal.database.helper.*
+import im.vector.matrix.android.internal.database.helper.addAll
+import im.vector.matrix.android.internal.database.helper.addOrUpdate
+import im.vector.matrix.android.internal.database.helper.addStateEvents
+import im.vector.matrix.android.internal.database.helper.deleteOnCascade
+import im.vector.matrix.android.internal.database.helper.isUnlinked
+import im.vector.matrix.android.internal.database.helper.merge
 import im.vector.matrix.android.internal.database.model.ChunkEntity
 import im.vector.matrix.android.internal.database.model.RoomEntity
 import im.vector.matrix.android.internal.database.query.create
@@ -34,7 +39,6 @@
  */
 internal class TokenChunkEventPersistor(private val monarchy: Monarchy) {
 
-<<<<<<< HEAD
     /**
      * <pre>
      * ========================================================================================================
@@ -97,13 +101,12 @@
      * ========================================================================================================
      * </pre>
      */
-=======
+
     enum class Result {
         SHOULD_FETCH_MORE,
         SUCCESS
     }
 
->>>>>>> 3461d09f
     fun insertInDb(receivedChunk: TokenChunkEvent,
                    roomId: String,
                    direction: PaginationDirection): Try<Result> {
@@ -113,7 +116,7 @@
                     Timber.v("Start persisting ${receivedChunk.events.size} events in $roomId towards $direction")
 
                     val roomEntity = RoomEntity.where(realm, roomId).findFirst()
-                            ?: realm.createObject(roomId)
+                                     ?: realm.createObject(roomId)
 
                     val nextToken: String?
                     val prevToken: String?
@@ -136,21 +139,13 @@
                     } else {
                         nextChunk?.apply { this.prevToken = prevToken }
                     }
-<<<<<<< HEAD
-                            ?: ChunkEntity.create(realm, prevToken, nextToken)
+                                       ?: ChunkEntity.create(realm, prevToken, nextToken)
 
-                    currentChunk.addAll(roomId, receivedChunk.events, direction, isUnlinked = currentChunk.isUnlinked())
-
-                    // Then we merge chunks if needed
-                    if (currentChunk != prevChunk && prevChunk != null) {
-                        currentChunk = handleMerge(roomEntity, direction, currentChunk, prevChunk)
-                    } else if (currentChunk != nextChunk && nextChunk != null) {
-                        currentChunk = handleMerge(roomEntity, direction, currentChunk, nextChunk)
-=======
                     if (receivedChunk.events.isEmpty() && receivedChunk.end == receivedChunk.start) {
+                        Timber.v("Reach end of $roomId")
                         currentChunk.isLastBackward = true
                     } else {
-                        Timber.v("Add ${receivedChunk.events.size} events in chunk(${currentChunk.nextToken}-${currentChunk.prevToken}")
+                        Timber.v("Add ${receivedChunk.events.size} events in chunk(${currentChunk.nextToken} | ${currentChunk.prevToken}")
                         currentChunk.addAll(roomId, receivedChunk.events, direction, isUnlinked = currentChunk.isUnlinked())
                         // Then we merge chunks if needed
                         if (currentChunk != prevChunk && prevChunk != null) {
@@ -173,7 +168,6 @@
                 .map {
                     if (receivedChunk.events.isEmpty() && receivedChunk.stateEvents.isEmpty() && receivedChunk.start != receivedChunk.end) {
                         Result.SHOULD_FETCH_MORE
->>>>>>> 3461d09f
                     } else {
                         Result.SUCCESS
                     }
@@ -186,7 +180,7 @@
                             otherChunk: ChunkEntity): ChunkEntity {
 
         // We always merge the bottom chunk into top chunk, so we are always merging backwards
-        Timber.v("Merge ${currentChunk.prevToken}-${currentChunk.nextToken} with ${otherChunk.prevToken}-${otherChunk.nextToken}")
+        Timber.v("Merge ${currentChunk.prevToken} | ${currentChunk.nextToken} with ${otherChunk.prevToken} | ${otherChunk.nextToken}")
         return if (direction == PaginationDirection.BACKWARDS) {
             currentChunk.merge(roomEntity.roomId, otherChunk, PaginationDirection.BACKWARDS)
             roomEntity.deleteOnCascade(otherChunk)
