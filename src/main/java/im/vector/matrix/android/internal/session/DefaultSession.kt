--- conflicted
+++ resolved
@@ -255,7 +255,11 @@
         return userService.getUser(userId)
     }
 
-<<<<<<< HEAD
+    override fun observeUser(userId: String): LiveData<User?> {
+        assert(isOpen)
+        return userService.observeUser(userId)
+    }
+
     // CRYPTO SERVICE
 
     override fun setDeviceName(deviceId: String, deviceName: String, callback: MatrixCallback<Unit>) {
@@ -384,11 +388,6 @@
 
     override fun shouldEncryptForInvitedMembers(roomId: String): Boolean {
         return cryptoService.shouldEncryptForInvitedMembers(roomId)
-=======
-    override fun observeUser(userId: String): LiveData<User?> {
-        assert(isOpen)
-        return userService.observeUser(userId)
->>>>>>> 2ed45172
     }
 
     // Private methods *****************************************************************************
