/*
 * Copyright 2020 The Matrix.org Foundation C.I.C.
 *
 * Licensed under the Apache License, Version 2.0 (the "License");
 * you may not use this file except in compliance with the License.
 * You may obtain a copy of the License at
 *
 * http://www.apache.org/licenses/LICENSE-2.0
 *
 * Unless required by applicable law or agreed to in writing, software
 * distributed under the License is distributed on an "AS IS" BASIS,
 * WITHOUT WARRANTIES OR CONDITIONS OF ANY KIND, either express or implied.
 * See the License for the specific language governing permissions and
 * limitations under the License.
 */
package org.matrix.android.sdk.internal.crypto.tasks

import org.matrix.android.sdk.internal.crypto.api.CryptoApi
import org.matrix.android.sdk.internal.crypto.model.rest.SignatureUploadResponse
import org.matrix.android.sdk.internal.network.GlobalErrorReceiver
import org.matrix.android.sdk.internal.network.executeRequest
import org.matrix.android.sdk.internal.task.Task
import javax.inject.Inject

internal interface UploadSignaturesTask : Task<UploadSignaturesTask.Params, SignatureUploadResponse> {
    data class Params(
            val signatures: Map<String, Map<String, Any>>
    )
}

internal class DefaultUploadSignaturesTask @Inject constructor(
        private val cryptoApi: CryptoApi,
        private val globalErrorReceiver: GlobalErrorReceiver
) : UploadSignaturesTask {

<<<<<<< HEAD
    override suspend fun execute(params: UploadSignaturesTask.Params) {
        val response = executeRequest(
=======
    override suspend fun execute(params: UploadSignaturesTask.Params): SignatureUploadResponse {
        return executeRequest(
>>>>>>> 3a33fa48
                globalErrorReceiver,
                canRetry = true,
                maxRetriesCount = 10
        ) {
            cryptoApi.uploadSignatures(params.signatures)
<<<<<<< HEAD
        }
        if (response.failures?.isNotEmpty() == true) {
            throw Throwable(response.failures.toString())
=======
>>>>>>> 3a33fa48
        }
    }
}<|MERGE_RESOLUTION|>--- conflicted
+++ resolved
@@ -33,24 +33,18 @@
         private val globalErrorReceiver: GlobalErrorReceiver
 ) : UploadSignaturesTask {
 
-<<<<<<< HEAD
-    override suspend fun execute(params: UploadSignaturesTask.Params) {
+    override suspend fun execute(params: UploadSignaturesTask.Params): SignatureUploadResponse {
         val response = executeRequest(
-=======
-    override suspend fun execute(params: UploadSignaturesTask.Params): SignatureUploadResponse {
-        return executeRequest(
->>>>>>> 3a33fa48
                 globalErrorReceiver,
                 canRetry = true,
                 maxRetriesCount = 10
         ) {
             cryptoApi.uploadSignatures(params.signatures)
-<<<<<<< HEAD
         }
+        // TODO should we still throw here, looks like rust & kotlin does not work the same way
         if (response.failures?.isNotEmpty() == true) {
             throw Throwable(response.failures.toString())
-=======
->>>>>>> 3a33fa48
         }
+        return response
     }
 }