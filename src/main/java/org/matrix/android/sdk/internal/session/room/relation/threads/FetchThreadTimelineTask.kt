--- conflicted
+++ resolved
@@ -203,7 +203,6 @@
         }
     }
 
-<<<<<<< HEAD
     /**
      * Create an EventEntity to be added in the TimelineEventEntity
      */
@@ -215,10 +214,7 @@
     /**
      * Invoke the event decryption mechanism for a specific event
      */
-    private fun decryptIfNeeded(event: Event, roomId: String) {
-=======
     private suspend fun decryptIfNeeded(event: Event, roomId: String) {
->>>>>>> e84a9121
         try {
             // Event from sync does not have roomId, so add it to the event first
             val result = cryptoService.decryptEvent(event.copy(roomId = roomId), "")
