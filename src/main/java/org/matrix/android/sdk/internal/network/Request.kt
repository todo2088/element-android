/*
 * Copyright 2020 The Matrix.org Foundation C.I.C.
 *
 * Licensed under the Apache License, Version 2.0 (the "License");
 * you may not use this file except in compliance with the License.
 * You may obtain a copy of the License at
 *
 * http://www.apache.org/licenses/LICENSE-2.0
 *
 * Unless required by applicable law or agreed to in writing, software
 * distributed under the License is distributed on an "AS IS" BASIS,
 * WITHOUT WARRANTIES OR CONDITIONS OF ANY KIND, either express or implied.
 * See the License for the specific language governing permissions and
 * limitations under the License.
 */

package org.matrix.android.sdk.internal.network

import kotlinx.coroutines.CancellationException
import kotlinx.coroutines.delay
import org.matrix.android.sdk.api.failure.Failure
import org.matrix.android.sdk.api.failure.GlobalError
import org.matrix.android.sdk.api.failure.getRetryDelay
import org.matrix.android.sdk.api.failure.isLimitExceededError
import org.matrix.android.sdk.api.failure.shouldBeRetried
import org.matrix.android.sdk.internal.network.ssl.CertUtil
import retrofit2.HttpException
import timber.log.Timber
import java.io.IOException

/**
 * Execute a request from the requestBlock and handle some of the Exception it could generate
 * Ref: https://github.com/matrix-org/matrix-js-sdk/blob/develop/src/scheduler.js#L138-L175
 *
 * @param DATA type of data return by the [requestBlock]
 * @param globalErrorReceiver will be use to notify error such as invalid token error. See [GlobalError]
 * @param canRetry if set to true, the request will be executed again in case of error, after a delay
 * @param maxDelayBeforeRetry the max delay to wait before a retry. Note that in the case of a 429, if the provided delay exceeds this value, the error will
 * be propagated as it does not make sense to retry it with a shorter delay.
 * @param maxRetriesCount the max number of retries
 * @param requestBlock a suspend lambda to perform the network request
 */
<<<<<<< HEAD
internal suspend inline fun <DATA> executeRequest(
        globalErrorReceiver: GlobalErrorReceiver?,
        canRetry: Boolean = false,
        maxDelayBeforeRetry: Long = 32_000L,
        maxRetriesCount: Int = 4,
        noinline requestBlock: suspend () -> DATA
): DATA {
=======

internal const val DEFAULT_REQUEST_RETRY_COUNT = 4

internal suspend inline fun <DATA> executeRequest(globalErrorReceiver: GlobalErrorReceiver?,
                                                  canRetry: Boolean = false,
                                                  maxDelayBeforeRetry: Long = 32_000L,
                                                  maxRetriesCount: Int = DEFAULT_REQUEST_RETRY_COUNT,
                                                  noinline requestBlock: suspend () -> DATA): DATA {
>>>>>>> 3a33fa48
    var currentRetryCount = 0
    var currentDelay = 1_000L

    while (true) {
        try {
            return requestBlock()
        } catch (throwable: Throwable) {
            val exception = when (throwable) {
                is KotlinNullPointerException -> IllegalStateException("The request returned a null body")
                is HttpException -> throwable.toFailure(globalErrorReceiver)
                else -> throwable
            }

            // Log some details about the request which has failed.
            val request = (throwable as? HttpException)?.response()?.raw()?.request
            if (request == null) {
                Timber.e("Exception when executing request")
            } else {
                Timber.e("Exception when executing request ${request.method} ${request.url.toString().substringBefore("?")}")
            }

            // Check if this is a certificateException
            CertUtil.getCertificateException(exception)
                    // TODO Support certificate error once logged
                    // ?.also { unrecognizedCertificateException ->
                    //    // Send the error to the bus, for a global management
                    //    eventBus?.post(GlobalError.CertificateError(unrecognizedCertificateException))
                    // }
                    ?.also { unrecognizedCertificateException -> throw unrecognizedCertificateException }

            currentRetryCount++

            if (exception.isLimitExceededError() && currentRetryCount < maxRetriesCount) {
                // 429, we can retry
                val retryDelay = exception.getRetryDelay(1_000)
                if (retryDelay <= maxDelayBeforeRetry) {
                    delay(retryDelay)
                } else {
                    // delay is too high to be retried, propagate the exception
                    throw exception
                }
            } else if (canRetry && currentRetryCount < maxRetriesCount && exception.shouldBeRetried()) {
                delay(currentDelay)
                currentDelay = currentDelay.times(2L).coerceAtMost(maxDelayBeforeRetry)
                // Try again (loop)
            } else {
                throw when (exception) {
                    is IOException -> Failure.NetworkConnection(exception)
                    is Failure.ServerError,
                    is Failure.OtherServerError,
                    is CancellationException -> exception
                    else -> Failure.Unknown(exception)
                }
            }
        }
    }
}<|MERGE_RESOLUTION|>--- conflicted
+++ resolved
@@ -40,7 +40,8 @@
  * @param maxRetriesCount the max number of retries
  * @param requestBlock a suspend lambda to perform the network request
  */
-<<<<<<< HEAD
+
+const val DEFAULT_REQUEST_RETRY_COUNT = 3
 internal suspend inline fun <DATA> executeRequest(
         globalErrorReceiver: GlobalErrorReceiver?,
         canRetry: Boolean = false,
@@ -48,16 +49,6 @@
         maxRetriesCount: Int = 4,
         noinline requestBlock: suspend () -> DATA
 ): DATA {
-=======
-
-internal const val DEFAULT_REQUEST_RETRY_COUNT = 4
-
-internal suspend inline fun <DATA> executeRequest(globalErrorReceiver: GlobalErrorReceiver?,
-                                                  canRetry: Boolean = false,
-                                                  maxDelayBeforeRetry: Long = 32_000L,
-                                                  maxRetriesCount: Int = DEFAULT_REQUEST_RETRY_COUNT,
-                                                  noinline requestBlock: suspend () -> DATA): DATA {
->>>>>>> 3a33fa48
     var currentRetryCount = 0
     var currentDelay = 1_000L
 
