--- conflicted
+++ resolved
@@ -27,15 +27,7 @@
 
 internal interface UploadKeysTask : Task<UploadKeysTask.Params, KeysUploadResponse> {
     data class Params(
-<<<<<<< HEAD
             val body: JsonDict
-=======
-            // the device keys to send.
-            val deviceKeys: DeviceKeys?,
-            // the one-time keys to send.
-            val oneTimeKeys: JsonDict?,
-            val fallbackKeys: JsonDict?
->>>>>>> d062698e
     )
 }
 
@@ -45,18 +37,7 @@
 ) : UploadKeysTask {
 
     override suspend fun execute(params: UploadKeysTask.Params): KeysUploadResponse {
-<<<<<<< HEAD
         Timber.i("## Uploading device keys -> $params.body")
-=======
-        val body = KeysUploadBody(
-                deviceKeys = params.deviceKeys,
-                oneTimeKeys = params.oneTimeKeys,
-                fallbackKeys = params.fallbackKeys
-        )
-
-        Timber.i("## Uploading device keys -> $body")
->>>>>>> d062698e
-
         return executeRequest(globalErrorReceiver) {
             cryptoApi.uploadKeys(params.body)
         }
