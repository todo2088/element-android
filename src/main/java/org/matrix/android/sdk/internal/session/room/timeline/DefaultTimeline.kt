/*
 * Copyright (c) 2021 The Matrix.org Foundation C.I.C.
 *
 * Licensed under the Apache License, Version 2.0 (the "License");
 * you may not use this file except in compliance with the License.
 * You may obtain a copy of the License at
 *
 *     http://www.apache.org/licenses/LICENSE-2.0
 *
 * Unless required by applicable law or agreed to in writing, software
 * distributed under the License is distributed on an "AS IS" BASIS,
 * WITHOUT WARRANTIES OR CONDITIONS OF ANY KIND, either express or implied.
 * See the License for the specific language governing permissions and
 * limitations under the License.
 */

package org.matrix.android.sdk.internal.session.room.timeline

import io.realm.Realm
import io.realm.RealmConfiguration
<<<<<<< HEAD
import io.realm.RealmQuery
import io.realm.RealmResults
import io.realm.Sort
import kotlinx.coroutines.runBlocking
import org.matrix.android.sdk.BuildConfig
import org.matrix.android.sdk.api.MatrixCallback
import org.matrix.android.sdk.api.extensions.orFalse
=======
import kotlinx.coroutines.CoroutineScope
import kotlinx.coroutines.SupervisorJob
import kotlinx.coroutines.android.asCoroutineDispatcher
import kotlinx.coroutines.cancelChildren
import kotlinx.coroutines.delay
import kotlinx.coroutines.flow.MutableSharedFlow
import kotlinx.coroutines.flow.launchIn
import kotlinx.coroutines.flow.onEach
import kotlinx.coroutines.flow.sample
import kotlinx.coroutines.launch
import kotlinx.coroutines.withContext
import okhttp3.internal.closeQuietly
import org.matrix.android.sdk.api.MatrixCoroutineDispatchers
>>>>>>> 816a0ae1
import org.matrix.android.sdk.api.extensions.tryOrNull
import org.matrix.android.sdk.api.session.room.timeline.Timeline
import org.matrix.android.sdk.api.session.room.timeline.TimelineEvent
import org.matrix.android.sdk.api.session.room.timeline.TimelineSettings
import org.matrix.android.sdk.internal.database.mapper.TimelineEventMapper
import org.matrix.android.sdk.internal.session.room.membership.LoadRoomMembersTask
import org.matrix.android.sdk.internal.session.sync.handler.room.ReadReceiptHandler
import org.matrix.android.sdk.internal.session.sync.handler.room.ThreadsAwarenessHandler
import org.matrix.android.sdk.internal.task.SemaphoreCoroutineSequencer
import org.matrix.android.sdk.internal.util.createBackgroundHandler
import timber.log.Timber
import java.util.UUID
import java.util.concurrent.CopyOnWriteArrayList
import java.util.concurrent.atomic.AtomicBoolean
import java.util.concurrent.atomic.AtomicReference

internal class DefaultTimeline(private val roomId: String,
                               private val initialEventId: String?,
                               private val realmConfiguration: RealmConfiguration,
                               private val loadRoomMembersTask: LoadRoomMembersTask,
                               private val readReceiptHandler: ReadReceiptHandler,
                               private val settings: TimelineSettings,
                               private val coroutineDispatchers: MatrixCoroutineDispatchers,
                               paginationTask: PaginationTask,
                               getEventTask: GetContextOfEventTask,
                               fetchTokenAndPaginateTask: FetchTokenAndPaginateTask,
                               timelineEventMapper: TimelineEventMapper,
                               timelineInput: TimelineInput,
                               threadsAwarenessHandler: ThreadsAwarenessHandler,
                               eventDecryptor: TimelineEventDecryptor) : Timeline {

    companion object {
        val BACKGROUND_HANDLER = createBackgroundHandler("DefaultTimeline_Thread")
    }

<<<<<<< HEAD
    private val listeners = CopyOnWriteArrayList<Timeline.Listener>()
    private val isStarted = AtomicBoolean(false)
    private val isReady = AtomicBoolean(false)
    private val mainHandler = createUIHandler()
    private val backgroundRealm = AtomicReference<Realm>()
    private val cancelableBag = CancelableBag()
    private val debouncer = Debouncer(mainHandler)

    private lateinit var timelineEvents: RealmResults<TimelineEventEntity>
    private lateinit var sendingEvents: RealmResults<TimelineEventEntity>

    private var prevDisplayIndex: Int? = null
    private var nextDisplayIndex: Int? = null

    private val uiEchoManager = UIEchoManager(settings, this)

    private val builtEvents = Collections.synchronizedList<TimelineEvent>(ArrayList())
    private val builtEventsIdMap = Collections.synchronizedMap(HashMap<String, Int>())
    private val backwardsState = AtomicReference(TimelineState())
    private val forwardsState = AtomicReference(TimelineState())
    private var isFromThreadTimeline = false
    private var rootThreadEventId: String? = null
=======
>>>>>>> 816a0ae1
    override val timelineID = UUID.randomUUID().toString()

    private val listeners = CopyOnWriteArrayList<Timeline.Listener>()
    private val isStarted = AtomicBoolean(false)
    private val forwardState = AtomicReference(Timeline.PaginationState())
    private val backwardState = AtomicReference(Timeline.PaginationState())

    private val backgroundRealm = AtomicReference<Realm>()
    private val timelineDispatcher = BACKGROUND_HANDLER.asCoroutineDispatcher()
    private val timelineScope = CoroutineScope(SupervisorJob() + timelineDispatcher)
    private val sequencer = SemaphoreCoroutineSequencer()
    private val postSnapshotSignalFlow = MutableSharedFlow<Unit>(0)

    private val strategyDependencies = LoadTimelineStrategy.Dependencies(
            timelineSettings = settings,
            realm = backgroundRealm,
            eventDecryptor = eventDecryptor,
            paginationTask = paginationTask,
            fetchTokenAndPaginateTask = fetchTokenAndPaginateTask,
            getContextOfEventTask = getEventTask,
            timelineInput = timelineInput,
            timelineEventMapper = timelineEventMapper,
            threadsAwarenessHandler = threadsAwarenessHandler,
            onEventsUpdated = this::sendSignalToPostSnapshot,
            onLimitedTimeline = this::onLimitedTimeline,
            onNewTimelineEvents = this::onNewTimelineEvents
    )

    private var strategy: LoadTimelineStrategy = buildStrategy(LoadTimelineStrategy.Mode.Live)

    override val isLive: Boolean
        get() = !getPaginationState(Timeline.Direction.FORWARDS).hasMoreToLoad

    override fun addListener(listener: Timeline.Listener): Boolean {
        listeners.add(listener)
        timelineScope.launch {
            val snapshot = strategy.buildSnapshot()
            withContext(coroutineDispatchers.main) {
                tryOrNull { listener.onTimelineUpdated(snapshot) }
            }
        }
        return true
    }

    override fun removeListener(listener: Timeline.Listener): Boolean {
        return listeners.remove(listener)
    }

    override fun removeAllListeners() {
        listeners.clear()
    }

<<<<<<< HEAD
    override fun start(rootThreadEventId: String?) {
        if (isStarted.compareAndSet(false, true)) {
            isFromThreadTimeline = rootThreadEventId != null
            this@DefaultTimeline.rootThreadEventId = rootThreadEventId
            Timber.v("Start timeline for roomId: $roomId and eventId: $initialEventId")
            timelineInput.listeners.add(this)
            BACKGROUND_HANDLER.post {
                eventDecryptor.start()
                val realm = Realm.getInstance(realmConfiguration)
                backgroundRealm.set(realm)

                val roomEntity = RoomEntity.where(realm, roomId = roomId).findFirst()
                        ?: throw IllegalStateException("Can't open a timeline without a room")

                // We don't want to filter here because some sending events that are not displayed
                // are still used for ui echo (relation like reaction)
                sendingEvents = roomEntity.sendingTimelineEvents.where()/*.filterEventsWithSettings()*/.findAll()
                sendingEvents.addChangeListener { events ->
                    uiEchoManager.onSentEventsInDatabase(events.map { it.eventId })
                    postSnapshot()
                }

                timelineEvents = rootThreadEventId?.let {
                    val threadTimelineEvents = TimelineEventEntity
                            .whereRoomId(realm, roomId = roomId)
                            .equalTo(TimelineEventEntityFields.CHUNK.IS_LAST_FORWARD, true)
                            .beginGroup()
                            .equalTo(TimelineEventEntityFields.ROOT.ROOT_THREAD_EVENT_ID, it)
                            .or()
                            .equalTo(TimelineEventEntityFields.ROOT.EVENT_ID, it)
                            .endGroup()
                            .sort(TimelineEventEntityFields.DISPLAY_INDEX, Sort.DESCENDING)
                            .findAll()
                    if (threadTimelineEvents.isNullOrEmpty()) {
                        // When there no threads in the last forward chunk get all events and hide them
                        buildEventQuery(realm).sort(TimelineEventEntityFields.DISPLAY_INDEX, Sort.DESCENDING).findAll()
                    } else {
                        threadTimelineEvents
                    }
                } ?: buildEventQuery(realm).sort(TimelineEventEntityFields.DISPLAY_INDEX, Sort.DESCENDING).findAll()

                timelineEvents.addChangeListener(eventsChangeListener)
                handleInitialLoad()
                loadRoomMembersTask
                        .configureWith(LoadRoomMembersTask.Params(roomId))
                        .executeBy(taskExecutor)

                // Ensure ReadReceipt from init sync are loaded
                ensureReadReceiptAreLoaded(realm)

                isReady.set(true)
=======
    override fun start() {
        timelineScope.launch {
            loadRoomMembersIfNeeded()
        }
        timelineScope.launch {
            sequencer.post {
                if (isStarted.compareAndSet(false, true)) {
                    val realm = Realm.getInstance(realmConfiguration)
                    ensureReadReceiptAreLoaded(realm)
                    backgroundRealm.set(realm)
                    listenToPostSnapshotSignals()
                    openAround(initialEventId)
                    postSnapshot()
                }
>>>>>>> 816a0ae1
            }
        }
    }

    override fun dispose() {
        timelineScope.coroutineContext.cancelChildren()
        timelineScope.launch {
            sequencer.post {
                if (isStarted.compareAndSet(true, false)) {
                    strategy.onStop()
                    backgroundRealm.get().closeQuietly()
                }
            }
        }
    }

    override fun restartWithEventId(eventId: String?) {
        timelineScope.launch {
            openAround(eventId)
            postSnapshot()
        }
    }

    override fun hasMoreToLoad(direction: Timeline.Direction): Boolean {
        return getPaginationState(direction).hasMoreToLoad
    }

    override fun paginate(direction: Timeline.Direction, count: Int) {
        timelineScope.launch {
            val postSnapshot = loadMore(count, direction, fetchOnServerIfNeeded = true)
            if (postSnapshot) {
                postSnapshot()
            }
        }
    }

    override suspend fun awaitPaginate(direction: Timeline.Direction, count: Int): List<TimelineEvent> {
        withContext(timelineDispatcher) {
            loadMore(count, direction, fetchOnServerIfNeeded = true)
        }
        return getSnapshot()
    }

    override fun getSnapshot(): List<TimelineEvent> {
        return strategy.buildSnapshot()
    }

    override fun getIndexOfEvent(eventId: String?): Int? {
        if (eventId == null) return null
        return strategy.getBuiltEventIndex(eventId)
    }

<<<<<<< HEAD
// Private methods *****************************************************************************

    private fun hasMoreInCache(direction: Timeline.Direction) = getState(direction).hasMoreInCache

    private fun hasReachedEnd(direction: Timeline.Direction) = getState(direction).hasReachedEnd

    private fun updateLoadingStates(results: RealmResults<TimelineEventEntity>) {
        val lastCacheEvent = results.lastOrNull()
        val firstCacheEvent = results.firstOrNull()
        val chunkEntity = getLiveChunk()

        updateState(Timeline.Direction.FORWARDS) { state ->
            state.copy(
                    hasMoreInCache = !builtEventsIdMap.containsKey(firstCacheEvent?.eventId),   // what is in DB
                    hasReachedEnd = if (isFromThreadTimeline) true else chunkEntity?.isLastForward ?: false // if you need fetch more
            )
        }
        updateState(Timeline.Direction.BACKWARDS) { state ->
            state.copy(
                    hasMoreInCache = !builtEventsIdMap.containsKey(lastCacheEvent?.eventId),
                    hasReachedEnd = if (isFromThreadTimeline && results.map { it.eventId }.contains(rootThreadEventId)) {
                        true
                    } else {
                        (chunkEntity?.isLastBackward ?: false || lastCacheEvent?.root?.type == EventType.STATE_ROOM_CREATE)
                    }
            )
        }
=======
    override fun getPaginationState(direction: Timeline.Direction): Timeline.PaginationState {
        return if (direction == Timeline.Direction.BACKWARDS) {
            backwardState
        } else {
            forwardState
        }.get()
>>>>>>> 816a0ae1
    }

    private suspend fun loadMore(count: Int, direction: Timeline.Direction, fetchOnServerIfNeeded: Boolean): Boolean {
        val baseLogMessage = "loadMore(count: $count, direction: $direction, roomId: $roomId, fetchOnServer: $fetchOnServerIfNeeded)"
        Timber.v("$baseLogMessage started")
        if (!isStarted.get()) {
            throw IllegalStateException("You should call start before using timeline")
        }
        val currentState = getPaginationState(direction)
        if (!currentState.hasMoreToLoad) {
            Timber.v("$baseLogMessage : nothing more to load")
            return false
        }
        if (currentState.loading) {
            Timber.v("$baseLogMessage : already loading")
            return false
        }
        updateState(direction) {
            it.copy(loading = true)
        }
        val loadMoreResult = strategy.loadMore(count, direction, fetchOnServerIfNeeded)
        Timber.v("$baseLogMessage: result $loadMoreResult")
        val hasMoreToLoad = loadMoreResult != LoadMoreResult.REACHED_END
        updateState(direction) {
            it.copy(loading = false, hasMoreToLoad = hasMoreToLoad)
        }
        return true
    }

    private suspend fun openAround(eventId: String?) = withContext(timelineDispatcher) {
        val baseLogMessage = "openAround(eventId: $eventId)"
        Timber.v("$baseLogMessage started")
        if (!isStarted.get()) {
            throw IllegalStateException("You should call start before using timeline")
        }
        strategy.onStop()
        strategy = if (eventId == null) {
            buildStrategy(LoadTimelineStrategy.Mode.Live)
        } else {
            buildStrategy(LoadTimelineStrategy.Mode.Permalink(eventId))
        }
        initPaginationStates(eventId)
        strategy.onStart()
        loadMore(
                count = strategyDependencies.timelineSettings.initialSize,
                direction = Timeline.Direction.BACKWARDS,
                fetchOnServerIfNeeded = false
        )
        Timber.v("$baseLogMessage finished")
    }

    private fun initPaginationStates(eventId: String?) {
        updateState(Timeline.Direction.FORWARDS) {
            it.copy(loading = false, hasMoreToLoad = eventId != null)
        }
        updateState(Timeline.Direction.BACKWARDS) {
            it.copy(loading = false, hasMoreToLoad = true)
        }
    }

<<<<<<< HEAD
    /**
     * This has to be called on TimelineThread as it accesses realm live results
     */
    private fun handleUpdates(results: RealmResults<TimelineEventEntity>, changeSet: OrderedCollectionChangeSet) {
        // If changeSet has deletion we are having a gap, so we clear everything
        // I observed there is a problem with this implementation in the threads timeline upon receiving
        // a local echo, after adding && !isFromThreadTimeline below fixed the issue.
        // Maybe there is a deeper problem here even on the main timeline

        if (changeSet.deletionRanges.isNotEmpty() && !isFromThreadTimeline) {
            clearAllValues()
        }
        var postSnapshot = false
        changeSet.insertionRanges.forEach { range ->
            val (startDisplayIndex, direction) = if (range.startIndex == 0) {
                Pair(results[range.length - 1]!!.displayIndex, Timeline.Direction.FORWARDS)
            } else {
                Pair(results[range.startIndex]!!.displayIndex, Timeline.Direction.BACKWARDS)
            }
            val state = getState(direction)
            if (state.isPaginating) {
                // We are getting new items from pagination
                postSnapshot = paginateInternal(startDisplayIndex, direction, state.requestedPaginationCount)
=======
    private fun sendSignalToPostSnapshot(withThrottling: Boolean) {
        timelineScope.launch {
            if (withThrottling) {
                postSnapshotSignalFlow.emit(Unit)
>>>>>>> 816a0ae1
            } else {
                postSnapshot()
            }
        }
    }

    @Suppress("EXPERIMENTAL_API_USAGE")
    private fun listenToPostSnapshotSignals() {
        postSnapshotSignalFlow
                .sample(150)
                .onEach {
                    postSnapshot()
                }
                .launchIn(timelineScope)
    }

    private fun onLimitedTimeline() {
        timelineScope.launch {
            initPaginationStates(null)
            loadMore(settings.initialSize, Timeline.Direction.BACKWARDS, false)
            postSnapshot()
        }
    }

<<<<<<< HEAD
    /**
     * This has to be called on TimelineThread as it accesses realm live results
     */
    private fun getTokenLive(direction: Timeline.Direction): String? {
        val chunkEntity = getLiveChunk() ?: return null
        return if (direction == Timeline.Direction.BACKWARDS) chunkEntity.prevToken else chunkEntity.nextToken
    }

    /**
     * This has to be called on TimelineThread as it accesses realm live results
     * Return the current Chunk
     */
    private fun getLiveChunk(): ChunkEntity? {
        return timelineEvents.firstOrNull()?.chunk?.firstOrNull()
    }

    /**
     * This has to be called on TimelineThread as it accesses realm live results
     * @return the number of items who have been added
     */
    private fun buildTimelineEvents(startDisplayIndex: Int?,
                                    direction: Timeline.Direction,
                                    count: Long): Int {
        if (count < 1 || startDisplayIndex == null) {
            return 0
        }
        val start = System.currentTimeMillis()
        val offsetResults = getOffsetResults(startDisplayIndex, direction, count)
        if (offsetResults.isEmpty()) {
            return 0
        }
        val offsetIndex = offsetResults.last()!!.displayIndex
        if (direction == Timeline.Direction.BACKWARDS) {
            prevDisplayIndex = offsetIndex - 1
        } else {
            nextDisplayIndex = offsetIndex + 1
        }

        if (!BuildConfig.THREADING_ENABLED) {
            // Prerequisite to in order for the ThreadsAwarenessHandler to work properly
            fetchRootThreadEventsIfNeeded(offsetResults)
        }

        offsetResults.forEach { eventEntity ->

            val timelineEvent = buildTimelineEvent(eventEntity)
            val transactionId = timelineEvent.root.unsignedData?.transactionId
            uiEchoManager.onSyncedEvent(transactionId)

            if (timelineEvent.isEncrypted() &&
                    timelineEvent.root.mxDecryptionResult == null) {
                timelineEvent.root.eventId?.also { eventDecryptor.requestDecryption(TimelineEventDecryptor.DecryptionRequest(timelineEvent.root, timelineID)) }
=======
    private suspend fun postSnapshot() {
        val snapshot = strategy.buildSnapshot()
        Timber.v("Post snapshot of ${snapshot.size} events")
        withContext(coroutineDispatchers.main) {
            listeners.forEach {
                tryOrNull { it.onTimelineUpdated(snapshot) }
>>>>>>> 816a0ae1
            }
        }
    }

    private fun onNewTimelineEvents(eventIds: List<String>) {
        timelineScope.launch(coroutineDispatchers.main) {
            listeners.forEach {
                tryOrNull { it.onNewTimelineEvents(eventIds) }
            }
        }
    }

    private fun updateState(direction: Timeline.Direction, update: (Timeline.PaginationState) -> Timeline.PaginationState) {
        val stateReference = when (direction) {
            Timeline.Direction.FORWARDS  -> forwardState
            Timeline.Direction.BACKWARDS -> backwardState
        }
        val currentValue = stateReference.get()
        val newValue = update(currentValue)
        stateReference.set(newValue)
        if (newValue != currentValue) {
            postPaginationState(direction, newValue)
        }
    }

    private fun postPaginationState(direction: Timeline.Direction, state: Timeline.PaginationState) {
        timelineScope.launch(coroutineDispatchers.main) {
            Timber.v("Post $direction pagination state: $state ")
            listeners.forEach {
                tryOrNull { it.onStateUpdated(direction, state) }
            }
        }
    }

    private fun buildStrategy(mode: LoadTimelineStrategy.Mode): LoadTimelineStrategy {
        return LoadTimelineStrategy(
                roomId = roomId,
                timelineId = timelineID,
                mode = mode,
                dependencies = strategyDependencies
        )
    }

    private suspend fun loadRoomMembersIfNeeded() {
        val loadRoomMembersParam = LoadRoomMembersTask.Params(roomId)
        try {
            loadRoomMembersTask.execute(loadRoomMembersParam)
        } catch (failure: Throwable) {
            Timber.v("Failed to load room members. Retry in 10s.")
            delay(10_000L)
            loadRoomMembersIfNeeded()
        }
    }

    private fun ensureReadReceiptAreLoaded(realm: Realm) {
        readReceiptHandler.getContentFromInitSync(roomId)
                ?.also {
                    Timber.w("INIT_SYNC Insert when opening timeline RR for room $roomId")
                }
                ?.let { readReceiptContent ->
                    realm.executeTransactionAsync {
                        readReceiptHandler.handle(it, roomId, readReceiptContent, false, null)
                        readReceiptHandler.onContentFromInitSyncHandled(roomId)
                    }
                }
    }
}<|MERGE_RESOLUTION|>--- conflicted
+++ resolved
@@ -18,15 +18,6 @@
 
 import io.realm.Realm
 import io.realm.RealmConfiguration
-<<<<<<< HEAD
-import io.realm.RealmQuery
-import io.realm.RealmResults
-import io.realm.Sort
-import kotlinx.coroutines.runBlocking
-import org.matrix.android.sdk.BuildConfig
-import org.matrix.android.sdk.api.MatrixCallback
-import org.matrix.android.sdk.api.extensions.orFalse
-=======
 import kotlinx.coroutines.CoroutineScope
 import kotlinx.coroutines.SupervisorJob
 import kotlinx.coroutines.android.asCoroutineDispatcher
@@ -40,7 +31,6 @@
 import kotlinx.coroutines.withContext
 import okhttp3.internal.closeQuietly
 import org.matrix.android.sdk.api.MatrixCoroutineDispatchers
->>>>>>> 816a0ae1
 import org.matrix.android.sdk.api.extensions.tryOrNull
 import org.matrix.android.sdk.api.session.room.timeline.Timeline
 import org.matrix.android.sdk.api.session.room.timeline.TimelineEvent
@@ -76,31 +66,6 @@
         val BACKGROUND_HANDLER = createBackgroundHandler("DefaultTimeline_Thread")
     }
 
-<<<<<<< HEAD
-    private val listeners = CopyOnWriteArrayList<Timeline.Listener>()
-    private val isStarted = AtomicBoolean(false)
-    private val isReady = AtomicBoolean(false)
-    private val mainHandler = createUIHandler()
-    private val backgroundRealm = AtomicReference<Realm>()
-    private val cancelableBag = CancelableBag()
-    private val debouncer = Debouncer(mainHandler)
-
-    private lateinit var timelineEvents: RealmResults<TimelineEventEntity>
-    private lateinit var sendingEvents: RealmResults<TimelineEventEntity>
-
-    private var prevDisplayIndex: Int? = null
-    private var nextDisplayIndex: Int? = null
-
-    private val uiEchoManager = UIEchoManager(settings, this)
-
-    private val builtEvents = Collections.synchronizedList<TimelineEvent>(ArrayList())
-    private val builtEventsIdMap = Collections.synchronizedMap(HashMap<String, Int>())
-    private val backwardsState = AtomicReference(TimelineState())
-    private val forwardsState = AtomicReference(TimelineState())
-    private var isFromThreadTimeline = false
-    private var rootThreadEventId: String? = null
-=======
->>>>>>> 816a0ae1
     override val timelineID = UUID.randomUUID().toString()
 
     private val listeners = CopyOnWriteArrayList<Timeline.Listener>()
@@ -113,6 +78,9 @@
     private val timelineScope = CoroutineScope(SupervisorJob() + timelineDispatcher)
     private val sequencer = SemaphoreCoroutineSequencer()
     private val postSnapshotSignalFlow = MutableSharedFlow<Unit>(0)
+
+    private var isFromThreadTimeline = false
+    private var rootThreadEventId: String? = null
 
     private val strategyDependencies = LoadTimelineStrategy.Dependencies(
             timelineSettings = settings,
@@ -153,66 +121,17 @@
         listeners.clear()
     }
 
-<<<<<<< HEAD
     override fun start(rootThreadEventId: String?) {
-        if (isStarted.compareAndSet(false, true)) {
-            isFromThreadTimeline = rootThreadEventId != null
-            this@DefaultTimeline.rootThreadEventId = rootThreadEventId
-            Timber.v("Start timeline for roomId: $roomId and eventId: $initialEventId")
-            timelineInput.listeners.add(this)
-            BACKGROUND_HANDLER.post {
-                eventDecryptor.start()
-                val realm = Realm.getInstance(realmConfiguration)
-                backgroundRealm.set(realm)
-
-                val roomEntity = RoomEntity.where(realm, roomId = roomId).findFirst()
-                        ?: throw IllegalStateException("Can't open a timeline without a room")
-
-                // We don't want to filter here because some sending events that are not displayed
-                // are still used for ui echo (relation like reaction)
-                sendingEvents = roomEntity.sendingTimelineEvents.where()/*.filterEventsWithSettings()*/.findAll()
-                sendingEvents.addChangeListener { events ->
-                    uiEchoManager.onSentEventsInDatabase(events.map { it.eventId })
-                    postSnapshot()
-                }
-
-                timelineEvents = rootThreadEventId?.let {
-                    val threadTimelineEvents = TimelineEventEntity
-                            .whereRoomId(realm, roomId = roomId)
-                            .equalTo(TimelineEventEntityFields.CHUNK.IS_LAST_FORWARD, true)
-                            .beginGroup()
-                            .equalTo(TimelineEventEntityFields.ROOT.ROOT_THREAD_EVENT_ID, it)
-                            .or()
-                            .equalTo(TimelineEventEntityFields.ROOT.EVENT_ID, it)
-                            .endGroup()
-                            .sort(TimelineEventEntityFields.DISPLAY_INDEX, Sort.DESCENDING)
-                            .findAll()
-                    if (threadTimelineEvents.isNullOrEmpty()) {
-                        // When there no threads in the last forward chunk get all events and hide them
-                        buildEventQuery(realm).sort(TimelineEventEntityFields.DISPLAY_INDEX, Sort.DESCENDING).findAll()
-                    } else {
-                        threadTimelineEvents
-                    }
-                } ?: buildEventQuery(realm).sort(TimelineEventEntityFields.DISPLAY_INDEX, Sort.DESCENDING).findAll()
-
-                timelineEvents.addChangeListener(eventsChangeListener)
-                handleInitialLoad()
-                loadRoomMembersTask
-                        .configureWith(LoadRoomMembersTask.Params(roomId))
-                        .executeBy(taskExecutor)
-
-                // Ensure ReadReceipt from init sync are loaded
-                ensureReadReceiptAreLoaded(realm)
-
-                isReady.set(true)
-=======
-    override fun start() {
         timelineScope.launch {
             loadRoomMembersIfNeeded()
         }
         timelineScope.launch {
             sequencer.post {
+
                 if (isStarted.compareAndSet(false, true)) {
+                    isFromThreadTimeline = rootThreadEventId != null
+                    this@DefaultTimeline.rootThreadEventId = rootThreadEventId
+                    ///
                     val realm = Realm.getInstance(realmConfiguration)
                     ensureReadReceiptAreLoaded(realm)
                     backgroundRealm.set(realm)
@@ -220,7 +139,6 @@
                     openAround(initialEventId)
                     postSnapshot()
                 }
->>>>>>> 816a0ae1
             }
         }
     }
@@ -273,42 +191,12 @@
         return strategy.getBuiltEventIndex(eventId)
     }
 
-<<<<<<< HEAD
-// Private methods *****************************************************************************
-
-    private fun hasMoreInCache(direction: Timeline.Direction) = getState(direction).hasMoreInCache
-
-    private fun hasReachedEnd(direction: Timeline.Direction) = getState(direction).hasReachedEnd
-
-    private fun updateLoadingStates(results: RealmResults<TimelineEventEntity>) {
-        val lastCacheEvent = results.lastOrNull()
-        val firstCacheEvent = results.firstOrNull()
-        val chunkEntity = getLiveChunk()
-
-        updateState(Timeline.Direction.FORWARDS) { state ->
-            state.copy(
-                    hasMoreInCache = !builtEventsIdMap.containsKey(firstCacheEvent?.eventId),   // what is in DB
-                    hasReachedEnd = if (isFromThreadTimeline) true else chunkEntity?.isLastForward ?: false // if you need fetch more
-            )
-        }
-        updateState(Timeline.Direction.BACKWARDS) { state ->
-            state.copy(
-                    hasMoreInCache = !builtEventsIdMap.containsKey(lastCacheEvent?.eventId),
-                    hasReachedEnd = if (isFromThreadTimeline && results.map { it.eventId }.contains(rootThreadEventId)) {
-                        true
-                    } else {
-                        (chunkEntity?.isLastBackward ?: false || lastCacheEvent?.root?.type == EventType.STATE_ROOM_CREATE)
-                    }
-            )
-        }
-=======
     override fun getPaginationState(direction: Timeline.Direction): Timeline.PaginationState {
         return if (direction == Timeline.Direction.BACKWARDS) {
             backwardState
         } else {
             forwardState
         }.get()
->>>>>>> 816a0ae1
     }
 
     private suspend fun loadMore(count: Int, direction: Timeline.Direction, fetchOnServerIfNeeded: Boolean): Boolean {
@@ -369,36 +257,10 @@
         }
     }
 
-<<<<<<< HEAD
-    /**
-     * This has to be called on TimelineThread as it accesses realm live results
-     */
-    private fun handleUpdates(results: RealmResults<TimelineEventEntity>, changeSet: OrderedCollectionChangeSet) {
-        // If changeSet has deletion we are having a gap, so we clear everything
-        // I observed there is a problem with this implementation in the threads timeline upon receiving
-        // a local echo, after adding && !isFromThreadTimeline below fixed the issue.
-        // Maybe there is a deeper problem here even on the main timeline
-
-        if (changeSet.deletionRanges.isNotEmpty() && !isFromThreadTimeline) {
-            clearAllValues()
-        }
-        var postSnapshot = false
-        changeSet.insertionRanges.forEach { range ->
-            val (startDisplayIndex, direction) = if (range.startIndex == 0) {
-                Pair(results[range.length - 1]!!.displayIndex, Timeline.Direction.FORWARDS)
-            } else {
-                Pair(results[range.startIndex]!!.displayIndex, Timeline.Direction.BACKWARDS)
-            }
-            val state = getState(direction)
-            if (state.isPaginating) {
-                // We are getting new items from pagination
-                postSnapshot = paginateInternal(startDisplayIndex, direction, state.requestedPaginationCount)
-=======
     private fun sendSignalToPostSnapshot(withThrottling: Boolean) {
         timelineScope.launch {
             if (withThrottling) {
                 postSnapshotSignalFlow.emit(Unit)
->>>>>>> 816a0ae1
             } else {
                 postSnapshot()
             }
@@ -423,67 +285,12 @@
         }
     }
 
-<<<<<<< HEAD
-    /**
-     * This has to be called on TimelineThread as it accesses realm live results
-     */
-    private fun getTokenLive(direction: Timeline.Direction): String? {
-        val chunkEntity = getLiveChunk() ?: return null
-        return if (direction == Timeline.Direction.BACKWARDS) chunkEntity.prevToken else chunkEntity.nextToken
-    }
-
-    /**
-     * This has to be called on TimelineThread as it accesses realm live results
-     * Return the current Chunk
-     */
-    private fun getLiveChunk(): ChunkEntity? {
-        return timelineEvents.firstOrNull()?.chunk?.firstOrNull()
-    }
-
-    /**
-     * This has to be called on TimelineThread as it accesses realm live results
-     * @return the number of items who have been added
-     */
-    private fun buildTimelineEvents(startDisplayIndex: Int?,
-                                    direction: Timeline.Direction,
-                                    count: Long): Int {
-        if (count < 1 || startDisplayIndex == null) {
-            return 0
-        }
-        val start = System.currentTimeMillis()
-        val offsetResults = getOffsetResults(startDisplayIndex, direction, count)
-        if (offsetResults.isEmpty()) {
-            return 0
-        }
-        val offsetIndex = offsetResults.last()!!.displayIndex
-        if (direction == Timeline.Direction.BACKWARDS) {
-            prevDisplayIndex = offsetIndex - 1
-        } else {
-            nextDisplayIndex = offsetIndex + 1
-        }
-
-        if (!BuildConfig.THREADING_ENABLED) {
-            // Prerequisite to in order for the ThreadsAwarenessHandler to work properly
-            fetchRootThreadEventsIfNeeded(offsetResults)
-        }
-
-        offsetResults.forEach { eventEntity ->
-
-            val timelineEvent = buildTimelineEvent(eventEntity)
-            val transactionId = timelineEvent.root.unsignedData?.transactionId
-            uiEchoManager.onSyncedEvent(transactionId)
-
-            if (timelineEvent.isEncrypted() &&
-                    timelineEvent.root.mxDecryptionResult == null) {
-                timelineEvent.root.eventId?.also { eventDecryptor.requestDecryption(TimelineEventDecryptor.DecryptionRequest(timelineEvent.root, timelineID)) }
-=======
     private suspend fun postSnapshot() {
         val snapshot = strategy.buildSnapshot()
         Timber.v("Post snapshot of ${snapshot.size} events")
         withContext(coroutineDispatchers.main) {
             listeners.forEach {
                 tryOrNull { it.onTimelineUpdated(snapshot) }
->>>>>>> 816a0ae1
             }
         }
     }
