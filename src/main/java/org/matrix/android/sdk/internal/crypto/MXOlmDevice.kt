--- conflicted
+++ resolved
@@ -764,22 +764,12 @@
      * @return the decrypting result. Null if the sessionId is unknown.
      */
     @Throws(MXCryptoError::class)
-<<<<<<< HEAD
-    suspend fun decryptGroupMessage(
-            body: String,
-            roomId: String,
-            timeline: String?,
-            sessionId: String,
-            senderKey: String
-    ): OlmDecryptionResult {
-=======
     suspend fun decryptGroupMessage(body: String,
                                     roomId: String,
                                     timeline: String?,
                                     eventId: String,
                                     sessionId: String,
                                     senderKey: String): OlmDecryptionResult {
->>>>>>> eb9a022f
         val sessionHolder = getInboundGroupSession(sessionId, senderKey, roomId)
         val wrapper = sessionHolder.wrapper
         val inboundGroupSession = wrapper.olmInboundGroupSession
