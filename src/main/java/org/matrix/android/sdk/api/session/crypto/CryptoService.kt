/*
 * Copyright 2020 The Matrix.org Foundation C.I.C.
 *
 * Licensed under the Apache License, Version 2.0 (the "License");
 * you may not use this file except in compliance with the License.
 * You may obtain a copy of the License at
 *
 *     http://www.apache.org/licenses/LICENSE-2.0
 *
 * Unless required by applicable law or agreed to in writing, software
 * distributed under the License is distributed on an "AS IS" BASIS,
 * WITHOUT WARRANTIES OR CONDITIONS OF ANY KIND, either express or implied.
 * See the License for the specific language governing permissions and
 * limitations under the License.
 */

package org.matrix.android.sdk.api.session.crypto

import android.content.Context
import androidx.lifecycle.LiveData
import androidx.paging.PagedList
import kotlinx.coroutines.flow.Flow
import org.matrix.android.sdk.api.auth.UserInteractiveAuthInterceptor
import org.matrix.android.sdk.api.listeners.ProgressListener
import org.matrix.android.sdk.api.session.crypto.crosssigning.CrossSigningService
import org.matrix.android.sdk.api.session.crypto.keysbackup.KeysBackupService
import org.matrix.android.sdk.api.session.crypto.keyshare.GossipingRequestListener
import org.matrix.android.sdk.api.session.crypto.model.AuditTrail
import org.matrix.android.sdk.api.session.crypto.model.CryptoDeviceInfo
import org.matrix.android.sdk.api.session.crypto.model.DeviceInfo
import org.matrix.android.sdk.api.session.crypto.model.ImportRoomKeysResult
import org.matrix.android.sdk.api.session.crypto.model.IncomingRoomKeyRequest
import org.matrix.android.sdk.api.session.crypto.model.MXEncryptEventContentResult
import org.matrix.android.sdk.api.session.crypto.model.MXEventDecryptionResult
import org.matrix.android.sdk.api.session.crypto.model.MXUsersDevicesMap
import org.matrix.android.sdk.api.session.crypto.verification.VerificationService
import org.matrix.android.sdk.api.session.events.model.Content
import org.matrix.android.sdk.api.session.events.model.Event
import org.matrix.android.sdk.api.session.events.model.content.RoomKeyWithHeldContent
import org.matrix.android.sdk.api.util.Optional
import org.matrix.android.sdk.internal.crypto.model.SessionInfo

interface CryptoService {

    fun verificationService(): VerificationService

    fun crossSigningService(): CrossSigningService

    fun keysBackupService(): KeysBackupService

    suspend fun setDeviceName(deviceId: String, deviceName: String)

    suspend fun deleteDevice(deviceId: String, userInteractiveAuthInterceptor: UserInteractiveAuthInterceptor)

    fun getCryptoVersion(context: Context, longFormat: Boolean): String

    fun isCryptoEnabled(): Boolean

    fun isRoomBlacklistUnverifiedDevices(roomId: String?): Boolean

    fun getLiveBlockUnverifiedDevices(roomId: String): LiveData<Boolean>

    fun setWarnOnUnknownDevices(warn: Boolean)

    suspend fun getUserDevices(userId: String): MutableList<CryptoDeviceInfo>

    suspend fun getMyCryptoDevice(): CryptoDeviceInfo

    fun getGlobalBlacklistUnverifiedDevices(): Boolean

    fun setGlobalBlacklistUnverifiedDevices(block: Boolean)

    fun getLiveGlobalCryptoConfig(): LiveData<GlobalCryptoConfig>

    /**
     * Enable or disable key gossiping.
     * Default is true.
     * If set to false this device won't send key_request nor will accept key forwarded
     */
    fun enableKeyGossiping(enable: Boolean)

    fun isKeyGossipingEnabled(): Boolean

    /**
     * As per MSC3061.
     * If true will make it possible to share part of e2ee room history
     * on invite depending on the room visibility setting.
     */
    fun enableShareKeyOnInvite(enable: Boolean)

    /**
     * As per MSC3061.
     * If true will make it possible to share part of e2ee room history
     * on invite depending on the room visibility setting.
     */
    fun isShareKeysOnInviteEnabled(): Boolean

    fun setRoomUnBlockUnverifiedDevices(roomId: String)

<<<<<<< HEAD
    fun getDeviceTrackingStatus(userId: String): Int

    suspend fun importRoomKeys(
            roomKeysAsArray: ByteArray,
            password: String,
            progressListener: ProgressListener?
    ): ImportRoomKeysResult
=======
    suspend fun importRoomKeys(roomKeysAsArray: ByteArray,
                               password: String,
                               progressListener: ProgressListener?): ImportRoomKeysResult
>>>>>>> 3a33fa48

    suspend fun exportRoomKeys(password: String): ByteArray

    fun setRoomBlockUnverifiedDevices(roomId: String, block: Boolean)

    fun getCryptoDeviceInfo(userId: String, deviceId: String?): CryptoDeviceInfo?

    fun getCryptoDeviceInfo(deviceId: String, callback: MatrixCallback<DeviceInfo>)

    fun getCryptoDeviceInfo(userId: String): List<CryptoDeviceInfo>

    fun getLiveCryptoDeviceInfo(): LiveData<List<CryptoDeviceInfo>>

    fun getLiveCryptoDeviceInfoWithId(deviceId: String): LiveData<Optional<CryptoDeviceInfo>>

<<<<<<< HEAD
    fun getLiveCryptoDeviceInfo(userId: String): LiveData<List<CryptoDeviceInfo>>

    fun getLiveCryptoDeviceInfo(userIds: List<String>): LiveData<List<CryptoDeviceInfo>>

    fun requestRoomKeyForEvent(event: Event)
=======
    suspend fun getCryptoDeviceInfo(userId: String, deviceId: String?): CryptoDeviceInfo?
>>>>>>> 3a33fa48

    suspend fun reRequestRoomKeyForEvent(event: Event)

    fun addRoomKeysRequestListener(listener: GossipingRequestListener)

    fun removeRoomKeysRequestListener(listener: GossipingRequestListener)

    suspend fun fetchDevicesList(): List<DeviceInfo>

    fun getMyDevicesInfo(): List<DeviceInfo>

    fun getMyDevicesInfoLive(): LiveData<List<DeviceInfo>>

<<<<<<< HEAD
    fun getMyDevicesInfoLive(deviceId: String): LiveData<Optional<DeviceInfo>>
=======
    suspend fun fetchDeviceInfo(deviceId: String): DeviceInfo
>>>>>>> 3a33fa48

    suspend fun inboundGroupSessionsCount(onlyBackedUp: Boolean): Int

    fun isRoomEncrypted(roomId: String): Boolean

    // TODO This could be removed from this interface
<<<<<<< HEAD
    fun encryptEventContent(
            eventContent: Content,
            eventType: String,
            roomId: String,
            callback: MatrixCallback<MXEncryptEventContentResult>
    )
=======
    suspend fun encryptEventContent(eventContent: Content,
                            eventType: String,
                            roomId: String): MXEncryptEventContentResult
>>>>>>> 3a33fa48

    fun discardOutboundSession(roomId: String)

    @Throws(MXCryptoError::class)
    suspend fun decryptEvent(event: Event, timeline: String): MXEventDecryptionResult

    fun getEncryptionAlgorithm(roomId: String): String?

    fun shouldEncryptForInvitedMembers(roomId: String): Boolean

<<<<<<< HEAD
    fun downloadKeys(userIds: List<String>, forceDownload: Boolean, callback: MatrixCallback<MXUsersDevicesMap<CryptoDeviceInfo>>)
=======
    suspend fun downloadKeysIfNeeded(userIds: List<String>, forceDownload: Boolean = false): MXUsersDevicesMap<CryptoDeviceInfo>

    suspend fun getCryptoDeviceInfoList(userId: String): List<CryptoDeviceInfo>

    fun getLiveCryptoDeviceInfoList(userId: String): Flow<List<CryptoDeviceInfo>>

    fun getLiveCryptoDeviceInfoList(userIds: List<String>): Flow<List<CryptoDeviceInfo>>
>>>>>>> 3a33fa48

    fun addNewSessionListener(newSessionListener: NewSessionListener)
    fun removeSessionListener(listener: NewSessionListener)

    fun getOutgoingRoomKeyRequests(): List<OutgoingKeyRequest>
    fun getOutgoingRoomKeyRequestsPaged(): LiveData<PagedList<OutgoingKeyRequest>>

    fun getIncomingRoomKeyRequests(): List<IncomingRoomKeyRequest>
    fun getIncomingRoomKeyRequestsPaged(): LiveData<PagedList<IncomingRoomKeyRequest>>

    /**
     * Can be called by the app layer to accept a request manually.
     * Use carefully as it is prone to social attacks.
     */
    suspend fun manuallyAcceptRoomKeyRequest(request: IncomingRoomKeyRequest)

    fun getGossipingEventsTrail(): LiveData<PagedList<AuditTrail>>
    fun getGossipingEvents(): List<AuditTrail>

    // For testing shared session
    fun getSharedWithInfo(roomId: String?, sessionId: String): MXUsersDevicesMap<Int>
    fun getWithHeldMegolmSession(roomId: String, sessionId: String): RoomKeyWithHeldContent?

    /**
     * Perform any background tasks that can be done before a message is ready to
     * send, in order to speed up sending of the message.
     */
<<<<<<< HEAD
    fun prepareToEncrypt(roomId: String, callback: MatrixCallback<Unit>)

    /**
     * Share all inbound sessions of the last chunk messages to the provided userId devices.
     */
    suspend fun sendSharedHistoryKeys(roomId: String, userId: String, sessionInfoSet: Set<SessionInfo>?)
=======
    suspend fun prepareToEncrypt(roomId: String)

    /**
     * When LL all room members might not be loaded when setting up encryption.
     * This is called after room members have been loaded
     * ... not sure if shoud be API
     */
    fun onE2ERoomMemberLoadedFromServer(roomId: String)
>>>>>>> 3a33fa48
}<|MERGE_RESOLUTION|>--- conflicted
+++ resolved
@@ -19,10 +19,10 @@
 import android.content.Context
 import androidx.lifecycle.LiveData
 import androidx.paging.PagedList
-import kotlinx.coroutines.flow.Flow
 import org.matrix.android.sdk.api.auth.UserInteractiveAuthInterceptor
 import org.matrix.android.sdk.api.listeners.ProgressListener
 import org.matrix.android.sdk.api.session.crypto.crosssigning.CrossSigningService
+import org.matrix.android.sdk.api.session.crypto.crosssigning.DeviceTrustLevel
 import org.matrix.android.sdk.api.session.crypto.keysbackup.KeysBackupService
 import org.matrix.android.sdk.api.session.crypto.keyshare.GossipingRequestListener
 import org.matrix.android.sdk.api.session.crypto.model.AuditTrail
@@ -37,6 +37,10 @@
 import org.matrix.android.sdk.api.session.events.model.Content
 import org.matrix.android.sdk.api.session.events.model.Event
 import org.matrix.android.sdk.api.session.events.model.content.RoomKeyWithHeldContent
+import org.matrix.android.sdk.api.session.sync.model.DeviceListResponse
+import org.matrix.android.sdk.api.session.sync.model.DeviceOneTimeKeysCountSyncResponse
+import org.matrix.android.sdk.api.session.sync.model.SyncResponse
+import org.matrix.android.sdk.api.session.sync.model.ToDeviceSyncResponse
 import org.matrix.android.sdk.api.util.Optional
 import org.matrix.android.sdk.internal.crypto.model.SessionInfo
 
@@ -62,7 +66,7 @@
 
     fun setWarnOnUnknownDevices(warn: Boolean)
 
-    suspend fun getUserDevices(userId: String): MutableList<CryptoDeviceInfo>
+    suspend fun getUserDevices(userId: String): List<CryptoDeviceInfo>
 
     suspend fun getMyCryptoDevice(): CryptoDeviceInfo
 
@@ -97,7 +101,6 @@
 
     fun setRoomUnBlockUnverifiedDevices(roomId: String)
 
-<<<<<<< HEAD
     fun getDeviceTrackingStatus(userId: String): Int
 
     suspend fun importRoomKeys(
@@ -105,36 +108,25 @@
             password: String,
             progressListener: ProgressListener?
     ): ImportRoomKeysResult
-=======
-    suspend fun importRoomKeys(roomKeysAsArray: ByteArray,
-                               password: String,
-                               progressListener: ProgressListener?): ImportRoomKeysResult
->>>>>>> 3a33fa48
 
     suspend fun exportRoomKeys(password: String): ByteArray
 
     fun setRoomBlockUnverifiedDevices(roomId: String, block: Boolean)
 
-    fun getCryptoDeviceInfo(userId: String, deviceId: String?): CryptoDeviceInfo?
-
-    fun getCryptoDeviceInfo(deviceId: String, callback: MatrixCallback<DeviceInfo>)
+    suspend fun getCryptoDeviceInfo(userId: String, deviceId: String?): CryptoDeviceInfo?
 
     fun getCryptoDeviceInfo(userId: String): List<CryptoDeviceInfo>
 
+//    fun getCryptoDeviceInfoFlow(userId: String): Flow<List<CryptoDeviceInfo>>
+
     fun getLiveCryptoDeviceInfo(): LiveData<List<CryptoDeviceInfo>>
 
     fun getLiveCryptoDeviceInfoWithId(deviceId: String): LiveData<Optional<CryptoDeviceInfo>>
 
-<<<<<<< HEAD
     fun getLiveCryptoDeviceInfo(userId: String): LiveData<List<CryptoDeviceInfo>>
 
     fun getLiveCryptoDeviceInfo(userIds: List<String>): LiveData<List<CryptoDeviceInfo>>
 
-    fun requestRoomKeyForEvent(event: Event)
-=======
-    suspend fun getCryptoDeviceInfo(userId: String, deviceId: String?): CryptoDeviceInfo?
->>>>>>> 3a33fa48
-
     suspend fun reRequestRoomKeyForEvent(event: Event)
 
     fun addRoomKeysRequestListener(listener: GossipingRequestListener)
@@ -147,29 +139,20 @@
 
     fun getMyDevicesInfoLive(): LiveData<List<DeviceInfo>>
 
-<<<<<<< HEAD
     fun getMyDevicesInfoLive(deviceId: String): LiveData<Optional<DeviceInfo>>
-=======
+
     suspend fun fetchDeviceInfo(deviceId: String): DeviceInfo
->>>>>>> 3a33fa48
 
     suspend fun inboundGroupSessionsCount(onlyBackedUp: Boolean): Int
 
     fun isRoomEncrypted(roomId: String): Boolean
 
     // TODO This could be removed from this interface
-<<<<<<< HEAD
-    fun encryptEventContent(
+    suspend fun encryptEventContent(
             eventContent: Content,
             eventType: String,
-            roomId: String,
-            callback: MatrixCallback<MXEncryptEventContentResult>
-    )
-=======
-    suspend fun encryptEventContent(eventContent: Content,
-                            eventType: String,
-                            roomId: String): MXEncryptEventContentResult
->>>>>>> 3a33fa48
+            roomId: String
+    ): MXEncryptEventContentResult
 
     fun discardOutboundSession(roomId: String)
 
@@ -180,17 +163,13 @@
 
     fun shouldEncryptForInvitedMembers(roomId: String): Boolean
 
-<<<<<<< HEAD
-    fun downloadKeys(userIds: List<String>, forceDownload: Boolean, callback: MatrixCallback<MXUsersDevicesMap<CryptoDeviceInfo>>)
-=======
     suspend fun downloadKeysIfNeeded(userIds: List<String>, forceDownload: Boolean = false): MXUsersDevicesMap<CryptoDeviceInfo>
 
     suspend fun getCryptoDeviceInfoList(userId: String): List<CryptoDeviceInfo>
 
-    fun getLiveCryptoDeviceInfoList(userId: String): Flow<List<CryptoDeviceInfo>>
-
-    fun getLiveCryptoDeviceInfoList(userIds: List<String>): Flow<List<CryptoDeviceInfo>>
->>>>>>> 3a33fa48
+//    fun getLiveCryptoDeviceInfoList(userId: String): Flow<List<CryptoDeviceInfo>>
+//
+//    fun getLiveCryptoDeviceInfoList(userIds: List<String>): Flow<List<CryptoDeviceInfo>>
 
     fun addNewSessionListener(newSessionListener: NewSessionListener)
     fun removeSessionListener(listener: NewSessionListener)
@@ -218,15 +197,12 @@
      * Perform any background tasks that can be done before a message is ready to
      * send, in order to speed up sending of the message.
      */
-<<<<<<< HEAD
-    fun prepareToEncrypt(roomId: String, callback: MatrixCallback<Unit>)
+    suspend fun prepareToEncrypt(roomId: String)
 
     /**
      * Share all inbound sessions of the last chunk messages to the provided userId devices.
      */
     suspend fun sendSharedHistoryKeys(roomId: String, userId: String, sessionInfoSet: Set<SessionInfo>?)
-=======
-    suspend fun prepareToEncrypt(roomId: String)
 
     /**
      * When LL all room members might not be loaded when setting up encryption.
@@ -234,5 +210,17 @@
      * ... not sure if shoud be API
      */
     fun onE2ERoomMemberLoadedFromServer(roomId: String)
->>>>>>> 3a33fa48
+
+    suspend fun deviceWithIdentityKey(userId: String, senderKey: String, algorithm: String): CryptoDeviceInfo?
+    suspend fun setDeviceVerification(trustLevel: DeviceTrustLevel, userId: String, deviceId: String)
+
+    fun close()
+    fun start()
+    fun isStarted(): Boolean
+    suspend fun receiveSyncChanges(toDevice: ToDeviceSyncResponse?, deviceChanges: DeviceListResponse?, keyCounts: DeviceOneTimeKeysCountSyncResponse?)
+    fun onLiveEvent(roomId: String, event: Event, initialSync: Boolean)
+    fun onStateEvent(roomId: String, event: Event) {}
+    suspend fun onSyncCompleted(syncResponse: SyncResponse)
+    fun logDbUsageInfo()
+    suspend fun setRoomUnBlacklistUnverifiedDevices(roomId: String)
 }