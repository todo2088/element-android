--- conflicted
+++ resolved
@@ -17,11 +17,6 @@
 package org.matrix.android.sdk.common
 
 import android.util.Log
-<<<<<<< HEAD
-=======
-import androidx.lifecycle.Observer
-import kotlinx.coroutines.runBlocking
->>>>>>> 3a33fa48
 import org.amshove.kluent.fail
 import org.junit.Assert.assertEquals
 import org.junit.Assert.assertNotNull
@@ -38,41 +33,27 @@
 import org.matrix.android.sdk.api.session.crypto.crosssigning.MASTER_KEY_SSSS_NAME
 import org.matrix.android.sdk.api.session.crypto.crosssigning.SELF_SIGNING_KEY_SSSS_NAME
 import org.matrix.android.sdk.api.session.crypto.crosssigning.USER_SIGNING_KEY_SSSS_NAME
-import org.matrix.android.sdk.api.session.crypto.keysbackup.BackupRecoveryKey
+import org.matrix.android.sdk.api.session.crypto.keysbackup.BackupUtils
 import org.matrix.android.sdk.api.session.crypto.keysbackup.MegolmBackupAuthData
 import org.matrix.android.sdk.api.session.crypto.keysbackup.MegolmBackupCreationInfo
-import org.matrix.android.sdk.api.session.crypto.keysbackup.extractCurveKeyFromRecoveryKey
 import org.matrix.android.sdk.api.session.crypto.model.OlmDecryptionResult
-<<<<<<< HEAD
-import org.matrix.android.sdk.internal.crypto.verification.IncomingSasVerificationTransaction
-import org.matrix.android.sdk.internal.crypto.verification.OutgoingSasVerificationTransaction
-=======
+import org.matrix.android.sdk.api.session.crypto.verification.EVerificationState
 import org.matrix.android.sdk.api.session.crypto.verification.SasVerificationTransaction
->>>>>>> 3a33fa48
 import org.matrix.android.sdk.api.session.crypto.verification.VerificationMethod
 import org.matrix.android.sdk.api.session.crypto.verification.VerificationTxState
 import org.matrix.android.sdk.api.session.events.model.EventType
 import org.matrix.android.sdk.api.session.events.model.toModel
 import org.matrix.android.sdk.api.session.getRoom
-<<<<<<< HEAD
-=======
 import org.matrix.android.sdk.api.session.getRoomSummary
-import org.matrix.android.sdk.api.session.room.Room
 import org.matrix.android.sdk.api.session.room.failure.JoinRoomFailure
->>>>>>> 3a33fa48
 import org.matrix.android.sdk.api.session.room.model.Membership
 import org.matrix.android.sdk.api.session.room.model.RoomHistoryVisibility
 import org.matrix.android.sdk.api.session.room.model.create.CreateRoomParams
 import org.matrix.android.sdk.api.session.room.model.message.MessageContent
 import org.matrix.android.sdk.api.session.room.roomSummaryQueryParams
 import org.matrix.android.sdk.api.session.securestorage.EmptyKeySigner
-<<<<<<< HEAD
 import org.matrix.android.sdk.api.session.securestorage.KeyRef
-=======
-import org.matrix.android.sdk.api.session.securestorage.SharedSecretStorageService
-import org.matrix.android.sdk.api.util.Optional
->>>>>>> 3a33fa48
-import org.matrix.android.sdk.api.util.toBase64NoPadding
+import timber.log.Timber
 import java.util.UUID
 import kotlin.coroutines.Continuation
 import kotlin.coroutines.resume
@@ -141,7 +122,7 @@
         return CryptoTestData(aliceRoomId, listOf(aliceSession, bobSession))
     }
 
-    fun inviteNewUsersAndWaitForThemToJoin(session: Session, roomId: String, usernames: List<String>): List<Session> {
+    suspend fun inviteNewUsersAndWaitForThemToJoin(session: Session, roomId: String, usernames: List<String>): List<Session> {
         val newSessions = usernames.map { username ->
             testHelper.createAccount(username, SessionTestParams(true)).also {
                 it.cryptoService().enableKeyGossiping(false)
@@ -150,64 +131,68 @@
 
         val room = session.getRoom(roomId)!!
 
-        Log.v("#E2E TEST", "All accounts created")
+        Log.v("#E2E TEST", "accounts for ${usernames.joinToString(",") { it.take(10) }} created")
         // we want to invite them in the room
         newSessions.forEach { newSession ->
-            testHelper.runBlockingTest {
-                Log.v("#E2E TEST", "${session.myUserId} invites ${newSession.myUserId}")
-                room.membershipService().invite(newSession.myUserId)
-            }
+            Log.v("#E2E TEST", "${session.myUserId.take(10)} invites ${newSession.myUserId.take(10)}")
+            room.membershipService().invite(newSession.myUserId)
         }
 
         // All user should accept invite
         newSessions.forEach { newSession ->
             waitForAndAcceptInviteInRoom(newSession, roomId)
-            Log.v("#E2E TEST", "${newSession.myUserId} joined room $roomId")
+            Log.v("#E2E TEST", "${newSession.myUserId.take(10)} joined room $roomId")
         }
         ensureMembersHaveJoined(session, newSessions, roomId)
         return newSessions
     }
 
-    private fun ensureMembersHaveJoined(session: Session, invitedUserSessions: List<Session>, roomId: String) {
-        testHelper.waitWithLatch { latch ->
-            testHelper.retryPeriodicallyWithLatch(latch) {
-                invitedUserSessions.map { invitedUserSession ->
-                    session.roomService().getRoomMember(invitedUserSession.myUserId, roomId)?.membership
-                }.all {
-                    it == Membership.JOIN
-                }
+    private suspend fun ensureMembersHaveJoined(session: Session, invitedUserSessions: List<Session>, roomId: String) {
+        testHelper.betterRetryPeriodically(
+                onFail = {
+                    fail("Members ${invitedUserSessions.map { it.myUserId.take(10) }} should have join from the pov of ${session.myUserId.take(10)}")
+                }
+        ) {
+            invitedUserSessions.map { invitedUserSession ->
+                session.roomService().getRoomMember(invitedUserSession.myUserId, roomId)?.membership?.also {
+                    Log.v("#E2E TEST", "${invitedUserSession.myUserId.take(10)} membership is $it")
+                }
+            }.all {
+                it == Membership.JOIN
             }
         }
     }
 
-    private fun waitForAndAcceptInviteInRoom(session: Session, roomId: String) {
-        testHelper.waitWithLatch { latch ->
-            testHelper.retryPeriodicallyWithLatch(latch) {
-                val roomSummary = session.getRoomSummary(roomId)
-                (roomSummary != null && roomSummary.membership == Membership.INVITE).also {
-                    if (it) {
-                        Log.v("#E2E TEST", "${session.myUserId} can see the invite from ${roomSummary?.inviterId}")
-                    }
+    private suspend fun waitForAndAcceptInviteInRoom(session: Session, roomId: String) {
+        testHelper.betterRetryPeriodically(
+                onFail = {
+                    fail("${session.myUserId} cannot see the invite from ${session.myUserId.take(10)}")
+                }
+        ) {
+            val roomSummary = session.getRoomSummary(roomId)
+            (roomSummary != null && roomSummary.membership == Membership.INVITE).also {
+                if (it) {
+                    Log.v("#E2E TEST", "${session.myUserId.take(10)} can see the invite from ${roomSummary?.inviterId}")
                 }
             }
         }
 
         // not sure why it's taking so long :/
-        testHelper.runBlockingTest(90_000) {
-            Log.v("#E2E TEST", "${session.myUserId} tries to join room $roomId")
-            try {
-                session.roomService().joinRoom(roomId)
-            } catch (ex: JoinRoomFailure.JoinedWithTimeout) {
-                // it's ok we will wait after
-            }
+        Log.v("#E2E TEST", "${session.myUserId.take(10)} tries to join room $roomId")
+        try {
+            session.roomService().joinRoom(roomId)
+        } catch (ex: JoinRoomFailure.JoinedWithTimeout) {
+            // it's ok we will wait after
         }
 
         Log.v("#E2E TEST", "${session.myUserId} waiting for join echo ...")
-        testHelper.waitWithLatch {
-            testHelper.retryPeriodicallyWithLatch(it) {
-                val roomSummary = session.getRoomSummary(roomId)
-                roomSummary != null && roomSummary.membership == Membership.JOIN
-            }
+        testHelper.betterRetryPeriodically(
+                onFail = {
+                    fail("${session.myUserId.take(10)} cannot see the join echo for ${roomId}")
+                }
+        ) {
+            val roomSummary = session.getRoomSummary(roomId)
+            roomSummary != null && roomSummary.membership == Membership.JOIN
         }
     }
 
@@ -279,7 +264,7 @@
         return MegolmBackupCreationInfo(
                 algorithm = MXCRYPTO_ALGORITHM_MEGOLM_BACKUP,
                 authData = createFakeMegolmBackupAuthData(),
-                recoveryKey = BackupRecoveryKey.fromBase58("3cnTdW")
+                recoveryKey = BackupUtils.recoveryKeyFromPassphrase("3cnTdW")!!
         )
     }
 
@@ -310,13 +295,7 @@
         return roomId
     }
 
-<<<<<<< HEAD
     suspend fun initializeCrossSigning(session: Session) {
-        testHelper.waitForCallback<Unit> {
-=======
-    fun initializeCrossSigning(session: Session) {
-        testHelper.runBlockingTest {
->>>>>>> 3a33fa48
             session.cryptoService().crossSigningService()
                     .initializeCrossSigning(
                             object : UserInteractiveAuthInterceptor {
@@ -329,10 +308,7 @@
                                             )
                                     )
                                 }
-<<<<<<< HEAD
-                            }, it
-                    )
-        }
+                            })
     }
 
     /**
@@ -368,24 +344,18 @@
         )
 
         // set up megolm backup
-        val creationInfo = testHelper.waitForCallback<MegolmBackupCreationInfo> {
-            session.cryptoService().keysBackupService().prepareKeysBackupVersion(null, null, it)
-        }
-        val version = testHelper.waitForCallback<KeysVersion> {
-            session.cryptoService().keysBackupService().createKeysBackupVersion(creationInfo, it)
-        }
+        val creationInfo = session.cryptoService().keysBackupService().prepareKeysBackupVersion(null, null)
+        val version = session.cryptoService().keysBackupService().createKeysBackupVersion(creationInfo)
+
         // Save it for gossiping
         session.cryptoService().keysBackupService().saveBackupRecoveryKey(creationInfo.recoveryKey, version = version.version)
 
-        extractCurveKeyFromRecoveryKey(creationInfo.recoveryKey)?.toBase64NoPadding()?.let { secret ->
+        creationInfo.recoveryKey.toBase64().let { secret ->
             ssssService.storeSecret(
                     KEYBACKUP_SECRET_SSSS_NAME,
                     secret,
                     listOf(KeyRef(keyInfo.keyId, keyInfo.keySpec))
             )
-=======
-                            })
->>>>>>> 3a33fa48
         }
     }
 
@@ -393,125 +363,94 @@
         assertTrue(alice.cryptoService().crossSigningService().canCrossSign())
         assertTrue(bob.cryptoService().crossSigningService().canCrossSign())
 
-        val requestID = UUID.randomUUID().toString()
         val aliceVerificationService = alice.cryptoService().verificationService()
         val bobVerificationService = bob.cryptoService().verificationService()
 
-<<<<<<< HEAD
         val localId = UUID.randomUUID().toString()
-        aliceVerificationService.requestKeyVerificationInDMs(
+        val requestID = aliceVerificationService.requestKeyVerificationInDMs(
                 localId = localId,
                 methods = listOf(VerificationMethod.SAS, VerificationMethod.QR_CODE_SCAN, VerificationMethod.QR_CODE_SHOW),
                 otherUserId = bob.myUserId,
                 roomId = roomId
         ).transactionId
 
-        testHelper.retryPeriodically {
+        testHelper.betterRetryPeriodically(
+                onFail = {
+                    fail("Bob should see an incoming request from alice")
+                }
+        ) {
             bobVerificationService.getExistingVerificationRequests(alice.myUserId).firstOrNull {
-                it.requestInfo?.fromDevice == alice.sessionParams.deviceId
+                it.otherDeviceId == alice.sessionParams.deviceId
             } != null
         }
+
         val incomingRequest = bobVerificationService.getExistingVerificationRequests(alice.myUserId).first {
-            it.requestInfo?.fromDevice == alice.sessionParams.deviceId
-        }
-        bobVerificationService.readyPendingVerificationInDMs(listOf(VerificationMethod.SAS), alice.myUserId, roomId, incomingRequest.transactionId!!)
-
-        var requestID: String? = null
+            it.otherDeviceId == alice.sessionParams.deviceId
+        }
+
+        Timber.v("#TEST Incoming request is $incomingRequest")
+
+        Timber.v("#TEST let bob ready the verification with SAS method")
+        bobVerificationService.readyPendingVerification(
+                listOf(VerificationMethod.SAS),
+                alice.myUserId,
+                incomingRequest.transactionId
+        )
+
         // wait for it to be readied
-        testHelper.retryPeriodically {
-            val outgoingRequest = aliceVerificationService.getExistingVerificationRequests(bob.myUserId)
-                    .firstOrNull { it.localId == localId }
-            if (outgoingRequest?.isReady == true) {
-                requestID = outgoingRequest.transactionId!!
-                true
-            } else {
-                false
-            }
-        }
-
-        aliceVerificationService.beginKeyVerificationInDMs(
+        testHelper.betterRetryPeriodically(
+                onFail = {
+                    fail("Alice should see the verification in ready state")
+                }
+        ) {
+            val outgoingRequest = aliceVerificationService.getExistingVerificationRequest(bob.myUserId, requestID)
+            outgoingRequest?.state == EVerificationState.Ready
+        }
+
+        Timber.v("#TEST let alice start the verification")
+        aliceVerificationService.startKeyVerification(
                 VerificationMethod.SAS,
-                requestID!!,
-                roomId,
                 bob.myUserId,
-                bob.sessionParams.credentials.deviceId!!
-        )
-
-        // we should reach SHOW SAS on both
-        var alicePovTx: OutgoingSasVerificationTransaction? = null
-        var bobPovTx: IncomingSasVerificationTransaction? = null
-
-        testHelper.retryPeriodically {
-            alicePovTx = aliceVerificationService.getExistingTransaction(bob.myUserId, requestID!!) as? OutgoingSasVerificationTransaction
-            Log.v("TEST", "== alicePovTx is ${alicePovTx?.uxState}")
-            alicePovTx?.state == VerificationTxState.ShortCodeReady
-        }
-        // wait for alice to get the ready
-        testHelper.retryPeriodically {
-            bobPovTx = bobVerificationService.getExistingTransaction(alice.myUserId, requestID!!) as? IncomingSasVerificationTransaction
-            Log.v("TEST", "== bobPovTx is ${alicePovTx?.uxState}")
-            if (bobPovTx?.state == VerificationTxState.OnStarted) {
-                bobPovTx?.performAccept()
-=======
-        runBlocking {
-            aliceVerificationService.beginKeyVerification(
-                    VerificationMethod.SAS,
-                    roomId,
-                    bob.myUserId,
-            )
-        }
+                requestID,
+        )
 
         // we should reach SHOW SAS on both
         var alicePovTx: SasVerificationTransaction? = null
         var bobPovTx: SasVerificationTransaction? = null
 
+        testHelper.betterRetryPeriodically(
+                onFail = {
+                    fail("Alice should should see a verification code")
+                }
+        ) {
+            alicePovTx = aliceVerificationService.getExistingTransaction(bob.myUserId, requestID)
+                    as? SasVerificationTransaction
+            Log.v("TEST", "== alicePovTx id:${requestID} is ${alicePovTx?.state}")
+            alicePovTx?.getDecimalCodeRepresentation() != null
+        }
         // wait for alice to get the ready
-        testHelper.waitWithLatch {
-            testHelper.retryPeriodicallyWithLatch(it) {
-                bobPovTx = bobVerificationService.getExistingTransaction(alice.myUserId, requestID) as? SasVerificationTransaction
-                Log.v("TEST", "== bobPovTx is ${bobPovTx?.state}")
-                if (bobPovTx?.state == VerificationTxState.OnStarted) {
-                    bobPovTx?.acceptVerification()
-                    true
-                } else {
-                    false
-                }
-            }
-        }
-
-        testHelper.waitWithLatch {
-            testHelper.retryPeriodicallyWithLatch(it) {
-                alicePovTx = aliceVerificationService.getExistingTransaction(bob.myUserId, requestID) as? SasVerificationTransaction
-                Log.v("TEST", "== alicePovTx is ${alicePovTx?.state}")
-                alicePovTx?.state == VerificationTxState.ShortCodeReady
-            }
-        }
-        // wait for alice to get the ready
-        testHelper.waitWithLatch {
-            testHelper.retryPeriodicallyWithLatch(it) {
-                bobPovTx = bobVerificationService.getExistingTransaction(alice.myUserId, requestID) as? SasVerificationTransaction
-                Log.v("TEST", "== bobPovTx is ${bobPovTx?.state}")
-                if (bobPovTx?.state == VerificationTxState.OnStarted) {
-                    bobPovTx?.acceptVerification()
-                }
-                bobPovTx?.state == VerificationTxState.ShortCodeReady
->>>>>>> 3a33fa48
-            }
-            bobPovTx?.state == VerificationTxState.ShortCodeReady
+        testHelper.betterRetryPeriodically(
+                onFail = {
+                    fail("Bob should should see a verification code")
+                }
+        ) {
+            bobPovTx = bobVerificationService.getExistingTransaction(alice.myUserId, requestID)
+                    as? SasVerificationTransaction
+            Log.v("TEST", "== bobPovTx is ${bobPovTx?.state}")
+//            bobPovTx?.state == VerificationTxState.ShortCodeReady
+            bobPovTx?.getDecimalCodeRepresentation() != null
         }
 
         assertEquals("SAS code do not match", alicePovTx!!.getDecimalCodeRepresentation(), bobPovTx!!.getDecimalCodeRepresentation())
 
-        runBlocking {
-            bobPovTx!!.userHasVerifiedShortCode()
-            alicePovTx!!.userHasVerifiedShortCode()
-        }
-
-        testHelper.retryPeriodically {
+        bobPovTx!!.userHasVerifiedShortCode()
+        alicePovTx!!.userHasVerifiedShortCode()
+
+        testHelper.betterRetryPeriodically {
             alice.cryptoService().crossSigningService().isUserTrusted(bob.myUserId)
         }
 
-        testHelper.retryPeriodically {
+        testHelper.betterRetryPeriodically {
             bob.cryptoService().crossSigningService().isUserTrusted(alice.myUserId)
         }
     }
@@ -538,60 +477,7 @@
         return CryptoTestData(roomId, sessions)
     }
 
-<<<<<<< HEAD
     suspend fun ensureCanDecrypt(sentEventIds: List<String>, session: Session, e2eRoomID: String, messagesText: List<String>) {
-=======
-    /**
-     * Initialize cross-signing, set up megolm backup and save all in 4S
-     */
-    fun bootstrapSecurity(session: Session) {
-        initializeCrossSigning(session)
-        val ssssService = session.sharedSecretStorageService()
-        testHelper.runBlockingTest {
-            val keyInfo = ssssService.generateKey(
-                    UUID.randomUUID().toString(),
-                    null,
-                    "ssss_key",
-                    EmptyKeySigner()
-            )
-            ssssService.setDefaultKey(keyInfo.keyId)
-
-            ssssService.storeSecret(
-                    MASTER_KEY_SSSS_NAME,
-                    session.cryptoService().crossSigningService().getCrossSigningPrivateKeys()!!.master!!,
-                    listOf(SharedSecretStorageService.KeyRef(keyInfo.keyId, keyInfo.keySpec))
-            )
-
-            ssssService.storeSecret(
-                    SELF_SIGNING_KEY_SSSS_NAME,
-                    session.cryptoService().crossSigningService().getCrossSigningPrivateKeys()!!.selfSigned!!,
-                    listOf(SharedSecretStorageService.KeyRef(keyInfo.keyId, keyInfo.keySpec))
-            )
-
-            ssssService.storeSecret(
-                    USER_SIGNING_KEY_SSSS_NAME,
-                    session.cryptoService().crossSigningService().getCrossSigningPrivateKeys()!!.user!!,
-                    listOf(SharedSecretStorageService.KeyRef(keyInfo.keyId, keyInfo.keySpec))
-            )
-
-            // set up megolm backup
-            val creationInfo = session.cryptoService().keysBackupService().prepareKeysBackupVersion(null)
-            val version = session.cryptoService().keysBackupService().createKeysBackupVersion(creationInfo)
-            // Save it for gossiping
-            session.cryptoService().keysBackupService().saveBackupRecoveryKey(creationInfo.recoveryKey, version = version.version)
-
-            extractCurveKeyFromRecoveryKey(creationInfo.recoveryKey.toBase58())?.toBase64NoPadding()?.let { secret ->
-                ssssService.storeSecret(
-                        KEYBACKUP_SECRET_SSSS_NAME,
-                        secret,
-                        listOf(SharedSecretStorageService.KeyRef(keyInfo.keyId, keyInfo.keySpec))
-                )
-            }
-        }
-    }
-
-    fun ensureCanDecrypt(sentEventIds: List<String>, session: Session, e2eRoomID: String, messagesText: List<String>) {
->>>>>>> 3a33fa48
         sentEventIds.forEachIndexed { index, sentEventId ->
             testHelper.retryPeriodically {
                 val event = session.getRoom(e2eRoomID)?.timelineService()?.getTimelineEvent(sentEventId)?.root
