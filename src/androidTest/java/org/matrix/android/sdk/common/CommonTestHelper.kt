--- conflicted
+++ resolved
@@ -157,12 +157,8 @@
     /**
      * Will send nb of messages provided by count parameter but waits every 10 messages to avoid gap in sync
      */
-<<<<<<< HEAD
-    private fun sendTextMessagesBatched(room: Room, message: String, count: Int, rootThreadEventId: String? = null) {
-=======
-    private fun sendTextMessagesBatched(timeline: Timeline, room: Room, message: String, count: Int, timeout: Long): List<TimelineEvent> {
+    private fun sendTextMessagesBatched(timeline: Timeline, room: Room, message: String, count: Int, timeout: Long,rootThreadEventId: String? = null): List<TimelineEvent> {
         val sentEvents = ArrayList<TimelineEvent>(count)
->>>>>>> 816a0ae1
         (1 until count + 1)
                 .map { "$message #$it" }
                 .chunked(10)
