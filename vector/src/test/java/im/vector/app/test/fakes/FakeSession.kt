--- conflicted
+++ resolved
@@ -32,7 +32,6 @@
 import org.matrix.android.sdk.api.session.homeserver.HomeServerCapabilitiesService
 import org.matrix.android.sdk.api.session.profile.ProfileService
 import org.matrix.android.sdk.api.session.room.model.RoomSummary
-import org.matrix.android.sdk.api.session.user.UserService
 import org.matrix.android.sdk.flow.FlowSession
 import org.matrix.android.sdk.flow.flow
 
@@ -42,11 +41,8 @@
         val fakeHomeServerCapabilitiesService: FakeHomeServerCapabilitiesService = FakeHomeServerCapabilitiesService(),
         val fakeSharedSecretStorageService: FakeSharedSecretStorageService = FakeSharedSecretStorageService(),
         val fakeRoomService: FakeRoomService = FakeRoomService(),
-<<<<<<< HEAD
+        val fakePushersService: FakePushersService = FakePushersService(),
         val fakeUserService: FakeUserService = FakeUserService(),
-=======
-        val fakePushersService: FakePushersService = FakePushersService(),
->>>>>>> fc58e25a
         private val fakeEventService: FakeEventService = FakeEventService(),
         val fakeSessionAccountDataService: FakeSessionAccountDataService = FakeSessionAccountDataService(),
         val fakeFilterService: FakeFilterService = FakeFilterService(),
@@ -66,13 +62,10 @@
     override fun sharedSecretStorageService() = fakeSharedSecretStorageService
     override fun roomService() = fakeRoomService
     override fun eventService() = fakeEventService
-<<<<<<< HEAD
-    override fun userService() = fakeUserService
-=======
     override fun pushersService() = fakePushersService
     override fun accountDataService() = fakeSessionAccountDataService
     override fun filterService() = fakeFilterService
->>>>>>> fc58e25a
+    override fun userService() = fakeUserService
 
     fun givenVectorStore(vectorSessionStore: VectorSessionStore) {
         coEvery {
