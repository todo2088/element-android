--- conflicted
+++ resolved
@@ -61,13 +61,6 @@
 
     private val homeActivityViewModel: HomeActivityViewModel by viewModel()
     private lateinit var navigationViewModel: HomeNavigationViewModel
-<<<<<<< HEAD
-=======
-    private val homeNavigator by inject<HomeNavigator>()
-    private val pushManager by inject<PushersManager>()
-
-    private val notificationDrawerManager by inject<NotificationDrawerManager>()
->>>>>>> 33f17e4c
 
     @Inject lateinit var activeSessionHolder: ActiveSessionHolder
     @Inject lateinit var homeActivityViewModelFactory: HomeActivityViewModel.Factory
@@ -77,6 +70,8 @@
     @Inject lateinit var incomingVerificationRequestHandler: IncomingVerificationRequestHandler
     // TODO Move this elsewhere
     @Inject lateinit var keyRequestHandler: KeyRequestHandler
+    @Inject lateinit var pushManager: PushersManager
+    @Inject lateinit var notificationDrawerManager: NotificationDrawerManager
 
     private var progress: ProgressDialog? = null
 
@@ -95,14 +90,8 @@
     override fun onCreate(savedInstanceState: Bundle?) {
         super.onCreate(savedInstanceState)
         homeNavigator.activity = this
-<<<<<<< HEAD
-        navigationViewModel = ViewModelProviders.of(this, viewModelFactory).get(HomeNavigationViewModel::class.java)
-=======
         FcmHelper.ensureFcmTokenIsRetrieved(this, pushManager)
-
         navigationViewModel = ViewModelProviders.of(this).get(HomeNavigationViewModel::class.java)
->>>>>>> 33f17e4c
-
         drawerLayout.addDrawerListener(drawerListener)
         if (isFirstCreation()) {
             val homeDrawerFragment = HomeDrawerFragment.newInstance()
@@ -128,11 +117,6 @@
                 is Navigation.OpenDrawer -> drawerLayout.openDrawer(GravityCompat.START)
             }
         }
-<<<<<<< HEAD
-=======
-
-        incomingVerificationRequestHandler.ensureStarted()
-        keyRequestHandler.ensureStarted()
 
         if (intent.hasExtra(EXTRA_CLEAR_EXISTING_NOTIFICATION)) {
             notificationDrawerManager.clearAllEvents()
@@ -147,7 +131,6 @@
             notificationDrawerManager.clearAllEvents()
             intent.removeExtra(EXTRA_CLEAR_EXISTING_NOTIFICATION)
         }
->>>>>>> 33f17e4c
     }
 
     override fun onDestroy() {
@@ -183,12 +166,7 @@
     override fun onOptionsItemSelected(item: MenuItem): Boolean {
         when (item.itemId) {
             R.id.sliding_menu_sign_out -> {
-<<<<<<< HEAD
-                SignOutUiWorker(this).perform(activeSessionHolder.getActiveSession())
-=======
-                SignOutUiWorker(this, notificationDrawerManager)
-                        .perform(Matrix.getInstance().currentSession!!)
->>>>>>> 33f17e4c
+                SignOutUiWorker(this, notificationDrawerManager).perform(activeSessionHolder.getActiveSession())
                 return true
             }
         }
