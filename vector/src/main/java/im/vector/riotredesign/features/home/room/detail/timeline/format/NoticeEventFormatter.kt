--- conflicted
+++ resolved
@@ -20,12 +20,7 @@
 import im.vector.matrix.android.api.session.events.model.Event
 import im.vector.matrix.android.api.session.events.model.EventType
 import im.vector.matrix.android.api.session.events.model.toModel
-import im.vector.matrix.android.api.session.room.model.Membership
-import im.vector.matrix.android.api.session.room.model.RoomHistoryVisibility
-import im.vector.matrix.android.api.session.room.model.RoomHistoryVisibilityContent
-import im.vector.matrix.android.api.session.room.model.RoomMember
-import im.vector.matrix.android.api.session.room.model.RoomNameContent
-import im.vector.matrix.android.api.session.room.model.RoomTopicContent
+import im.vector.matrix.android.api.session.room.model.*
 import im.vector.matrix.android.api.session.room.model.call.CallInviteContent
 import im.vector.matrix.android.api.session.room.timeline.TimelineEvent
 import im.vector.riotredesign.R
@@ -88,7 +83,7 @@
 
     private fun formatRoomHistoryVisibilityEvent(event: Event, senderName: String?): CharSequence? {
         val historyVisibility = event.getClearContent().toModel<RoomHistoryVisibilityContent>()?.historyVisibility
-                                ?: return null
+                ?: return null
 
         val formattedVisibility = when (historyVisibility) {
             RoomHistoryVisibility.SHARED         -> stringProvider.getString(R.string.notice_room_visibility_shared)
@@ -138,11 +133,7 @@
                     stringProvider.getString(R.string.notice_display_name_removed, event.senderId, prevEventContent?.displayName)
                 else                                          ->
                     stringProvider.getString(R.string.notice_display_name_changed_from,
-<<<<<<< HEAD
-                                             event.sender, prevEventContent?.displayName, eventContent?.displayName)
-=======
                             event.senderId, prevEventContent?.displayName, eventContent?.displayName)
->>>>>>> 33f17e4c
             }
             displayText.append(displayNameText)
         }
@@ -169,7 +160,7 @@
                 when {
                     eventContent.thirdPartyInvite != null        ->
                         stringProvider.getString(R.string.notice_room_third_party_registered_invite,
-                                                 targetDisplayName, eventContent.thirdPartyInvite?.displayName)
+                                targetDisplayName, eventContent.thirdPartyInvite?.displayName)
                     TextUtils.equals(event.stateKey, selfUserId) ->
                         stringProvider.getString(R.string.notice_room_invite_you, senderDisplayName)
                     event.stateKey.isNullOrEmpty()               ->
