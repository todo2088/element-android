/*
 * Copyright 2019 New Vector Ltd
 *
 * Licensed under the Apache License, Version 2.0 (the "License");
 * you may not use this file except in compliance with the License.
 * You may obtain a copy of the License at
 *
 * http://www.apache.org/licenses/LICENSE-2.0
 *
 * Unless required by applicable law or agreed to in writing, software
 * distributed under the License is distributed on an "AS IS" BASIS,
 * WITHOUT WARRANTIES OR CONDITIONS OF ANY KIND, either express or implied.
 * See the License for the specific language governing permissions and
 * limitations under the License.
 */

package im.vector.riotredesign.features.home

import androidx.core.view.GravityCompat
import im.vector.matrix.android.api.session.group.model.GroupSummary
import im.vector.riotredesign.R
import im.vector.riotredesign.core.di.ScreenScope
import im.vector.riotredesign.core.extensions.replaceFragment
import kotlinx.android.synthetic.main.activity_home.*
import timber.log.Timber
import javax.inject.Inject
import javax.inject.Singleton

@Singleton
class HomeNavigator @Inject constructor() {

    var activity: HomeActivity? = null
<<<<<<< HEAD
    private var rootRoomId: String? = null
=======
>>>>>>> 33f17e4c

    fun openSelectedGroup(groupSummary: GroupSummary) {
        Timber.v("Open selected group ${groupSummary.groupId}")
        activity?.let {
            it.drawerLayout?.closeDrawer(GravityCompat.START)

            val args = HomeDetailParams(groupSummary.groupId, groupSummary.displayName, groupSummary.avatarUrl)
            val homeDetailFragment = HomeDetailFragment.newInstance(args)
            it.replaceFragment(homeDetailFragment, R.id.homeDetailFragmentContainer)
        }
    }
}<|MERGE_RESOLUTION|>--- conflicted
+++ resolved
@@ -19,7 +19,6 @@
 import androidx.core.view.GravityCompat
 import im.vector.matrix.android.api.session.group.model.GroupSummary
 import im.vector.riotredesign.R
-import im.vector.riotredesign.core.di.ScreenScope
 import im.vector.riotredesign.core.extensions.replaceFragment
 import kotlinx.android.synthetic.main.activity_home.*
 import timber.log.Timber
@@ -30,10 +29,7 @@
 class HomeNavigator @Inject constructor() {
 
     var activity: HomeActivity? = null
-<<<<<<< HEAD
     private var rootRoomId: String? = null
-=======
->>>>>>> 33f17e4c
 
     fun openSelectedGroup(groupSummary: GroupSummary) {
         Timber.v("Open selected group ${groupSummary.groupId}")
