--- conflicted
+++ resolved
@@ -43,11 +43,7 @@
 import im.vector.app.features.settings.devices.DevicesAction
 import im.vector.app.features.settings.devices.DevicesViewEvents
 import im.vector.app.features.settings.devices.DevicesViewModel
-import im.vector.app.features.settings.devices.v2.list.OtherSessionsController
-<<<<<<< HEAD
 import im.vector.app.features.settings.devices.v2.list.OtherSessionsView
-=======
->>>>>>> 669beb11
 import im.vector.app.features.settings.devices.v2.list.SESSION_IS_MARKED_AS_INACTIVE_AFTER_DAYS
 import im.vector.app.features.settings.devices.v2.list.SecurityRecommendationViewState
 import im.vector.app.features.settings.devices.v2.list.SessionInfoViewState
@@ -60,14 +56,6 @@
 class VectorSettingsDevicesFragment :
         VectorBaseFragment<FragmentSettingsDevicesBinding>(),
         OtherSessionsView.Callback {
-
-    @Inject lateinit var viewNavigator: VectorSettingsDevicesViewNavigator
-
-    @Inject lateinit var dateFormatter: VectorDateFormatter
-
-    @Inject lateinit var drawableProvider: DrawableProvider
-
-    @Inject lateinit var colorProvider: ColorProvider
 
     @Inject lateinit var viewNavigator: VectorSettingsDevicesViewNavigator
 
@@ -139,15 +127,7 @@
     }
 
     private fun initOtherSessionsView() {
-<<<<<<< HEAD
         views.deviceListOtherSessions.callback = this
-=======
->>>>>>> 669beb11
-        views.deviceListOtherSessions.setCallback(object : OtherSessionsController.Callback {
-            override fun onItemClicked(deviceId: String) {
-                navigateToSessionOverview(deviceId)
-            }
-        })
     }
 
     override fun onDestroyView() {
@@ -278,6 +258,10 @@
         }
     }
 
+    override fun onOtherSessionClicked(deviceId: String) {
+        navigateToSessionOverview(deviceId)
+    }
+
     override fun onViewAllOtherSessionsClicked() {
         viewNavigator.navigateToOtherSessions(requireActivity())
     }
