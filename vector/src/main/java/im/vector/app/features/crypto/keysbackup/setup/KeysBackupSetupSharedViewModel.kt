--- conflicted
+++ resolved
@@ -27,16 +27,10 @@
 import im.vector.app.core.utils.LiveEvent
 import kotlinx.coroutines.launch
 import org.matrix.android.sdk.api.session.Session
-import org.matrix.android.sdk.api.session.crypto.keysbackup.KeysBackupLastVersionResult
 import org.matrix.android.sdk.api.session.crypto.keysbackup.KeysBackupService
-<<<<<<< HEAD
-import org.matrix.android.sdk.internal.crypto.keysbackup.model.MegolmBackupCreationInfo
-import org.matrix.android.sdk.internal.crypto.keysbackup.model.rest.KeysVersion
-=======
 import org.matrix.android.sdk.api.session.crypto.keysbackup.KeysVersion
 import org.matrix.android.sdk.api.session.crypto.keysbackup.MegolmBackupCreationInfo
 import org.matrix.android.sdk.api.session.crypto.keysbackup.toKeysVersionResult
->>>>>>> 4309fdba
 import timber.log.Timber
 import javax.inject.Inject
 
@@ -98,7 +92,6 @@
 
         recoveryKey.value = null
         prepareRecoverFailError.value = null
-<<<<<<< HEAD
         val requestedId = currentRequestId.value!!
         viewModelScope.launch {
             try {
@@ -123,52 +116,6 @@
                 isCreatingBackupVersion.postValue(false)
                 prepareRecoverFailError.postValue(failure)
             }
-=======
-        session.let { mxSession ->
-            val requestedId = currentRequestId.value!!
-
-            mxSession.cryptoService().keysBackupService().prepareKeysBackupVersion(withPassphrase,
-                    object : ProgressListener {
-                        override fun onProgress(progress: Int, total: Int) {
-                            if (requestedId != currentRequestId.value) {
-                                // this is an old request, we can't cancel but we can ignore
-                                return
-                            }
-
-                            loadingStatus.value = WaitingViewData(
-                                    context.getString(R.string.keys_backup_setup_step3_generating_key_status),
-                                    progress,
-                                    total
-                            )
-                        }
-                    },
-                    object : MatrixCallback<MegolmBackupCreationInfo> {
-                        override fun onSuccess(data: MegolmBackupCreationInfo) {
-                            if (requestedId != currentRequestId.value) {
-                                // this is an old request, we can't cancel but we can ignore
-                                return
-                            }
-                            recoveryKey.value = data.recoveryKey
-                            megolmBackupCreationInfo = data
-                            copyHasBeenMade = false
-
-                            val keyBackup = session.cryptoService().keysBackupService()
-                            createKeysBackup(context, keyBackup)
-                        }
-
-                        override fun onFailure(failure: Throwable) {
-                            if (requestedId != currentRequestId.value) {
-                                // this is an old request, we can't cancel but we can ignore
-                                return
-                            }
-
-                            loadingStatus.value = null
-
-                            isCreatingBackupVersion.value = false
-                            prepareRecoverFailError.value = failure
-                        }
-                    })
->>>>>>> 4309fdba
         }
     }
 
@@ -190,18 +137,11 @@
 
         creatingBackupError.value = null
 
-<<<<<<< HEAD
         viewModelScope.launch {
             try {
-                val data = keysBackup.getCurrentVersion()
+                val data = keysBackup.getCurrentVersion()?.toKeysVersionResult()
                 if (data?.version.isNullOrBlank() || forceOverride) {
                     processOnCreate(keysBackup)
-=======
-        keysBackup.getCurrentVersion(object : MatrixCallback<KeysBackupLastVersionResult> {
-            override fun onSuccess(data: KeysBackupLastVersionResult) {
-                if (data.toKeysVersionResult()?.version.isNullOrBlank() || forceOverride) {
-                    processOnCreate()
->>>>>>> 4309fdba
                 } else {
                     loadingStatus.postValue(null)
                     // we should prompt
