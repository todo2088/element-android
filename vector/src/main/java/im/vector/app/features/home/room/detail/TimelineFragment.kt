--- conflicted
+++ resolved
@@ -407,10 +407,6 @@
                 RoomDetailViewEvents.StopChatEffects -> handleStopChatEffects()
                 is RoomDetailViewEvents.DisplayAndAcceptCall -> acceptIncomingCall(it)
                 RoomDetailViewEvents.RoomReplacementStarted -> handleRoomReplacement()
-<<<<<<< HEAD
-                is RoomDetailViewEvents.ChangeLocationIndicator -> handleChangeLocationIndicator(it)
-=======
->>>>>>> 59cf20be
                 RoomDetailViewEvents.OpenElementCallWidget -> handleOpenElementCallWidget()
             }
         }
