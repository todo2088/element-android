--- conflicted
+++ resolved
@@ -382,25 +382,22 @@
         (0 until modelCache.size).forEach { position ->
             val event = currentSnapshot[position]
             val nextEvent = currentSnapshot.nextOrNull(position)
-<<<<<<< HEAD
-=======
-            val prevEvent = currentSnapshot.prevOrNull(position)
-            val nextDisplayableEvent = currentSnapshot.subList(position + 1, currentSnapshot.size).firstOrNull {
-                timelineEventVisibilityHelper.shouldShowEvent(
-                        timelineEvent = it,
-                        highlightedEventId = partialState.highlightedEventId,
-                        isFromThreadTimeline = partialState.isFromThreadTimeline(),
-                        rootThreadEventId = partialState.rootThreadEventId)
-            }
->>>>>>> 03916843
             // Should be build if not cached or if model should be refreshed
             if (modelCache[position] == null || modelCache[position]?.isCacheable(partialState) == false) {
                 val prevEvent = currentSnapshot.prevOrNull(position)
                 val prevDisplayableEvent = currentSnapshot.subList(0, position).lastOrNull {
-                    timelineEventVisibilityHelper.shouldShowEvent(it, partialState.highlightedEventId)
+                    timelineEventVisibilityHelper.shouldShowEvent(
+                            timelineEvent = it,
+                            highlightedEventId = partialState.highlightedEventId,
+                            isFromThreadTimeline = partialState.isFromThreadTimeline(),
+                            rootThreadEventId = partialState.rootThreadEventId)
                 }
                 val nextDisplayableEvent = currentSnapshot.subList(position + 1, currentSnapshot.size).firstOrNull {
-                    timelineEventVisibilityHelper.shouldShowEvent(it, partialState.highlightedEventId)
+                    timelineEventVisibilityHelper.shouldShowEvent(
+                            timelineEvent = it,
+                            highlightedEventId = partialState.highlightedEventId,
+                            isFromThreadTimeline = partialState.isFromThreadTimeline(),
+                            rootThreadEventId = partialState.rootThreadEventId)
                 }
                 val timelineEventsGroup = timelineEventsGroups.getOrNull(event)
                 val params = TimelineItemFactoryParams(
