--- conflicted
+++ resolved
@@ -24,15 +24,12 @@
 import im.vector.app.core.di.MavericksAssistedViewModelFactory
 import im.vector.app.core.di.hiltMavericksViewModelFactory
 import im.vector.app.core.platform.VectorViewModel
-<<<<<<< HEAD
 import im.vector.app.core.session.ConfigureAndStartSessionUseCase
 import kotlinx.coroutines.Dispatchers
 import kotlinx.coroutines.launch
 import org.matrix.android.sdk.api.auth.AuthenticationService
 import org.matrix.android.sdk.api.rendezvous.Rendezvous
 import org.matrix.android.sdk.api.rendezvous.RendezvousFailureReason
-=======
->>>>>>> 91bb86d3
 import timber.log.Timber
 
 class QrCodeLoginViewModel @AssistedInject constructor(
@@ -78,7 +75,6 @@
             Timber.tag(TAG).d("Rendezvous cancelled: $reason")
             onFailed(reason)
         }
-<<<<<<< HEAD
 
         setState {
             copy(
@@ -112,8 +108,6 @@
                 onFailed(RendezvousFailureReason.Unknown)
             }
         }
-=======
->>>>>>> 91bb86d3
     }
 
     private fun onFailed(reason: RendezvousFailureReason) {
@@ -141,19 +135,9 @@
         }
     }
 
-<<<<<<< HEAD
     /**
      * TODO. UI test purpose. Fixme accordingly.
      */
-=======
-    // TODO. Implement in the logic related PR.
-    private fun isValidQrCode(qrCode: String): Boolean {
-        Timber.d("isValidQrCode: $qrCode")
-        return false
-    }
-
-    // TODO. Implement in the logic related PR.
->>>>>>> 91bb86d3
     private fun generateQrCodeData(): String {
         return "TODO"
     }
