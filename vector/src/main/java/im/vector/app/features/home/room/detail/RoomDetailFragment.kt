--- conflicted
+++ resolved
@@ -1235,8 +1235,7 @@
                 return sendUri(contentUri)
             }
 
-<<<<<<< HEAD
-            override fun onTextEmptyStateChanged(isEmpty: Boolean) {
+            override fun onTextBlankStateChanged(isBlank: Boolean) {
                 views.voiceMessageRecorderView.isVisible = !views.composerLayout.views.sendButton.isVisible
             }
 
@@ -1245,10 +1244,6 @@
                     views.composerLayout.isInvisible = true
                     views.voiceMessageRecorderView.isVisible = true
                 }
-=======
-            override fun onTextBlankStateChanged(isBlank: Boolean) {
-                // No op
->>>>>>> 69c399a2
             }
         }
     }
@@ -1759,8 +1754,8 @@
         onUrlClicked(url, url)
     }
 
-    override fun onPreviewUrlCloseClicked(eventId: String, fileUrl: String) {
-        roomDetailViewModel.handle(RoomDetailAction.DoNotShowPreviewUrlFor(eventId, fileUrl))
+    override fun onPreviewUrlCloseClicked(eventId: String, url: String) {
+        roomDetailViewModel.handle(RoomDetailAction.DoNotShowPreviewUrlFor(eventId, url))
     }
 
     override fun onPreviewUrlImageClicked(sharedView: View?, mxcUrl: String?, title: String?) {
