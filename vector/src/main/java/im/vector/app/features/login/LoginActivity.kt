/*
 * Copyright 2019 New Vector Ltd
 *
 * Licensed under the Apache License, Version 2.0 (the "License");
 * you may not use this file except in compliance with the License.
 * You may obtain a copy of the License at
 *
 * http://www.apache.org/licenses/LICENSE-2.0
 *
 * Unless required by applicable law or agreed to in writing, software
 * distributed under the License is distributed on an "AS IS" BASIS,
 * WITHOUT WARRANTIES OR CONDITIONS OF ANY KIND, either express or implied.
 * See the License for the specific language governing permissions and
 * limitations under the License.
 */

package im.vector.app.features.login

import android.content.Context
import android.content.Intent
import android.net.Uri
import android.view.View
import android.view.ViewGroup
import androidx.core.view.ViewCompat
import androidx.core.view.children
import androidx.core.view.isVisible
import androidx.fragment.app.Fragment
import androidx.fragment.app.FragmentManager
import androidx.fragment.app.FragmentTransaction
import com.airbnb.mvrx.viewModel
import com.airbnb.mvrx.withState
import com.google.android.material.dialog.MaterialAlertDialogBuilder
import dagger.hilt.android.AndroidEntryPoint
import im.vector.app.R
import im.vector.app.core.extensions.POP_BACK_STACK_EXCLUSIVE
import im.vector.app.core.extensions.addFragment
import im.vector.app.core.extensions.addFragmentToBackstack
import im.vector.app.core.extensions.validateBackPressed
import im.vector.app.core.platform.VectorBaseActivity
import im.vector.app.core.utils.openUrlInChromeCustomTab
import im.vector.app.databinding.ActivityLoginBinding
import im.vector.app.features.analytics.plan.MobileScreen
import im.vector.app.features.home.HomeActivity
import im.vector.app.features.login.terms.LoginTermsFragment
import im.vector.app.features.login.terms.LoginTermsFragmentArgument
import im.vector.app.features.pin.UnlockedActivity
import org.matrix.android.sdk.api.auth.registration.FlowResult
import org.matrix.android.sdk.api.auth.registration.Stage
import org.matrix.android.sdk.api.auth.toLocalizedLoginTerms
import org.matrix.android.sdk.api.extensions.tryOrNull

/**
 * The LoginActivity manages the fragment navigation and also display the loading View.
 */
@AndroidEntryPoint
open class LoginActivity : VectorBaseActivity<ActivityLoginBinding>(), UnlockedActivity {

    private val loginViewModel: LoginViewModel by viewModel()

    private val enterAnim = R.anim.enter_fade_in
    private val exitAnim = R.anim.exit_fade_out

    private val popEnterAnim = R.anim.no_anim
    private val popExitAnim = R.anim.exit_fade_out

    private val topFragment: Fragment?
        get() = supportFragmentManager.findFragmentById(views.loginFragmentContainer.id)

    private val commonOption: (FragmentTransaction) -> Unit = { ft ->
        // Find the loginLogo on the current Fragment, this should not return null
        (topFragment?.view as? ViewGroup)
            // Find findViewById does not work, I do not know why
            // findViewById<View?>(R.id.loginLogo)
            ?.children
            ?.firstOrNull { it.id == R.id.loginLogo }
            ?.let { ft.addSharedElement(it, ViewCompat.getTransitionName(it) ?: "") }
        ft.setCustomAnimations(enterAnim, exitAnim, popEnterAnim, popExitAnim)
    }

    final override fun getBinding() = ActivityLoginBinding.inflate(layoutInflater)

    override fun getCoordinatorLayout() = views.coordinatorLayout

    override fun initUiAndData() {
        analyticsScreenName = MobileScreen.ScreenName.Login

        if (isFirstCreation()) {
            addFirstFragment()
        }

        loginViewModel.onEach {
            updateWithState(it)
        }

        loginViewModel.observeViewEvents { handleLoginViewEvents(it) }

        // Get config extra
        val loginConfig = intent.getParcelableExtra<LoginConfig?>(EXTRA_CONFIG)
        if (isFirstCreation()) {
            loginViewModel.handle(LoginAction.InitWith(loginConfig))
        }
    }

    protected open fun addFirstFragment() {
        addFragment(views.loginFragmentContainer, LoginSplashFragment::class.java)
    }

    private fun handleLoginViewEvents(loginViewEvents: LoginViewEvents) {
        when (loginViewEvents) {
            is LoginViewEvents.RegistrationFlowResult -> {
                // Check that all flows are supported by the application
                if (loginViewEvents.flowResult.missingStages.any { !it.isSupported() }) {
                    // Display a popup to propose use web fallback
                    onRegistrationStageNotSupported()
                } else {
                    if (loginViewEvents.isRegistrationStarted) {
                        // Go on with registration flow
                        handleRegistrationNavigation(loginViewEvents.flowResult)
                    } else {
                        // First ask for login and password
                        // I add a tag to indicate that this fragment is a registration stage.
                        // This way it will be automatically popped in when starting the next registration stage
<<<<<<< HEAD
                        addFragmentToBackstack(views.loginFragmentContainer,
                            LoginFragment::class.java,
                            tag = FRAGMENT_REGISTRATION_STAGE_TAG,
                            option = commonOption
=======
                        addFragmentToBackstack(
                                views.loginFragmentContainer,
                                LoginFragment::class.java,
                                tag = FRAGMENT_REGISTRATION_STAGE_TAG,
                                option = commonOption
>>>>>>> 424fb555
                        )
                    }
                }
            }
            is LoginViewEvents.OutdatedHomeserver -> {
                MaterialAlertDialogBuilder(this)
                    .setTitle(R.string.login_error_outdated_homeserver_title)
                    .setMessage(R.string.login_error_outdated_homeserver_warning_content)
                    .setPositiveButton(R.string.ok, null)
                    .show()
                Unit
            }
            is LoginViewEvents.OpenServerSelection ->
                addFragmentToBackstack(views.loginFragmentContainer,
<<<<<<< HEAD
                    LoginServerSelectionFragment::class.java,
                    option = { ft ->
                        findViewById<View?>(R.id.loginSplashLogo)?.let { ft.addSharedElement(it, ViewCompat.getTransitionName(it) ?: "") }
                        // Disable transition of text
                        // findViewById<View?>(R.id.loginSplashTitle)?.let { ft.addSharedElement(it, ViewCompat.getTransitionName(it) ?: "") }
                        // No transition here now actually
                        // findViewById<View?>(R.id.loginSplashSubmit)?.let { ft.addSharedElement(it, ViewCompat.getTransitionName(it) ?: "") }
                        // TODO Disabled because it provokes a flickering
                        // ft.setCustomAnimations(enterAnim, exitAnim, popEnterAnim, popExitAnim)
                    })
            is LoginViewEvents.OnServerSelectionDone -> onServerSelectionDone(loginViewEvents)
            is LoginViewEvents.OnSignModeSelected -> onSignModeSelected(loginViewEvents)
            is LoginViewEvents.OnLoginFlowRetrieved ->
                addFragmentToBackstack(views.loginFragmentContainer,
                    LoginSignUpSignInSelectionFragment::class.java,
                    option = commonOption)
            is LoginViewEvents.OnWebLoginError -> onWebLoginError(loginViewEvents)
            is LoginViewEvents.OnForgetPasswordClicked ->
                addFragmentToBackstack(views.loginFragmentContainer,
                    LoginResetPasswordFragment::class.java,
                    option = commonOption)
            is LoginViewEvents.OnResetPasswordSendThreePidDone -> {
                supportFragmentManager.popBackStack(FRAGMENT_LOGIN_TAG, POP_BACK_STACK_EXCLUSIVE)
                addFragmentToBackstack(views.loginFragmentContainer,
                    LoginResetPasswordMailConfirmationFragment::class.java,
                    option = commonOption)
=======
                        LoginServerSelectionFragment::class.java,
                        option = { ft ->
                            findViewById<View?>(R.id.loginSplashLogo)?.let { ft.addSharedElement(it, ViewCompat.getTransitionName(it) ?: "") }
                            // Disable transition of text
                            // findViewById<View?>(R.id.loginSplashTitle)?.let { ft.addSharedElement(it, ViewCompat.getTransitionName(it) ?: "") }
                            // No transition here now actually
                            // findViewById<View?>(R.id.loginSplashSubmit)?.let { ft.addSharedElement(it, ViewCompat.getTransitionName(it) ?: "") }
                            // TODO Disabled because it provokes a flickering
                            // ft.setCustomAnimations(enterAnim, exitAnim, popEnterAnim, popExitAnim)
                        })
            is LoginViewEvents.OnServerSelectionDone                      -> onServerSelectionDone(loginViewEvents)
            is LoginViewEvents.OnSignModeSelected                         -> onSignModeSelected(loginViewEvents)
            is LoginViewEvents.OnLoginFlowRetrieved                       ->
                addFragmentToBackstack(
                        views.loginFragmentContainer,
                        LoginSignUpSignInSelectionFragment::class.java,
                        option = commonOption
                )
            is LoginViewEvents.OnWebLoginError                            -> onWebLoginError(loginViewEvents)
            is LoginViewEvents.OnForgetPasswordClicked                    ->
                addFragmentToBackstack(
                        views.loginFragmentContainer,
                        LoginResetPasswordFragment::class.java,
                        option = commonOption
                )
            is LoginViewEvents.OnResetPasswordSendThreePidDone            -> {
                supportFragmentManager.popBackStack(FRAGMENT_LOGIN_TAG, POP_BACK_STACK_EXCLUSIVE)
                addFragmentToBackstack(
                        views.loginFragmentContainer,
                        LoginResetPasswordMailConfirmationFragment::class.java,
                        option = commonOption
                )
>>>>>>> 424fb555
            }
            is LoginViewEvents.OnResetPasswordMailConfirmationSuccess -> {
                supportFragmentManager.popBackStack(FRAGMENT_LOGIN_TAG, POP_BACK_STACK_EXCLUSIVE)
<<<<<<< HEAD
                addFragmentToBackstack(views.loginFragmentContainer,
                    LoginResetPasswordSuccessFragment::class.java,
                    option = commonOption)
=======
                addFragmentToBackstack(
                        views.loginFragmentContainer,
                        LoginResetPasswordSuccessFragment::class.java,
                        option = commonOption
                )
>>>>>>> 424fb555
            }
            is LoginViewEvents.OnResetPasswordMailConfirmationSuccessDone -> {
                // Go back to the login fragment
                supportFragmentManager.popBackStack(FRAGMENT_LOGIN_TAG, POP_BACK_STACK_EXCLUSIVE)
            }
            is LoginViewEvents.OnSendEmailSuccess -> {
                // Pop the enter email Fragment
                supportFragmentManager.popBackStack(FRAGMENT_REGISTRATION_STAGE_TAG, FragmentManager.POP_BACK_STACK_INCLUSIVE)
<<<<<<< HEAD
                addFragmentToBackstack(views.loginFragmentContainer,
                    LoginWaitForEmailFragment::class.java,
                    LoginWaitForEmailFragmentArgument(loginViewEvents.email),
                    tag = FRAGMENT_REGISTRATION_STAGE_TAG,
                    option = commonOption)
=======
                addFragmentToBackstack(
                        views.loginFragmentContainer,
                        LoginWaitForEmailFragment::class.java,
                        LoginWaitForEmailFragmentArgument(loginViewEvents.email),
                        tag = FRAGMENT_REGISTRATION_STAGE_TAG,
                        option = commonOption
                )
>>>>>>> 424fb555
            }
            is LoginViewEvents.OnSendMsisdnSuccess -> {
                // Pop the enter Msisdn Fragment
                supportFragmentManager.popBackStack(FRAGMENT_REGISTRATION_STAGE_TAG, FragmentManager.POP_BACK_STACK_INCLUSIVE)
<<<<<<< HEAD
                addFragmentToBackstack(views.loginFragmentContainer,
                    LoginGenericTextInputFormFragment::class.java,
                    LoginGenericTextInputFormFragmentArgument(TextInputFormFragmentMode.ConfirmMsisdn, true, loginViewEvents.msisdn),
                    tag = FRAGMENT_REGISTRATION_STAGE_TAG,
                    option = commonOption)
=======
                addFragmentToBackstack(
                        views.loginFragmentContainer,
                        LoginGenericTextInputFormFragment::class.java,
                        LoginGenericTextInputFormFragmentArgument(TextInputFormFragmentMode.ConfirmMsisdn, true, loginViewEvents.msisdn),
                        tag = FRAGMENT_REGISTRATION_STAGE_TAG,
                        option = commonOption
                )
>>>>>>> 424fb555
            }
            is LoginViewEvents.Failure,
            is LoginViewEvents.Loading ->
                // This is handled by the Fragments
                Unit
        }
    }

    private fun updateWithState(loginViewState: LoginViewState) {
        if (loginViewState.isUserLogged()) {
            if (loginViewState.signMode == SignMode.SignUp) {
                // change the screen name
                analyticsScreenName = MobileScreen.ScreenName.Register
            }
            val intent = HomeActivity.newIntent(
                this,
                accountCreation = loginViewState.signMode == SignMode.SignUp
            )
            startActivity(intent)
            finish()
            return
        }

        // Loading
        views.loginLoading.isVisible = loginViewState.isLoading()
    }

    private fun onWebLoginError(onWebLoginError: LoginViewEvents.OnWebLoginError) {
        // Pop the backstack
        supportFragmentManager.popBackStack(null, FragmentManager.POP_BACK_STACK_INCLUSIVE)

        // And inform the user
        MaterialAlertDialogBuilder(this)
            .setTitle(R.string.dialog_title_error)
            .setMessage(getString(R.string.login_sso_error_message, onWebLoginError.description, onWebLoginError.errorCode))
            .setPositiveButton(R.string.ok, null)
            .show()
    }

    private fun onServerSelectionDone(loginViewEvents: LoginViewEvents.OnServerSelectionDone) {
        when (loginViewEvents.serverType) {
            ServerType.MatrixOrg -> Unit // In this case, we wait for the login flow
            ServerType.EMS,
<<<<<<< HEAD
            ServerType.Other -> addFragmentToBackstack(views.loginFragmentContainer,
                LoginServerUrlFormFragment::class.java,
                option = commonOption)
            ServerType.Unknown -> Unit /* Should not happen */
=======
            ServerType.Other     -> addFragmentToBackstack(
                    views.loginFragmentContainer,
                    LoginServerUrlFormFragment::class.java,
                    option = commonOption
            )
            ServerType.Unknown   -> Unit /* Should not happen */
>>>>>>> 424fb555
        }
    }

    private fun onSignModeSelected(loginViewEvents: LoginViewEvents.OnSignModeSelected) = withState(loginViewModel) { state ->
        // state.signMode could not be ready yet. So use value from the ViewEvent
        when (loginViewEvents.signMode) {
            SignMode.Unknown -> error("Sign mode has to be set before calling this method")
            SignMode.SignUp -> {
                // This is managed by the LoginViewEvents
            }
            SignMode.SignIn -> {
                // It depends on the LoginMode
                when (state.loginMode) {
                    LoginMode.Unknown -> error("Developer error")
                    is LoginMode.Sso -> launchSsoFlow()
                    is LoginMode.SsoAndPassword,
<<<<<<< HEAD
                    LoginMode.Password -> addFragmentToBackstack(views.loginFragmentContainer,
                        LoginFragment::class.java,
                        tag = FRAGMENT_LOGIN_TAG,
                        option = commonOption)
                    LoginMode.Unsupported -> onLoginModeNotSupported(state.loginModeSupportedTypes)
                }
            }
            SignMode.SignInWithMatrixId -> addFragmentToBackstack(views.loginFragmentContainer,
                LoginFragment::class.java,
                tag = FRAGMENT_LOGIN_TAG,
                option = commonOption)
        }
    }

    private fun launchSsoFlow() = withState(loginViewModel) { state ->
        loginViewModel.getSsoUrl(
            redirectUrl = SSORedirectRouterActivity.VECTOR_REDIRECT_URL,
            deviceId = state.deviceId,
            providerId = null,
        )?.let { ssoUrl ->
            openUrlInChromeCustomTab(this, null, ssoUrl)
=======
                    LoginMode.Password    -> addFragmentToBackstack(
                            views.loginFragmentContainer,
                            LoginFragment::class.java,
                            tag = FRAGMENT_LOGIN_TAG,
                            option = commonOption
                    )
                    LoginMode.Unsupported -> onLoginModeNotSupported(state.loginModeSupportedTypes)
                }
            }
            SignMode.SignInWithMatrixId -> addFragmentToBackstack(
                    views.loginFragmentContainer,
                    LoginFragment::class.java,
                    tag = FRAGMENT_LOGIN_TAG,
                    option = commonOption
            )
>>>>>>> 424fb555
        }
    }

    /**
     * Handle the SSO redirection here.
     */
    override fun onNewIntent(intent: Intent?) {
        super.onNewIntent(intent)

        intent?.data
            ?.let { tryOrNull { it.getQueryParameter("loginToken") } }
            ?.let { loginViewModel.handle(LoginAction.LoginWithToken(it)) }
    }

    override fun onBackPressed() {
        validateBackPressed { super.onBackPressed() }
    }

    private fun onRegistrationStageNotSupported() {
        MaterialAlertDialogBuilder(this)
<<<<<<< HEAD
            .setTitle(R.string.app_name)
            .setMessage(getString(R.string.login_registration_not_supported))
            .setPositiveButton(R.string.yes) { _, _ ->
                addFragmentToBackstack(views.loginFragmentContainer,
                    LoginWebFragment::class.java,
                    option = commonOption)
            }
            .setNegativeButton(R.string.no, null)
            .show()
=======
                .setTitle(R.string.app_name)
                .setMessage(getString(R.string.login_registration_not_supported))
                .setPositiveButton(R.string.yes) { _, _ ->
                    addFragmentToBackstack(
                            views.loginFragmentContainer,
                            LoginWebFragment::class.java,
                            option = commonOption
                    )
                }
                .setNegativeButton(R.string.no, null)
                .show()
>>>>>>> 424fb555
    }

    private fun onLoginModeNotSupported(supportedTypes: List<String>) {
        MaterialAlertDialogBuilder(this)
<<<<<<< HEAD
            .setTitle(R.string.app_name)
            .setMessage(getString(R.string.login_mode_not_supported, supportedTypes.joinToString { "'$it'" }))
            .setPositiveButton(R.string.yes) { _, _ ->
                addFragmentToBackstack(views.loginFragmentContainer,
                    LoginWebFragment::class.java,
                    option = commonOption)
            }
            .setNegativeButton(R.string.no, null)
            .show()
=======
                .setTitle(R.string.app_name)
                .setMessage(getString(R.string.login_mode_not_supported, supportedTypes.joinToString { "'$it'" }))
                .setPositiveButton(R.string.yes) { _, _ ->
                    addFragmentToBackstack(
                            views.loginFragmentContainer,
                            LoginWebFragment::class.java,
                            option = commonOption
                    )
                }
                .setNegativeButton(R.string.no, null)
                .show()
>>>>>>> 424fb555
    }

    private fun handleRegistrationNavigation(flowResult: FlowResult) {
        // Complete all mandatory stages first
        val mandatoryStage = flowResult.missingStages.firstOrNull { it.mandatory }

        if (mandatoryStage != null) {
            doStage(mandatoryStage)
        } else {
            // Consider optional stages
            val optionalStage = flowResult.missingStages.firstOrNull { !it.mandatory && it !is Stage.Dummy }
            if (optionalStage == null) {
                // Should not happen...
            } else {
                doStage(optionalStage)
            }
        }
    }

    private fun doStage(stage: Stage) {
        // Ensure there is no fragment for registration stage in the backstack
        supportFragmentManager.popBackStack(FRAGMENT_REGISTRATION_STAGE_TAG, FragmentManager.POP_BACK_STACK_INCLUSIVE)

        when (stage) {
<<<<<<< HEAD
            is Stage.ReCaptcha -> addFragmentToBackstack(views.loginFragmentContainer,
                LoginCaptchaFragment::class.java,
                LoginCaptchaFragmentArgument(stage.publicKey),
                tag = FRAGMENT_REGISTRATION_STAGE_TAG,
                option = commonOption)
            is Stage.Email -> addFragmentToBackstack(views.loginFragmentContainer,
                LoginGenericTextInputFormFragment::class.java,
                LoginGenericTextInputFormFragmentArgument(TextInputFormFragmentMode.SetEmail, stage.mandatory),
                tag = FRAGMENT_REGISTRATION_STAGE_TAG,
                option = commonOption)
            is Stage.Msisdn -> addFragmentToBackstack(views.loginFragmentContainer,
                LoginGenericTextInputFormFragment::class.java,
                LoginGenericTextInputFormFragmentArgument(TextInputFormFragmentMode.SetMsisdn, stage.mandatory),
                tag = FRAGMENT_REGISTRATION_STAGE_TAG,
                option = commonOption)
            is Stage.Terms -> addFragmentToBackstack(views.loginFragmentContainer,
                LoginTermsFragment::class.java,
                LoginTermsFragmentArgument(stage.policies.toLocalizedLoginTerms(getString(R.string.resources_language))),
                tag = FRAGMENT_REGISTRATION_STAGE_TAG,
                option = commonOption)
            else -> Unit // Should not happen
=======
            is Stage.ReCaptcha -> addFragmentToBackstack(
                    views.loginFragmentContainer,
                    LoginCaptchaFragment::class.java,
                    LoginCaptchaFragmentArgument(stage.publicKey),
                    tag = FRAGMENT_REGISTRATION_STAGE_TAG,
                    option = commonOption
            )
            is Stage.Email     -> addFragmentToBackstack(
                    views.loginFragmentContainer,
                    LoginGenericTextInputFormFragment::class.java,
                    LoginGenericTextInputFormFragmentArgument(TextInputFormFragmentMode.SetEmail, stage.mandatory),
                    tag = FRAGMENT_REGISTRATION_STAGE_TAG,
                    option = commonOption
            )
            is Stage.Msisdn    -> addFragmentToBackstack(
                    views.loginFragmentContainer,
                    LoginGenericTextInputFormFragment::class.java,
                    LoginGenericTextInputFormFragmentArgument(TextInputFormFragmentMode.SetMsisdn, stage.mandatory),
                    tag = FRAGMENT_REGISTRATION_STAGE_TAG,
                    option = commonOption
            )
            is Stage.Terms     -> addFragmentToBackstack(
                    views.loginFragmentContainer,
                    LoginTermsFragment::class.java,
                    LoginTermsFragmentArgument(stage.policies.toLocalizedLoginTerms(getString(R.string.resources_language))),
                    tag = FRAGMENT_REGISTRATION_STAGE_TAG,
                    option = commonOption
            )
            else               -> Unit // Should not happen
>>>>>>> 424fb555
        }
    }

    companion object {
        private const val FRAGMENT_REGISTRATION_STAGE_TAG = "FRAGMENT_REGISTRATION_STAGE_TAG"
        private const val FRAGMENT_LOGIN_TAG = "FRAGMENT_LOGIN_TAG"

        private const val EXTRA_CONFIG = "EXTRA_CONFIG"

        fun newIntent(context: Context, loginConfig: LoginConfig?): Intent {
            return Intent(context, LoginActivity::class.java).apply {
                putExtra(EXTRA_CONFIG, loginConfig)
            }
        }

        fun redirectIntent(context: Context, data: Uri?): Intent {
            return Intent(context, LoginActivity::class.java).apply {
                setData(data)
            }
        }
    }
}<|MERGE_RESOLUTION|>--- conflicted
+++ resolved
@@ -120,18 +120,11 @@
                         // First ask for login and password
                         // I add a tag to indicate that this fragment is a registration stage.
                         // This way it will be automatically popped in when starting the next registration stage
-<<<<<<< HEAD
-                        addFragmentToBackstack(views.loginFragmentContainer,
-                            LoginFragment::class.java,
-                            tag = FRAGMENT_REGISTRATION_STAGE_TAG,
-                            option = commonOption
-=======
                         addFragmentToBackstack(
                                 views.loginFragmentContainer,
                                 LoginFragment::class.java,
                                 tag = FRAGMENT_REGISTRATION_STAGE_TAG,
                                 option = commonOption
->>>>>>> 424fb555
                         )
                     }
                 }
@@ -146,34 +139,6 @@
             }
             is LoginViewEvents.OpenServerSelection ->
                 addFragmentToBackstack(views.loginFragmentContainer,
-<<<<<<< HEAD
-                    LoginServerSelectionFragment::class.java,
-                    option = { ft ->
-                        findViewById<View?>(R.id.loginSplashLogo)?.let { ft.addSharedElement(it, ViewCompat.getTransitionName(it) ?: "") }
-                        // Disable transition of text
-                        // findViewById<View?>(R.id.loginSplashTitle)?.let { ft.addSharedElement(it, ViewCompat.getTransitionName(it) ?: "") }
-                        // No transition here now actually
-                        // findViewById<View?>(R.id.loginSplashSubmit)?.let { ft.addSharedElement(it, ViewCompat.getTransitionName(it) ?: "") }
-                        // TODO Disabled because it provokes a flickering
-                        // ft.setCustomAnimations(enterAnim, exitAnim, popEnterAnim, popExitAnim)
-                    })
-            is LoginViewEvents.OnServerSelectionDone -> onServerSelectionDone(loginViewEvents)
-            is LoginViewEvents.OnSignModeSelected -> onSignModeSelected(loginViewEvents)
-            is LoginViewEvents.OnLoginFlowRetrieved ->
-                addFragmentToBackstack(views.loginFragmentContainer,
-                    LoginSignUpSignInSelectionFragment::class.java,
-                    option = commonOption)
-            is LoginViewEvents.OnWebLoginError -> onWebLoginError(loginViewEvents)
-            is LoginViewEvents.OnForgetPasswordClicked ->
-                addFragmentToBackstack(views.loginFragmentContainer,
-                    LoginResetPasswordFragment::class.java,
-                    option = commonOption)
-            is LoginViewEvents.OnResetPasswordSendThreePidDone -> {
-                supportFragmentManager.popBackStack(FRAGMENT_LOGIN_TAG, POP_BACK_STACK_EXCLUSIVE)
-                addFragmentToBackstack(views.loginFragmentContainer,
-                    LoginResetPasswordMailConfirmationFragment::class.java,
-                    option = commonOption)
-=======
                         LoginServerSelectionFragment::class.java,
                         option = { ft ->
                             findViewById<View?>(R.id.loginSplashLogo)?.let { ft.addSharedElement(it, ViewCompat.getTransitionName(it) ?: "") }
@@ -206,21 +171,14 @@
                         LoginResetPasswordMailConfirmationFragment::class.java,
                         option = commonOption
                 )
->>>>>>> 424fb555
             }
             is LoginViewEvents.OnResetPasswordMailConfirmationSuccess -> {
                 supportFragmentManager.popBackStack(FRAGMENT_LOGIN_TAG, POP_BACK_STACK_EXCLUSIVE)
-<<<<<<< HEAD
-                addFragmentToBackstack(views.loginFragmentContainer,
-                    LoginResetPasswordSuccessFragment::class.java,
-                    option = commonOption)
-=======
                 addFragmentToBackstack(
                         views.loginFragmentContainer,
                         LoginResetPasswordSuccessFragment::class.java,
                         option = commonOption
                 )
->>>>>>> 424fb555
             }
             is LoginViewEvents.OnResetPasswordMailConfirmationSuccessDone -> {
                 // Go back to the login fragment
@@ -229,13 +187,6 @@
             is LoginViewEvents.OnSendEmailSuccess -> {
                 // Pop the enter email Fragment
                 supportFragmentManager.popBackStack(FRAGMENT_REGISTRATION_STAGE_TAG, FragmentManager.POP_BACK_STACK_INCLUSIVE)
-<<<<<<< HEAD
-                addFragmentToBackstack(views.loginFragmentContainer,
-                    LoginWaitForEmailFragment::class.java,
-                    LoginWaitForEmailFragmentArgument(loginViewEvents.email),
-                    tag = FRAGMENT_REGISTRATION_STAGE_TAG,
-                    option = commonOption)
-=======
                 addFragmentToBackstack(
                         views.loginFragmentContainer,
                         LoginWaitForEmailFragment::class.java,
@@ -243,18 +194,10 @@
                         tag = FRAGMENT_REGISTRATION_STAGE_TAG,
                         option = commonOption
                 )
->>>>>>> 424fb555
             }
             is LoginViewEvents.OnSendMsisdnSuccess -> {
                 // Pop the enter Msisdn Fragment
                 supportFragmentManager.popBackStack(FRAGMENT_REGISTRATION_STAGE_TAG, FragmentManager.POP_BACK_STACK_INCLUSIVE)
-<<<<<<< HEAD
-                addFragmentToBackstack(views.loginFragmentContainer,
-                    LoginGenericTextInputFormFragment::class.java,
-                    LoginGenericTextInputFormFragmentArgument(TextInputFormFragmentMode.ConfirmMsisdn, true, loginViewEvents.msisdn),
-                    tag = FRAGMENT_REGISTRATION_STAGE_TAG,
-                    option = commonOption)
-=======
                 addFragmentToBackstack(
                         views.loginFragmentContainer,
                         LoginGenericTextInputFormFragment::class.java,
@@ -262,7 +205,6 @@
                         tag = FRAGMENT_REGISTRATION_STAGE_TAG,
                         option = commonOption
                 )
->>>>>>> 424fb555
             }
             is LoginViewEvents.Failure,
             is LoginViewEvents.Loading ->
@@ -306,19 +248,12 @@
         when (loginViewEvents.serverType) {
             ServerType.MatrixOrg -> Unit // In this case, we wait for the login flow
             ServerType.EMS,
-<<<<<<< HEAD
-            ServerType.Other -> addFragmentToBackstack(views.loginFragmentContainer,
-                LoginServerUrlFormFragment::class.java,
-                option = commonOption)
-            ServerType.Unknown -> Unit /* Should not happen */
-=======
             ServerType.Other     -> addFragmentToBackstack(
                     views.loginFragmentContainer,
                     LoginServerUrlFormFragment::class.java,
                     option = commonOption
             )
             ServerType.Unknown   -> Unit /* Should not happen */
->>>>>>> 424fb555
         }
     }
 
@@ -335,29 +270,6 @@
                     LoginMode.Unknown -> error("Developer error")
                     is LoginMode.Sso -> launchSsoFlow()
                     is LoginMode.SsoAndPassword,
-<<<<<<< HEAD
-                    LoginMode.Password -> addFragmentToBackstack(views.loginFragmentContainer,
-                        LoginFragment::class.java,
-                        tag = FRAGMENT_LOGIN_TAG,
-                        option = commonOption)
-                    LoginMode.Unsupported -> onLoginModeNotSupported(state.loginModeSupportedTypes)
-                }
-            }
-            SignMode.SignInWithMatrixId -> addFragmentToBackstack(views.loginFragmentContainer,
-                LoginFragment::class.java,
-                tag = FRAGMENT_LOGIN_TAG,
-                option = commonOption)
-        }
-    }
-
-    private fun launchSsoFlow() = withState(loginViewModel) { state ->
-        loginViewModel.getSsoUrl(
-            redirectUrl = SSORedirectRouterActivity.VECTOR_REDIRECT_URL,
-            deviceId = state.deviceId,
-            providerId = null,
-        )?.let { ssoUrl ->
-            openUrlInChromeCustomTab(this, null, ssoUrl)
-=======
                     LoginMode.Password    -> addFragmentToBackstack(
                             views.loginFragmentContainer,
                             LoginFragment::class.java,
@@ -373,7 +285,16 @@
                     tag = FRAGMENT_LOGIN_TAG,
                     option = commonOption
             )
->>>>>>> 424fb555
+        }
+    }
+
+    private fun launchSsoFlow() = withState(loginViewModel) { state ->
+        loginViewModel.getSsoUrl(
+            redirectUrl = SSORedirectRouterActivity.VECTOR_REDIRECT_URL,
+            deviceId = state.deviceId,
+            providerId = null,
+        )?.let { ssoUrl ->
+            openUrlInChromeCustomTab(this, null, ssoUrl)
         }
     }
 
@@ -394,17 +315,6 @@
 
     private fun onRegistrationStageNotSupported() {
         MaterialAlertDialogBuilder(this)
-<<<<<<< HEAD
-            .setTitle(R.string.app_name)
-            .setMessage(getString(R.string.login_registration_not_supported))
-            .setPositiveButton(R.string.yes) { _, _ ->
-                addFragmentToBackstack(views.loginFragmentContainer,
-                    LoginWebFragment::class.java,
-                    option = commonOption)
-            }
-            .setNegativeButton(R.string.no, null)
-            .show()
-=======
                 .setTitle(R.string.app_name)
                 .setMessage(getString(R.string.login_registration_not_supported))
                 .setPositiveButton(R.string.yes) { _, _ ->
@@ -416,22 +326,10 @@
                 }
                 .setNegativeButton(R.string.no, null)
                 .show()
->>>>>>> 424fb555
     }
 
     private fun onLoginModeNotSupported(supportedTypes: List<String>) {
         MaterialAlertDialogBuilder(this)
-<<<<<<< HEAD
-            .setTitle(R.string.app_name)
-            .setMessage(getString(R.string.login_mode_not_supported, supportedTypes.joinToString { "'$it'" }))
-            .setPositiveButton(R.string.yes) { _, _ ->
-                addFragmentToBackstack(views.loginFragmentContainer,
-                    LoginWebFragment::class.java,
-                    option = commonOption)
-            }
-            .setNegativeButton(R.string.no, null)
-            .show()
-=======
                 .setTitle(R.string.app_name)
                 .setMessage(getString(R.string.login_mode_not_supported, supportedTypes.joinToString { "'$it'" }))
                 .setPositiveButton(R.string.yes) { _, _ ->
@@ -443,7 +341,6 @@
                 }
                 .setNegativeButton(R.string.no, null)
                 .show()
->>>>>>> 424fb555
     }
 
     private fun handleRegistrationNavigation(flowResult: FlowResult) {
@@ -468,29 +365,6 @@
         supportFragmentManager.popBackStack(FRAGMENT_REGISTRATION_STAGE_TAG, FragmentManager.POP_BACK_STACK_INCLUSIVE)
 
         when (stage) {
-<<<<<<< HEAD
-            is Stage.ReCaptcha -> addFragmentToBackstack(views.loginFragmentContainer,
-                LoginCaptchaFragment::class.java,
-                LoginCaptchaFragmentArgument(stage.publicKey),
-                tag = FRAGMENT_REGISTRATION_STAGE_TAG,
-                option = commonOption)
-            is Stage.Email -> addFragmentToBackstack(views.loginFragmentContainer,
-                LoginGenericTextInputFormFragment::class.java,
-                LoginGenericTextInputFormFragmentArgument(TextInputFormFragmentMode.SetEmail, stage.mandatory),
-                tag = FRAGMENT_REGISTRATION_STAGE_TAG,
-                option = commonOption)
-            is Stage.Msisdn -> addFragmentToBackstack(views.loginFragmentContainer,
-                LoginGenericTextInputFormFragment::class.java,
-                LoginGenericTextInputFormFragmentArgument(TextInputFormFragmentMode.SetMsisdn, stage.mandatory),
-                tag = FRAGMENT_REGISTRATION_STAGE_TAG,
-                option = commonOption)
-            is Stage.Terms -> addFragmentToBackstack(views.loginFragmentContainer,
-                LoginTermsFragment::class.java,
-                LoginTermsFragmentArgument(stage.policies.toLocalizedLoginTerms(getString(R.string.resources_language))),
-                tag = FRAGMENT_REGISTRATION_STAGE_TAG,
-                option = commonOption)
-            else -> Unit // Should not happen
-=======
             is Stage.ReCaptcha -> addFragmentToBackstack(
                     views.loginFragmentContainer,
                     LoginCaptchaFragment::class.java,
@@ -520,7 +394,6 @@
                     option = commonOption
             )
             else               -> Unit // Should not happen
->>>>>>> 424fb555
         }
     }
 
