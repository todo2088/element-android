--- conflicted
+++ resolved
@@ -523,22 +523,14 @@
             }
             is VoiceMessagePlaybackTracker.Listener.State.Playing   -> {
                 views.voicePlaybackControlButton.setImageResource(R.drawable.ic_play_pause_pause)
-<<<<<<< HEAD
-                views.voicePlaybackControlButton.contentDescription = resources.getString(R.string.a11y_pause_voice_message)
-=======
                 views.voicePlaybackControlButton.contentDescription = context.getString(R.string.a11y_pause_voice_message)
->>>>>>> 37e722e8
                 val formattedTimerText = DateUtils.formatElapsedTime((state.playbackTime / 1000).toLong())
                 views.voicePlaybackTime.text = formattedTimerText
             }
             is VoiceMessagePlaybackTracker.Listener.State.Paused,
             is VoiceMessagePlaybackTracker.Listener.State.Idle      -> {
                 views.voicePlaybackControlButton.setImageResource(R.drawable.ic_play_pause_play)
-<<<<<<< HEAD
-                views.voicePlaybackControlButton.contentDescription = resources.getString(R.string.a11y_play_voice_message)
-=======
                 views.voicePlaybackControlButton.contentDescription = context.getString(R.string.a11y_play_voice_message)
->>>>>>> 37e722e8
             }
         }
     }
