--- conflicted
+++ resolved
@@ -37,17 +37,9 @@
 import org.matrix.android.sdk.api.auth.registration.RegistrationFlowResponse
 import org.matrix.android.sdk.api.auth.registration.nextUncompletedStage
 import org.matrix.android.sdk.api.session.Session
-import org.matrix.android.sdk.api.session.crypto.crosssigning.isVerified
 import org.matrix.android.sdk.api.session.uia.DefaultBaseAuth
-import org.matrix.android.sdk.api.util.awaitCallback
 import org.matrix.android.sdk.api.util.fromBase64
 import org.matrix.android.sdk.flow.flow
-<<<<<<< HEAD
-import org.matrix.android.sdk.internal.crypto.crosssigning.fromBase64
-import org.matrix.android.sdk.internal.crypto.crosssigning.isVerified
-import org.matrix.android.sdk.internal.crypto.model.rest.DefaultBaseAuth
-=======
->>>>>>> 4309fdba
 import timber.log.Timber
 import kotlin.coroutines.Continuation
 import kotlin.coroutines.resume
@@ -97,14 +89,8 @@
                                             pendingAuth = DefaultBaseAuth(session = flowResponse.session)
                                             uiaContinuation = promise
                                         }
-<<<<<<< HEAD
                                     }
                                 })
-=======
-                                    }, it
-                            )
-                        }
->>>>>>> 4309fdba
                     } catch (failure: Throwable) {
                         handleInitializeXSigningError(failure)
                     } finally {
