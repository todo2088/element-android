/*
 * Copyright 2018 New Vector Ltd
 *
 * Licensed under the Apache License, Version 2.0 (the "License");
 * you may not use this file except in compliance with the License.
 * You may obtain a copy of the License at
 *
 *     http://www.apache.org/licenses/LICENSE-2.0
 *
 * Unless required by applicable law or agreed to in writing, software
 * distributed under the License is distributed on an "AS IS" BASIS,
 * WITHOUT WARRANTIES OR CONDITIONS OF ANY KIND, either express or implied.
 * See the License for the specific language governing permissions and
 * limitations under the License.
 */
package im.vector.app.features.settings

import android.content.Context
import android.content.SharedPreferences
import android.media.RingtoneManager
import android.net.Uri
import android.provider.MediaStore
import androidx.core.content.edit
import com.squareup.seismic.ShakeDetector
import im.vector.app.BuildConfig
import im.vector.app.R
import im.vector.app.core.di.DefaultSharedPreferences
import im.vector.app.features.disclaimer.SHARED_PREF_KEY
import im.vector.app.features.homeserver.ServerUrlsRepository
import im.vector.app.features.themes.ThemeUtils
import org.matrix.android.sdk.api.extensions.tryOrNull
import timber.log.Timber
import javax.inject.Inject

class VectorPreferences @Inject constructor(private val context: Context) {

    companion object {
        const val SETTINGS_HELP_PREFERENCE_KEY = "SETTINGS_HELP_PREFERENCE_KEY"
        const val SETTINGS_CHANGE_PASSWORD_PREFERENCE_KEY = "SETTINGS_CHANGE_PASSWORD_PREFERENCE_KEY"
        const val SETTINGS_VERSION_PREFERENCE_KEY = "SETTINGS_VERSION_PREFERENCE_KEY"
        const val SETTINGS_SDK_VERSION_PREFERENCE_KEY = "SETTINGS_SDK_VERSION_PREFERENCE_KEY"
        const val SETTINGS_OLM_VERSION_PREFERENCE_KEY = "SETTINGS_OLM_VERSION_PREFERENCE_KEY"
        const val SETTINGS_LOGGED_IN_PREFERENCE_KEY = "SETTINGS_LOGGED_IN_PREFERENCE_KEY"
        const val SETTINGS_HOME_SERVER_PREFERENCE_KEY = "SETTINGS_HOME_SERVER_PREFERENCE_KEY"
        const val SETTINGS_IDENTITY_SERVER_PREFERENCE_KEY = "SETTINGS_IDENTITY_SERVER_PREFERENCE_KEY"
        const val SETTINGS_DISCOVERY_PREFERENCE_KEY = "SETTINGS_DISCOVERY_PREFERENCE_KEY"
        const val SETTINGS_EMAILS_AND_PHONE_NUMBERS_PREFERENCE_KEY = "SETTINGS_EMAILS_AND_PHONE_NUMBERS_PREFERENCE_KEY"

        const val SETTINGS_CLEAR_CACHE_PREFERENCE_KEY = "SETTINGS_CLEAR_CACHE_PREFERENCE_KEY"
        const val SETTINGS_CLEAR_MEDIA_CACHE_PREFERENCE_KEY = "SETTINGS_CLEAR_MEDIA_CACHE_PREFERENCE_KEY"
        const val SETTINGS_USER_SETTINGS_PREFERENCE_KEY = "SETTINGS_USER_SETTINGS_PREFERENCE_KEY"
        const val SETTINGS_CONTACT_PREFERENCE_KEYS = "SETTINGS_CONTACT_PREFERENCE_KEYS"
        const val SETTINGS_NOTIFICATIONS_TARGETS_PREFERENCE_KEY = "SETTINGS_NOTIFICATIONS_TARGETS_PREFERENCE_KEY"
        const val SETTINGS_NOTIFICATIONS_TARGET_DIVIDER_PREFERENCE_KEY = "SETTINGS_NOTIFICATIONS_TARGET_DIVIDER_PREFERENCE_KEY"
        const val SETTINGS_FDROID_BACKGROUND_SYNC_MODE = "SETTINGS_FDROID_BACKGROUND_SYNC_MODE"
        const val SETTINGS_BACKGROUND_SYNC_PREFERENCE_KEY = "SETTINGS_BACKGROUND_SYNC_PREFERENCE_KEY"
        const val SETTINGS_BACKGROUND_SYNC_DIVIDER_PREFERENCE_KEY = "SETTINGS_BACKGROUND_SYNC_DIVIDER_PREFERENCE_KEY"
        const val SETTINGS_LABS_PREFERENCE_KEY = "SETTINGS_LABS_PREFERENCE_KEY"
        const val SETTINGS_CRYPTOGRAPHY_PREFERENCE_KEY = "SETTINGS_CRYPTOGRAPHY_PREFERENCE_KEY"
        const val SETTINGS_CRYPTOGRAPHY_DIVIDER_PREFERENCE_KEY = "SETTINGS_CRYPTOGRAPHY_DIVIDER_PREFERENCE_KEY"
        const val SETTINGS_CRYPTOGRAPHY_MANAGE_PREFERENCE_KEY = "SETTINGS_CRYPTOGRAPHY_MANAGE_PREFERENCE_KEY"
        const val SETTINGS_CRYPTOGRAPHY_MANAGE_DIVIDER_PREFERENCE_KEY = "SETTINGS_CRYPTOGRAPHY_MANAGE_DIVIDER_PREFERENCE_KEY"
        const val SETTINGS_ROOM_SETTINGS_LABS_END_TO_END_PREFERENCE_KEY = "SETTINGS_ROOM_SETTINGS_LABS_END_TO_END_PREFERENCE_KEY"
        const val SETTINGS_ROOM_SETTINGS_LABS_END_TO_END_IS_ACTIVE_PREFERENCE_KEY = "SETTINGS_ROOM_SETTINGS_LABS_END_TO_END_IS_ACTIVE_PREFERENCE_KEY"
        const val SETTINGS_ENCRYPTION_CROSS_SIGNING_PREFERENCE_KEY = "SETTINGS_ENCRYPTION_CROSS_SIGNING_PREFERENCE_KEY"
        const val SETTINGS_ENCRYPTION_EXPORT_E2E_ROOM_KEYS_PREFERENCE_KEY = "SETTINGS_ENCRYPTION_EXPORT_E2E_ROOM_KEYS_PREFERENCE_KEY"
        const val SETTINGS_ENCRYPTION_IMPORT_E2E_ROOM_KEYS_PREFERENCE_KEY = "SETTINGS_ENCRYPTION_IMPORT_E2E_ROOM_KEYS_PREFERENCE_KEY"
        const val SETTINGS_ENCRYPTION_NEVER_SENT_TO_PREFERENCE_KEY = "SETTINGS_ENCRYPTION_NEVER_SENT_TO_PREFERENCE_KEY"
        const val SETTINGS_SHOW_DEVICES_LIST_PREFERENCE_KEY = "SETTINGS_SHOW_DEVICES_LIST_PREFERENCE_KEY"
        const val SETTINGS_ALLOW_INTEGRATIONS_KEY = "SETTINGS_ALLOW_INTEGRATIONS_KEY"
        const val SETTINGS_INTEGRATION_MANAGER_UI_URL_KEY = "SETTINGS_INTEGRATION_MANAGER_UI_URL_KEY"
        const val SETTINGS_SECURE_MESSAGE_RECOVERY_PREFERENCE_KEY = "SETTINGS_SECURE_MESSAGE_RECOVERY_PREFERENCE_KEY"

        const val SETTINGS_CRYPTOGRAPHY_HS_ADMIN_DISABLED_E2E_DEFAULT = "SETTINGS_CRYPTOGRAPHY_HS_ADMIN_DISABLED_E2E_DEFAULT"
//        const val SETTINGS_SECURE_BACKUP_RESET_PREFERENCE_KEY = "SETTINGS_SECURE_BACKUP_RESET_PREFERENCE_KEY"

        // user
        const val SETTINGS_PROFILE_PICTURE_PREFERENCE_KEY = "SETTINGS_PROFILE_PICTURE_PREFERENCE_KEY"

        // contacts
        const val SETTINGS_CONTACTS_PHONEBOOK_COUNTRY_PREFERENCE_KEY = "SETTINGS_CONTACTS_PHONEBOOK_COUNTRY_PREFERENCE_KEY"

        // interface
        const val SETTINGS_INTERFACE_LANGUAGE_PREFERENCE_KEY = "SETTINGS_INTERFACE_LANGUAGE_PREFERENCE_KEY"
        const val SETTINGS_INTERFACE_TEXT_SIZE_KEY = "SETTINGS_INTERFACE_TEXT_SIZE_KEY"
        const val SETTINGS_SHOW_URL_PREVIEW_KEY = "SETTINGS_SHOW_URL_PREVIEW_KEY"
        private const val SETTINGS_SEND_TYPING_NOTIF_KEY = "SETTINGS_SEND_TYPING_NOTIF_KEY"
        private const val SETTINGS_ENABLE_MARKDOWN_KEY = "SETTINGS_ENABLE_MARKDOWN_KEY"
        private const val SETTINGS_ALWAYS_SHOW_TIMESTAMPS_KEY = "SETTINGS_ALWAYS_SHOW_TIMESTAMPS_KEY"
        private const val SETTINGS_12_24_TIMESTAMPS_KEY = "SETTINGS_12_24_TIMESTAMPS_KEY"
        private const val SETTINGS_SHOW_READ_RECEIPTS_KEY = "SETTINGS_SHOW_READ_RECEIPTS_KEY"
        private const val SETTINGS_SHOW_REDACTED_KEY = "SETTINGS_SHOW_REDACTED_KEY"
        private const val SETTINGS_SHOW_ROOM_MEMBER_STATE_EVENTS_KEY = "SETTINGS_SHOW_ROOM_MEMBER_STATE_EVENTS_KEY"
        private const val SETTINGS_SHOW_JOIN_LEAVE_MESSAGES_KEY = "SETTINGS_SHOW_JOIN_LEAVE_MESSAGES_KEY"
        private const val SETTINGS_SHOW_AVATAR_DISPLAY_NAME_CHANGES_MESSAGES_KEY = "SETTINGS_SHOW_AVATAR_DISPLAY_NAME_CHANGES_MESSAGES_KEY"
        private const val SETTINGS_VIBRATE_ON_MENTION_KEY = "SETTINGS_VIBRATE_ON_MENTION_KEY"
        private const val SETTINGS_SEND_MESSAGE_WITH_ENTER = "SETTINGS_SEND_MESSAGE_WITH_ENTER"
        private const val SETTINGS_ENABLE_CHAT_EFFECTS = "SETTINGS_ENABLE_CHAT_EFFECTS"
        private const val SETTINGS_SHOW_EMOJI_KEYBOARD = "SETTINGS_SHOW_EMOJI_KEYBOARD"
        private const val SETTINGS_LABS_ENABLE_LATEX_MATHS = "SETTINGS_LABS_ENABLE_LATEX_MATHS"

        // Room directory
        private const val SETTINGS_ROOM_DIRECTORY_SHOW_ALL_PUBLIC_ROOMS = "SETTINGS_ROOM_DIRECTORY_SHOW_ALL_PUBLIC_ROOMS"

        // Help
        private const val SETTINGS_SHOULD_SHOW_HELP_ON_ROOM_LIST_KEY = "SETTINGS_SHOULD_SHOW_HELP_ON_ROOM_LIST_KEY"

        // home
        private const val SETTINGS_PIN_UNREAD_MESSAGES_PREFERENCE_KEY = "SETTINGS_PIN_UNREAD_MESSAGES_PREFERENCE_KEY"
        private const val SETTINGS_PIN_MISSED_NOTIFICATIONS_PREFERENCE_KEY = "SETTINGS_PIN_MISSED_NOTIFICATIONS_PREFERENCE_KEY"

        // flair
        const val SETTINGS_GROUPS_FLAIR_KEY = "SETTINGS_GROUPS_FLAIR_KEY"

        // notifications
        const val SETTINGS_ENABLE_ALL_NOTIF_PREFERENCE_KEY = "SETTINGS_ENABLE_ALL_NOTIF_PREFERENCE_KEY"
        const val SETTINGS_ENABLE_THIS_DEVICE_PREFERENCE_KEY = "SETTINGS_ENABLE_THIS_DEVICE_PREFERENCE_KEY"
        const val SETTINGS_EMAIL_NOTIFICATION_CATEGORY_PREFERENCE_KEY = "SETTINGS_EMAIL_NOTIFICATION_CATEGORY_PREFERENCE_KEY"

        //    public static final String SETTINGS_TURN_SCREEN_ON_PREFERENCE_KEY = "SETTINGS_TURN_SCREEN_ON_PREFERENCE_KEY";
        const val SETTINGS_SYSTEM_CALL_NOTIFICATION_PREFERENCE_KEY = "SETTINGS_SYSTEM_CALL_NOTIFICATION_PREFERENCE_KEY"
        const val SETTINGS_SYSTEM_NOISY_NOTIFICATION_PREFERENCE_KEY = "SETTINGS_SYSTEM_NOISY_NOTIFICATION_PREFERENCE_KEY"
        const val SETTINGS_SYSTEM_SILENT_NOTIFICATION_PREFERENCE_KEY = "SETTINGS_SYSTEM_SILENT_NOTIFICATION_PREFERENCE_KEY"
        const val SETTINGS_NOTIFICATION_RINGTONE_PREFERENCE_KEY = "SETTINGS_NOTIFICATION_RINGTONE_PREFERENCE_KEY"
        const val SETTINGS_NOTIFICATION_RINGTONE_SELECTION_PREFERENCE_KEY = "SETTINGS_NOTIFICATION_RINGTONE_SELECTION_PREFERENCE_KEY"

        // media
        private const val SETTINGS_DEFAULT_MEDIA_COMPRESSION_KEY = "SETTINGS_DEFAULT_MEDIA_COMPRESSION_KEY"
        private const val SETTINGS_DEFAULT_MEDIA_SOURCE_KEY = "SETTINGS_DEFAULT_MEDIA_SOURCE_KEY"
        private const val SETTINGS_PREVIEW_MEDIA_BEFORE_SENDING_KEY = "SETTINGS_PREVIEW_MEDIA_BEFORE_SENDING_KEY"
        private const val SETTINGS_PLAY_SHUTTER_SOUND_KEY = "SETTINGS_PLAY_SHUTTER_SOUND_KEY"

        // background sync
        const val SETTINGS_START_ON_BOOT_PREFERENCE_KEY = "SETTINGS_START_ON_BOOT_PREFERENCE_KEY"
        const val SETTINGS_ENABLE_BACKGROUND_SYNC_PREFERENCE_KEY = "SETTINGS_ENABLE_BACKGROUND_SYNC_PREFERENCE_KEY"
        const val SETTINGS_SET_SYNC_TIMEOUT_PREFERENCE_KEY = "SETTINGS_SET_SYNC_TIMEOUT_PREFERENCE_KEY"
        const val SETTINGS_SET_SYNC_DELAY_PREFERENCE_KEY = "SETTINGS_SET_SYNC_DELAY_PREFERENCE_KEY"

        // Calls
        const val SETTINGS_CALL_PREVENT_ACCIDENTAL_CALL_KEY = "SETTINGS_CALL_PREVENT_ACCIDENTAL_CALL_KEY"
        const val SETTINGS_CALL_RINGTONE_USE_RIOT_PREFERENCE_KEY = "SETTINGS_CALL_RINGTONE_USE_RIOT_PREFERENCE_KEY"
        const val SETTINGS_CALL_RINGTONE_URI_PREFERENCE_KEY = "SETTINGS_CALL_RINGTONE_URI_PREFERENCE_KEY"

        // labs
        const val SETTINGS_LAZY_LOADING_PREFERENCE_KEY = "SETTINGS_LAZY_LOADING_PREFERENCE_KEY"
        const val SETTINGS_USER_REFUSED_LAZY_LOADING_PREFERENCE_KEY = "SETTINGS_USER_REFUSED_LAZY_LOADING_PREFERENCE_KEY"
        const val SETTINGS_DATA_SAVE_MODE_PREFERENCE_KEY = "SETTINGS_DATA_SAVE_MODE_PREFERENCE_KEY"
        private const val SETTINGS_USE_JITSI_CONF_PREFERENCE_KEY = "SETTINGS_USE_JITSI_CONF_PREFERENCE_KEY"
        private const val SETTINGS_USE_NATIVE_CAMERA_PREFERENCE_KEY = "SETTINGS_USE_NATIVE_CAMERA_PREFERENCE_KEY"
        private const val SETTINGS_ENABLE_SEND_VOICE_FEATURE_PREFERENCE_KEY = "SETTINGS_ENABLE_SEND_VOICE_FEATURE_PREFERENCE_KEY"

        const val SETTINGS_LABS_ALLOW_EXTENDED_LOGS = "SETTINGS_LABS_ALLOW_EXTENDED_LOGS"
        const val SETTINGS_LABS_SPACES_HOME_AS_ORPHAN = "SETTINGS_LABS_SPACES_HOME_AS_ORPHAN"
        const val SETTINGS_LABS_AUTO_REPORT_UISI = "SETTINGS_LABS_AUTO_REPORT_UISI"
        const val SETTINGS_PREF_SPACE_SHOW_ALL_ROOM_IN_HOME = "SETTINGS_PREF_SPACE_SHOW_ALL_ROOM_IN_HOME"

        private const val SETTINGS_DEVELOPER_MODE_PREFERENCE_KEY = "SETTINGS_DEVELOPER_MODE_PREFERENCE_KEY"
        private const val SETTINGS_LABS_SHOW_HIDDEN_EVENTS_PREFERENCE_KEY = "SETTINGS_LABS_SHOW_HIDDEN_EVENTS_PREFERENCE_KEY"
        private const val SETTINGS_LABS_ENABLE_SWIPE_TO_REPLY = "SETTINGS_LABS_ENABLE_SWIPE_TO_REPLY"
        private const val SETTINGS_DEVELOPER_MODE_FAIL_FAST_PREFERENCE_KEY = "SETTINGS_DEVELOPER_MODE_FAIL_FAST_PREFERENCE_KEY"
        private const val SETTINGS_DEVELOPER_MODE_SHOW_INFO_ON_SCREEN_KEY = "SETTINGS_DEVELOPER_MODE_SHOW_INFO_ON_SCREEN_KEY"

        // SETTINGS_LABS_HIDE_TECHNICAL_E2E_ERRORS
        private const val SETTINGS_LABS_SHOW_COMPLETE_HISTORY_IN_ENCRYPTED_ROOM = "SETTINGS_LABS_SHOW_COMPLETE_HISTORY_IN_ENCRYPTED_ROOM"
        const val SETTINGS_LABS_UNREAD_NOTIFICATIONS_AS_TAB = "SETTINGS_LABS_UNREAD_NOTIFICATIONS_AS_TAB"

        // Rageshake
        const val SETTINGS_USE_RAGE_SHAKE_KEY = "SETTINGS_USE_RAGE_SHAKE_KEY"
        const val SETTINGS_RAGE_SHAKE_DETECTION_THRESHOLD_KEY = "SETTINGS_RAGE_SHAKE_DETECTION_THRESHOLD_KEY"

        // Security
        const val SETTINGS_SECURITY_USE_FLAG_SECURE = "SETTINGS_SECURITY_USE_FLAG_SECURE"
        const val SETTINGS_SECURITY_USE_PIN_CODE_FLAG = "SETTINGS_SECURITY_USE_PIN_CODE_FLAG"
        const val SETTINGS_SECURITY_CHANGE_PIN_CODE_FLAG = "SETTINGS_SECURITY_CHANGE_PIN_CODE_FLAG"
        private const val SETTINGS_SECURITY_USE_BIOMETRICS_FLAG = "SETTINGS_SECURITY_USE_BIOMETRICS_FLAG"
        private const val SETTINGS_SECURITY_USE_GRACE_PERIOD_FLAG = "SETTINGS_SECURITY_USE_GRACE_PERIOD_FLAG"
        const val SETTINGS_SECURITY_USE_COMPLETE_NOTIFICATIONS_FLAG = "SETTINGS_SECURITY_USE_COMPLETE_NOTIFICATIONS_FLAG"

        // other
        const val SETTINGS_MEDIA_SAVING_PERIOD_KEY = "SETTINGS_MEDIA_SAVING_PERIOD_KEY"
        private const val SETTINGS_MEDIA_SAVING_PERIOD_SELECTED_KEY = "SETTINGS_MEDIA_SAVING_PERIOD_SELECTED_KEY"
        private const val DID_ASK_TO_IGNORE_BATTERY_OPTIMIZATIONS_KEY = "DID_ASK_TO_IGNORE_BATTERY_OPTIMIZATIONS_KEY"
        private const val DID_MIGRATE_TO_NOTIFICATION_REWORK = "DID_MIGRATE_TO_NOTIFICATION_REWORK"
        private const val DID_ASK_TO_USE_ANALYTICS_TRACKING_KEY = "DID_ASK_TO_USE_ANALYTICS_TRACKING_KEY"
        private const val SETTINGS_DISPLAY_ALL_EVENTS_KEY = "SETTINGS_DISPLAY_ALL_EVENTS_KEY"

        private const val DID_ASK_TO_ENABLE_SESSION_PUSH = "DID_ASK_TO_ENABLE_SESSION_PUSH"
        private const val DID_PROMOTE_NEW_RESTRICTED_JOIN_RULE = "DID_PROMOTE_NEW_RESTRICTED_JOIN_RULE"

        // Location Sharing
        const val SETTINGS_PREF_ENABLE_LOCATION_SHARING = "SETTINGS_PREF_ENABLE_LOCATION_SHARING"

        private const val MEDIA_SAVING_3_DAYS = 0
        private const val MEDIA_SAVING_1_WEEK = 1
        private const val MEDIA_SAVING_1_MONTH = 2
        private const val MEDIA_SAVING_FOREVER = 3

        private const val SETTINGS_UNKNOWN_DEVICE_DISMISSED_LIST = "SETTINGS_UNKNWON_DEVICE_DISMISSED_LIST"

        private const val TAKE_PHOTO_VIDEO_MODE = "TAKE_PHOTO_VIDEO_MODE"

<<<<<<< HEAD
        private const val SETTINGS_LABS_ENABLE_POLLS = "SETTINGS_LABS_ENABLE_POLLS"
        const val SETTINGS_LABS_ENABLE_THREAD_MESSAGES = "SETTINGS_LABS_ENABLE_THREAD_MESSAGES"
=======
        private const val SETTINGS_LABS_RENDER_LOCATIONS_IN_TIMELINE = "SETTINGS_LABS_RENDER_LOCATIONS_IN_TIMELINE"
>>>>>>> ff6810f1

        // Possible values for TAKE_PHOTO_VIDEO_MODE
        const val TAKE_PHOTO_VIDEO_MODE_ALWAYS_ASK = 0
        const val TAKE_PHOTO_VIDEO_MODE_PHOTO = 1
        const val TAKE_PHOTO_VIDEO_MODE_VIDEO = 2

        // Background sync modes

        // some preferences keys must be kept after a logout
        private val mKeysToKeepAfterLogout = listOf(
                SETTINGS_DEFAULT_MEDIA_COMPRESSION_KEY,
                SETTINGS_DEFAULT_MEDIA_SOURCE_KEY,
                SETTINGS_PLAY_SHUTTER_SOUND_KEY,

                SETTINGS_SEND_TYPING_NOTIF_KEY,
                SETTINGS_ALWAYS_SHOW_TIMESTAMPS_KEY,
                SETTINGS_12_24_TIMESTAMPS_KEY,
                SETTINGS_SHOW_READ_RECEIPTS_KEY,
                SETTINGS_SHOW_ROOM_MEMBER_STATE_EVENTS_KEY,
                SETTINGS_SHOW_JOIN_LEAVE_MESSAGES_KEY,
                SETTINGS_SHOW_AVATAR_DISPLAY_NAME_CHANGES_MESSAGES_KEY,
                SETTINGS_MEDIA_SAVING_PERIOD_KEY,
                SETTINGS_MEDIA_SAVING_PERIOD_SELECTED_KEY,
                SETTINGS_PREVIEW_MEDIA_BEFORE_SENDING_KEY,
                SETTINGS_SEND_MESSAGE_WITH_ENTER,
                SETTINGS_SHOW_EMOJI_KEYBOARD,

                SETTINGS_PIN_UNREAD_MESSAGES_PREFERENCE_KEY,
                SETTINGS_PIN_MISSED_NOTIFICATIONS_PREFERENCE_KEY,
                // Do not keep SETTINGS_LAZY_LOADING_PREFERENCE_KEY because the user may log in on a server which does not support lazy loading
                SETTINGS_DATA_SAVE_MODE_PREFERENCE_KEY,
                SETTINGS_START_ON_BOOT_PREFERENCE_KEY,
                SETTINGS_INTERFACE_TEXT_SIZE_KEY,
                SETTINGS_USE_JITSI_CONF_PREFERENCE_KEY,
                SETTINGS_NOTIFICATION_RINGTONE_PREFERENCE_KEY,
                SETTINGS_NOTIFICATION_RINGTONE_SELECTION_PREFERENCE_KEY,

                SETTINGS_ROOM_SETTINGS_LABS_END_TO_END_PREFERENCE_KEY,
                SETTINGS_CONTACTS_PHONEBOOK_COUNTRY_PREFERENCE_KEY,
                SETTINGS_INTERFACE_LANGUAGE_PREFERENCE_KEY,
                SETTINGS_BACKGROUND_SYNC_PREFERENCE_KEY,
                SETTINGS_ENABLE_BACKGROUND_SYNC_PREFERENCE_KEY,
                SETTINGS_SET_SYNC_TIMEOUT_PREFERENCE_KEY,
                SETTINGS_SET_SYNC_DELAY_PREFERENCE_KEY,

                SETTINGS_DEVELOPER_MODE_PREFERENCE_KEY,
                SETTINGS_LABS_SHOW_HIDDEN_EVENTS_PREFERENCE_KEY,
                SETTINGS_LABS_ALLOW_EXTENDED_LOGS,
                SETTINGS_DEVELOPER_MODE_FAIL_FAST_PREFERENCE_KEY,

                SETTINGS_USE_RAGE_SHAKE_KEY,
                SETTINGS_SECURITY_USE_FLAG_SECURE
        )
    }

    private val defaultPrefs = DefaultSharedPreferences.getInstance(context)

    /**
     * Allow subscribing and unsubscribing to configuration changes. This is
     * particularly useful when you need to be notified of a configuration change
     * in a background service, e.g. for the P2P demos.
     */
    fun subscribeToChanges(listener: SharedPreferences.OnSharedPreferenceChangeListener) {
        defaultPrefs.registerOnSharedPreferenceChangeListener(listener)
    }

    fun unsubscribeToChanges(listener: SharedPreferences.OnSharedPreferenceChangeListener) {
        defaultPrefs.unregisterOnSharedPreferenceChangeListener(listener)
    }

    /**
     * Clear the preferences.
     */
    fun clearPreferences() {
        val keysToKeep = HashSet(mKeysToKeepAfterLogout)

        // homeserver urls
        keysToKeep.add(ServerUrlsRepository.HOME_SERVER_URL_PREF)
        keysToKeep.add(ServerUrlsRepository.IDENTITY_SERVER_URL_PREF)

        // theme
        keysToKeep.add(ThemeUtils.APPLICATION_THEME_KEY)

        // Disclaimer dialog
        keysToKeep.add(SHARED_PREF_KEY)

        // get all the existing keys
        val keys = defaultPrefs.all.keys

        // remove the one to keep
        keys.removeAll(keysToKeep)

        defaultPrefs.edit {
            for (key in keys) {
                remove(key)
            }
        }
    }

    fun areNotificationEnabledForDevice(): Boolean {
        return defaultPrefs.getBoolean(SETTINGS_ENABLE_THIS_DEVICE_PREFERENCE_KEY, true)
    }

    fun setNotificationEnabledForDevice(enabled: Boolean) {
        defaultPrefs.edit {
            putBoolean(SETTINGS_ENABLE_THIS_DEVICE_PREFERENCE_KEY, enabled)
        }
    }

    fun developerMode(): Boolean {
        return defaultPrefs.getBoolean(SETTINGS_DEVELOPER_MODE_PREFERENCE_KEY, false)
    }

    fun developerShowDebugInfo(): Boolean {
        return developerMode() && defaultPrefs.getBoolean(SETTINGS_DEVELOPER_MODE_SHOW_INFO_ON_SCREEN_KEY, false)
    }

    fun shouldShowHiddenEvents(): Boolean {
        return developerMode() && defaultPrefs.getBoolean(SETTINGS_LABS_SHOW_HIDDEN_EVENTS_PREFERENCE_KEY, false)
    }

    fun swipeToReplyIsEnabled(): Boolean {
        return defaultPrefs.getBoolean(SETTINGS_LABS_ENABLE_SWIPE_TO_REPLY, true)
    }

    fun labShowCompleteHistoryInEncryptedRoom(): Boolean {
        return developerMode() && defaultPrefs.getBoolean(SETTINGS_LABS_SHOW_COMPLETE_HISTORY_IN_ENCRYPTED_ROOM, false)
    }

    fun labAllowedExtendedLogging(): Boolean {
        return developerMode() && defaultPrefs.getBoolean(SETTINGS_LABS_ALLOW_EXTENDED_LOGS, false)
    }

    fun labAddNotificationTab(): Boolean {
        return defaultPrefs.getBoolean(SETTINGS_LABS_UNREAD_NOTIFICATIONS_AS_TAB, false)
    }

    fun latexMathsIsEnabled(): Boolean {
        return defaultPrefs.getBoolean(SETTINGS_LABS_ENABLE_LATEX_MATHS, false)
    }

    fun failFast(): Boolean {
        return BuildConfig.DEBUG || (developerMode() && defaultPrefs.getBoolean(SETTINGS_DEVELOPER_MODE_FAIL_FAST_PREFERENCE_KEY, false))
    }

    fun didAskUserToEnableSessionPush(): Boolean {
        return defaultPrefs.getBoolean(DID_ASK_TO_ENABLE_SESSION_PUSH, false)
    }

    fun setDidAskUserToEnableSessionPush() {
        defaultPrefs.edit {
            putBoolean(DID_ASK_TO_ENABLE_SESSION_PUSH, true)
        }
    }

    fun didPromoteNewRestrictedFeature(): Boolean {
        return defaultPrefs.getBoolean(DID_PROMOTE_NEW_RESTRICTED_JOIN_RULE, false)
    }

    fun setDidPromoteNewRestrictedFeature() {
        defaultPrefs.edit {
            putBoolean(DID_PROMOTE_NEW_RESTRICTED_JOIN_RULE, true)
        }
    }

    /**
     * Tells if we have already asked the user to disable battery optimisations on android >= M devices.
     *
     * @return true if it was already requested
     */
    fun didAskUserToIgnoreBatteryOptimizations(): Boolean {
        return defaultPrefs.getBoolean(DID_ASK_TO_IGNORE_BATTERY_OPTIMIZATIONS_KEY, false)
    }

    /**
     * Mark as requested the question to disable battery optimisations.
     */
    fun setDidAskUserToIgnoreBatteryOptimizations() {
        defaultPrefs.edit {
            putBoolean(DID_ASK_TO_IGNORE_BATTERY_OPTIMIZATIONS_KEY, true)
        }
    }

    fun didMigrateToNotificationRework(): Boolean {
        return defaultPrefs.getBoolean(DID_MIGRATE_TO_NOTIFICATION_REWORK, false)
    }

    fun setDidMigrateToNotificationRework() {
        defaultPrefs.edit {
            putBoolean(DID_MIGRATE_TO_NOTIFICATION_REWORK, true)
        }
    }

    /**
     * Tells if the timestamp must be displayed in 12h format
     *
     * @return true if the time must be displayed in 12h format
     */
    fun displayTimeIn12hFormat(): Boolean {
        return defaultPrefs.getBoolean(SETTINGS_12_24_TIMESTAMPS_KEY, false)
    }

    /**
     * Tells if the join and leave membership events should be shown in the messages list.
     *
     * @return true if the join and leave membership events should be shown in the messages list
     */
    fun showJoinLeaveMessages(): Boolean {
        return defaultPrefs.getBoolean(SETTINGS_SHOW_JOIN_LEAVE_MESSAGES_KEY, true)
    }

    /**
     * Tells if the avatar and display name events should be shown in the messages list.
     *
     * @return true true if the avatar and display name events should be shown in the messages list.
     */
    fun showAvatarDisplayNameChangeMessages(): Boolean {
        return defaultPrefs.getBoolean(SETTINGS_SHOW_AVATAR_DISPLAY_NAME_CHANGES_MESSAGES_KEY, true)
    }

    /**
     * Tells the native camera to take a photo or record a video.
     *
     * @return true to use the native camera app to record video or take photo.
     */
    fun useNativeCamera(): Boolean {
        return defaultPrefs.getBoolean(SETTINGS_USE_NATIVE_CAMERA_PREFERENCE_KEY, false)
    }

    /**
     * Tells if the send voice feature is enabled.
     *
     * @return true if the send voice feature is enabled.
     */
    fun isSendVoiceFeatureEnabled(): Boolean {
        return defaultPrefs.getBoolean(SETTINGS_ENABLE_SEND_VOICE_FEATURE_PREFERENCE_KEY, false)
    }

    /**
     * Show all rooms in room directory
     */
    fun showAllPublicRooms(): Boolean {
        return defaultPrefs.getBoolean(SETTINGS_ROOM_DIRECTORY_SHOW_ALL_PUBLIC_ROOMS, false)
    }

    /**
     * Tells which compression level to use by default
     *
     * @return the selected compression level
     */
    fun getSelectedDefaultMediaCompressionLevel(): Int {
        return Integer.parseInt(defaultPrefs.getString(SETTINGS_DEFAULT_MEDIA_COMPRESSION_KEY, "0")!!)
    }

    /**
     * Tells which media source to use by default
     *
     * @return the selected media source
     */
    fun getSelectedDefaultMediaSource(): Int {
        return Integer.parseInt(defaultPrefs.getString(SETTINGS_DEFAULT_MEDIA_SOURCE_KEY, "0")!!)
    }

    /**
     * Tells whether to use shutter sound.
     *
     * @return true if shutter sound should play
     */
    fun useShutterSound(): Boolean {
        return defaultPrefs.getBoolean(SETTINGS_PLAY_SHUTTER_SOUND_KEY, true)
    }

    fun storeUnknownDeviceDismissedList(deviceIds: List<String>) {
        defaultPrefs.edit(true) {
            putStringSet(SETTINGS_UNKNOWN_DEVICE_DISMISSED_LIST, deviceIds.toSet())
        }
    }

    fun getUnknownDeviceDismissedList(): List<String> {
        return tryOrNull {
            defaultPrefs.getStringSet(SETTINGS_UNKNOWN_DEVICE_DISMISSED_LIST, null)?.toList()
        }.orEmpty()
    }

    /**
     * Update the notification ringtone
     *
     * @param uri     the new notification ringtone, or null for no RingTone
     */
    fun setNotificationRingTone(uri: Uri?) {
        defaultPrefs.edit {
            var value = ""

            if (null != uri) {
                value = uri.toString()

                if (value.startsWith("file://")) {
                    // it should never happen
                    // else android.os.FileUriExposedException will be triggered.
                    // see https://github.com/vector-im/riot-android/issues/1725
                    return
                }
            }

            putString(SETTINGS_NOTIFICATION_RINGTONE_PREFERENCE_KEY, value)
        }
    }

    /**
     * Provides the selected notification ring tone
     *
     * @return the selected ring tone or null for no RingTone
     */
    fun getNotificationRingTone(): Uri? {
        val url = defaultPrefs.getString(SETTINGS_NOTIFICATION_RINGTONE_PREFERENCE_KEY, null)

        // the user selects "None"
        if (url == "") {
            return null
        }

        var uri: Uri? = null

        // https://github.com/vector-im/riot-android/issues/1725
        if (null != url && !url.startsWith("file://")) {
            try {
                uri = Uri.parse(url)
            } catch (e: Exception) {
                Timber.e(e, "## getNotificationRingTone() : Uri.parse failed")
            }
        }

        if (null == uri) {
            uri = RingtoneManager.getDefaultUri(RingtoneManager.TYPE_NOTIFICATION)
        }

        Timber.v("## getNotificationRingTone() returns $uri")
        return uri
    }

    /**
     * Provide the notification ringtone filename
     *
     * @return the filename or null if "None" is selected
     */
    fun getNotificationRingToneName(): String? {
        val toneUri = getNotificationRingTone() ?: return null

        try {
            val proj = arrayOf(MediaStore.Audio.Media.DISPLAY_NAME)
            return context.contentResolver.query(toneUri, proj, null, null, null)?.use {
                val columnIndex = it.getColumnIndexOrThrow(MediaStore.Audio.Media.DISPLAY_NAME)
                it.moveToFirst()
                it.getString(columnIndex)
            }
        } catch (e: Exception) {
            Timber.e(e, "## getNotificationRingToneName() failed")
        }

        return null
    }

    /**
     * Enable or disable the lazy loading
     *
     * @param newValue true to enable lazy loading, false to disable it
     */
    fun setUseLazyLoading(newValue: Boolean) {
        defaultPrefs.edit {
            putBoolean(SETTINGS_LAZY_LOADING_PREFERENCE_KEY, newValue)
        }
    }

    /**
     * Tells if the lazy loading is enabled
     *
     * @return true if the lazy loading of room members is enabled
     */
    fun useLazyLoading(): Boolean {
        return defaultPrefs.getBoolean(SETTINGS_LAZY_LOADING_PREFERENCE_KEY, false)
    }

    /**
     * User explicitly refuses the lazy loading.
     *
     */
    fun setUserRefuseLazyLoading() {
        defaultPrefs.edit {
            putBoolean(SETTINGS_USER_REFUSED_LAZY_LOADING_PREFERENCE_KEY, true)
        }
    }

    /**
     * Tells if the user has explicitly refused the lazy loading
     *
     * @return true if the user has explicitly refuse the lazy loading of room members
     */
    fun hasUserRefusedLazyLoading(): Boolean {
        return defaultPrefs.getBoolean(SETTINGS_USER_REFUSED_LAZY_LOADING_PREFERENCE_KEY, false)
    }

    /**
     * Tells if the data save mode is enabled
     *
     * @return true if the data save mode is enabled
     */
    fun useDataSaveMode(): Boolean {
        return defaultPrefs.getBoolean(SETTINGS_DATA_SAVE_MODE_PREFERENCE_KEY, false)
    }

    /**
     * Tells if the conf calls must be done with Jitsi.
     *
     * @return true if the conference call must be done with jitsi.
     */
    fun useJitsiConfCall(): Boolean {
        return defaultPrefs.getBoolean(SETTINGS_USE_JITSI_CONF_PREFERENCE_KEY, true)
    }

    /**
     * Tells if the application is started on boot
     *
     * @return true if the application must be started on boot
     */
    fun autoStartOnBoot(): Boolean {
        return defaultPrefs.getBoolean(SETTINGS_START_ON_BOOT_PREFERENCE_KEY, true)
    }

    /**
     * Tells if the application is started on boot
     *
     * @param value   true to start the application on boot
     */
    fun setAutoStartOnBoot(value: Boolean) {
        defaultPrefs.edit {
            putBoolean(SETTINGS_START_ON_BOOT_PREFERENCE_KEY, value)
        }
    }

    /**
     * Provides the selected saving period.
     *
     * @return the selected period
     */
    fun getSelectedMediasSavingPeriod(): Int {
        return defaultPrefs.getInt(SETTINGS_MEDIA_SAVING_PERIOD_SELECTED_KEY, MEDIA_SAVING_1_WEEK)
    }

    /**
     * Updates the selected saving period.
     *
     * @param index   the selected period index
     */
    fun setSelectedMediasSavingPeriod(index: Int) {
        defaultPrefs.edit {
            putInt(SETTINGS_MEDIA_SAVING_PERIOD_SELECTED_KEY, index)
        }
    }

    /**
     * Provides the minimum last access time to keep a media file.
     *
     * @return the min last access time (in seconds)
     */
    fun getMinMediasLastAccessTime(): Long {
        return when (getSelectedMediasSavingPeriod()) {
            MEDIA_SAVING_3_DAYS  -> System.currentTimeMillis() / 1000 - 3 * 24 * 60 * 60
            MEDIA_SAVING_1_WEEK  -> System.currentTimeMillis() / 1000 - 7 * 24 * 60 * 60
            MEDIA_SAVING_1_MONTH -> System.currentTimeMillis() / 1000 - 30 * 24 * 60 * 60
            MEDIA_SAVING_FOREVER -> 0
            else                 -> 0
        }
    }

    /**
     * Provides the selected saving period.
     *
     * @return the selected period
     */
    fun getSelectedMediasSavingPeriodString(): String {
        return when (getSelectedMediasSavingPeriod()) {
            MEDIA_SAVING_3_DAYS  -> context.getString(R.string.media_saving_period_3_days)
            MEDIA_SAVING_1_WEEK  -> context.getString(R.string.media_saving_period_1_week)
            MEDIA_SAVING_1_MONTH -> context.getString(R.string.media_saving_period_1_month)
            MEDIA_SAVING_FOREVER -> context.getString(R.string.media_saving_period_forever)
            else                 -> "?"
        }
    }

    /**
     * Fix some migration issues
     */
    fun fixMigrationIssues() {
        // Nothing to do for the moment
    }

    /**
     * Tells if the markdown is enabled
     *
     * @return true if the markdown is enabled
     */
    fun isMarkdownEnabled(): Boolean {
        return defaultPrefs.getBoolean(SETTINGS_ENABLE_MARKDOWN_KEY, false)
    }

    /**
     * Update the markdown enable status.
     *
     * @param isEnabled true to enable the markdown
     */
    fun setMarkdownEnabled(isEnabled: Boolean) {
        defaultPrefs.edit {
            putBoolean(SETTINGS_ENABLE_MARKDOWN_KEY, isEnabled)
        }
    }

    /**
     * Tells if a confirmation dialog should be displayed before staring a call
     */
    fun preventAccidentalCall(): Boolean {
        return defaultPrefs.getBoolean(SETTINGS_CALL_PREVENT_ACCIDENTAL_CALL_KEY, false)
    }

    /**
     * Tells if the read receipts should be shown
     *
     * @return true if the read receipts should be shown
     */
    fun showReadReceipts(): Boolean {
        return defaultPrefs.getBoolean(SETTINGS_SHOW_READ_RECEIPTS_KEY, true)
    }

    /**
     * Tells if the redacted message should be shown
     *
     * @return true if the redacted should be shown
     */
    fun showRedactedMessages(): Boolean {
        return defaultPrefs.getBoolean(SETTINGS_SHOW_REDACTED_KEY, true)
    }

    /**
     * Tells if the help on room list should be shown
     *
     * @return true if the help on room list should be shown
     */
    fun shouldShowLongClickOnRoomHelp(): Boolean {
        return defaultPrefs.getBoolean(SETTINGS_SHOULD_SHOW_HELP_ON_ROOM_LIST_KEY, true)
    }

    /**
     * Prevent help on room list to be shown again
     */
    fun neverShowLongClickOnRoomHelpAgain() {
        defaultPrefs.edit {
            putBoolean(SETTINGS_SHOULD_SHOW_HELP_ON_ROOM_LIST_KEY, false)
        }
    }

    /**
     * Tells if the message timestamps must be always shown
     *
     * @return true if the message timestamps must be always shown
     */
    fun alwaysShowTimeStamps(): Boolean {
        return defaultPrefs.getBoolean(SETTINGS_ALWAYS_SHOW_TIMESTAMPS_KEY, false)
    }

    /**
     * Tells if the typing notifications should be sent
     *
     * @return true to send the typing notifs
     */
    fun sendTypingNotifs(): Boolean {
        return defaultPrefs.getBoolean(SETTINGS_SEND_TYPING_NOTIF_KEY, true)
    }

    /**
     * Tells of the missing notifications rooms must be displayed at left (home screen)
     *
     * @return true to move the missed notifications to the left side
     */
    fun pinMissedNotifications(): Boolean {
        return defaultPrefs.getBoolean(SETTINGS_PIN_MISSED_NOTIFICATIONS_PREFERENCE_KEY, true)
    }

    /**
     * Tells of the unread rooms must be displayed at left (home screen)
     *
     * @return true to move the unread room to the left side
     */
    fun pinUnreadMessages(): Boolean {
        return defaultPrefs.getBoolean(SETTINGS_PIN_UNREAD_MESSAGES_PREFERENCE_KEY, true)
    }

    /**
     * Tells if the phone must vibrate when mentioning
     *
     * @return true
     */
    fun vibrateWhenMentioning(): Boolean {
        return defaultPrefs.getBoolean(SETTINGS_VIBRATE_ON_MENTION_KEY, false)
    }

    /**
     * Tells if a dialog has been displayed to ask to use the analytics tracking (piwik, matomo, etc.).
     *
     * @return true if a dialog has been displayed to ask to use the analytics tracking
     */
    fun didAskToUseAnalytics(): Boolean {
        return defaultPrefs.getBoolean(DID_ASK_TO_USE_ANALYTICS_TRACKING_KEY, false)
    }

    /**
     * To call if the user has been asked for analytics tracking.
     *
     */
    fun setDidAskToUseAnalytics() {
        defaultPrefs.edit {
            putBoolean(DID_ASK_TO_USE_ANALYTICS_TRACKING_KEY, true)
        }
    }

    /**
     * Tells if the user wants to see URL previews in the timeline
     *
     * @return true if the user wants to see URL previews in the timeline
     */
    fun showUrlPreviews(): Boolean {
        return defaultPrefs.getBoolean(SETTINGS_SHOW_URL_PREVIEW_KEY, true)
    }

    /**
     * Tells if media should be previewed before sending
     *
     * @return true to preview media
     */
    fun previewMediaWhenSending(): Boolean {
        return defaultPrefs.getBoolean(SETTINGS_PREVIEW_MEDIA_BEFORE_SENDING_KEY, false)
    }

    /**
     * Tells if message should be send by pressing enter on the soft keyboard
     *
     * @return true to send message with enter
     */
    fun sendMessageWithEnter(): Boolean {
        return defaultPrefs.getBoolean(SETTINGS_SEND_MESSAGE_WITH_ENTER, false)
    }

    /**
     * Tells if the emoji keyboard button should be visible or not.
     *
     * @return true to show emoji keyboard button.
     */
    fun showEmojiKeyboard(): Boolean {
        return defaultPrefs.getBoolean(SETTINGS_SHOW_EMOJI_KEYBOARD, true)
    }

    /**
     * Tells if the rage shake is used.
     *
     * @return true if the rage shake is used
     */
    fun useRageshake(): Boolean {
        return defaultPrefs.getBoolean(SETTINGS_USE_RAGE_SHAKE_KEY, true)
    }

    /**
     * Get the rage shake sensitivity.
     */
    fun getRageshakeSensitivity(): Int {
        return defaultPrefs.getInt(SETTINGS_RAGE_SHAKE_DETECTION_THRESHOLD_KEY, ShakeDetector.SENSITIVITY_MEDIUM)
    }

    /**
     * Tells if all the events must be displayed ie even the redacted events.
     *
     * @return true to display all the events even the redacted ones.
     */
    fun displayAllEvents(): Boolean {
        return defaultPrefs.getBoolean(SETTINGS_DISPLAY_ALL_EVENTS_KEY, false)
    }

    /**
     * The user does not allow screenshots of the application
     */
    fun useFlagSecure(): Boolean {
        return defaultPrefs.getBoolean(SETTINGS_SECURITY_USE_FLAG_SECURE, false)
    }

    /**
     * The user enable protecting app access with pin code.
     * Currently we use the pin code store to know if the pin is enabled, so this is not used
     */
    fun useFlagPinCode(): Boolean {
        return defaultPrefs.getBoolean(SETTINGS_SECURITY_USE_PIN_CODE_FLAG, false)
    }

    fun useBiometricsToUnlock(): Boolean {
        return defaultPrefs.getBoolean(SETTINGS_SECURITY_USE_BIOMETRICS_FLAG, true)
    }

    fun useGracePeriod(): Boolean {
        return defaultPrefs.getBoolean(SETTINGS_SECURITY_USE_GRACE_PERIOD_FLAG, true)
    }

    fun chatEffectsEnabled(): Boolean {
        return defaultPrefs.getBoolean(SETTINGS_ENABLE_CHAT_EFFECTS, true)
    }

    /**
     * Return true if Pin code is disabled, or if user set the settings to see full notification content
     */
    fun useCompleteNotificationFormat(): Boolean {
        return !useFlagPinCode() ||
                defaultPrefs.getBoolean(SETTINGS_SECURITY_USE_COMPLETE_NOTIFICATIONS_FLAG, true)
    }

    fun backgroundSyncTimeOut(): Int {
        return tryOrNull {
            // The xml pref is saved as a string so use getString and parse
            defaultPrefs.getString(SETTINGS_SET_SYNC_TIMEOUT_PREFERENCE_KEY, null)?.toInt()
        } ?: BackgroundSyncMode.DEFAULT_SYNC_TIMEOUT_SECONDS
    }

    fun setBackgroundSyncTimeout(timeInSecond: Int) {
        defaultPrefs
                .edit()
                .putString(SETTINGS_SET_SYNC_TIMEOUT_PREFERENCE_KEY, timeInSecond.toString())
                .apply()
    }

    fun backgroundSyncDelay(): Int {
        return tryOrNull {
            // The xml pref is saved as a string so use getString and parse
            defaultPrefs.getString(SETTINGS_SET_SYNC_DELAY_PREFERENCE_KEY, null)?.toInt()
        } ?: BackgroundSyncMode.DEFAULT_SYNC_DELAY_SECONDS
    }

    fun setBackgroundSyncDelay(timeInSecond: Int) {
        defaultPrefs
                .edit()
                .putString(SETTINGS_SET_SYNC_DELAY_PREFERENCE_KEY, timeInSecond.toString())
                .apply()
    }

    fun isBackgroundSyncEnabled(): Boolean {
        return getFdroidSyncBackgroundMode() != BackgroundSyncMode.FDROID_BACKGROUND_SYNC_MODE_DISABLED
    }

    fun setFdroidSyncBackgroundMode(mode: BackgroundSyncMode) {
        defaultPrefs
                .edit()
                .putString(SETTINGS_FDROID_BACKGROUND_SYNC_MODE, mode.name)
                .apply()
    }

    fun getFdroidSyncBackgroundMode(): BackgroundSyncMode {
        return try {
            val strPref = defaultPrefs
                    .getString(SETTINGS_FDROID_BACKGROUND_SYNC_MODE, BackgroundSyncMode.FDROID_BACKGROUND_SYNC_MODE_FOR_BATTERY.name)
            BackgroundSyncMode.values().firstOrNull { it.name == strPref } ?: BackgroundSyncMode.FDROID_BACKGROUND_SYNC_MODE_FOR_BATTERY
        } catch (e: Throwable) {
            BackgroundSyncMode.FDROID_BACKGROUND_SYNC_MODE_FOR_BATTERY
        }
    }

    private fun labsSpacesOnlyOrphansInHome(): Boolean {
        return defaultPrefs.getBoolean(SETTINGS_LABS_SPACES_HOME_AS_ORPHAN, false)
    }

    fun labsAutoReportUISI(): Boolean {
        return defaultPrefs.getBoolean(SETTINGS_LABS_AUTO_REPORT_UISI, false)
    }

    fun prefSpacesShowAllRoomInHome(): Boolean {
        return defaultPrefs.getBoolean(SETTINGS_PREF_SPACE_SHOW_ALL_ROOM_IN_HOME,
                // migration of old property
                !labsSpacesOnlyOrphansInHome())
    }

    /*
     * Photo / video picker
     */
    fun getTakePhotoVideoMode(): Int {
        return defaultPrefs.getInt(TAKE_PHOTO_VIDEO_MODE, TAKE_PHOTO_VIDEO_MODE_ALWAYS_ASK)
    }

    fun setTakePhotoVideoMode(mode: Int) {
        return defaultPrefs.edit {
            putInt(TAKE_PHOTO_VIDEO_MODE, mode)
        }
    }

    fun isLocationSharingEnabled(): Boolean {
        return defaultPrefs.getBoolean(SETTINGS_PREF_ENABLE_LOCATION_SHARING, false) && BuildConfig.enableLocationSharing
    }

    fun labsRenderLocationsInTimeline(): Boolean {
        return defaultPrefs.getBoolean(SETTINGS_LABS_RENDER_LOCATIONS_IN_TIMELINE, true)
    }

    fun areThreadMessagesEnabled(): Boolean {
        return defaultPrefs.getBoolean(SETTINGS_LABS_ENABLE_THREAD_MESSAGES, false)
    }
}<|MERGE_RESOLUTION|>--- conflicted
+++ resolved
@@ -199,12 +199,8 @@
 
         private const val TAKE_PHOTO_VIDEO_MODE = "TAKE_PHOTO_VIDEO_MODE"
 
-<<<<<<< HEAD
-        private const val SETTINGS_LABS_ENABLE_POLLS = "SETTINGS_LABS_ENABLE_POLLS"
+        private const val SETTINGS_LABS_RENDER_LOCATIONS_IN_TIMELINE = "SETTINGS_LABS_RENDER_LOCATIONS_IN_TIMELINE"
         const val SETTINGS_LABS_ENABLE_THREAD_MESSAGES = "SETTINGS_LABS_ENABLE_THREAD_MESSAGES"
-=======
-        private const val SETTINGS_LABS_RENDER_LOCATIONS_IN_TIMELINE = "SETTINGS_LABS_RENDER_LOCATIONS_IN_TIMELINE"
->>>>>>> ff6810f1
 
         // Possible values for TAKE_PHOTO_VIDEO_MODE
         const val TAKE_PHOTO_VIDEO_MODE_ALWAYS_ASK = 0
