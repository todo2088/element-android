--- conflicted
+++ resolved
@@ -326,19 +326,12 @@
         // TODO sent by me or sufficient power level
     }
 
-<<<<<<< HEAD
-    private fun ArrayList<EventSharedAction>.addActionsForSyncedState(
+    private suspend fun ArrayList<EventSharedAction>.addActionsForSyncedState(
             timelineEvent: TimelineEvent,
             actionPermissions: ActionPermissions,
             messageContent: MessageContent?,
             msgType: String?
     ) {
-=======
-    private suspend fun ArrayList<EventSharedAction>.addActionsForSyncedState(timelineEvent: TimelineEvent,
-                                                                      actionPermissions: ActionPermissions,
-                                                                      messageContent: MessageContent?,
-                                                                      msgType: String?) {
->>>>>>> bda03149
         val eventId = timelineEvent.eventId
         if (!timelineEvent.root.isRedacted()) {
             if (canReply(timelineEvent, messageContent, actionPermissions)) {
