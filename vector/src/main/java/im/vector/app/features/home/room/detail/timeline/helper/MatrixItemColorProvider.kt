/*
 * Copyright (c) 2020 New Vector Ltd
 *
 * Licensed under the Apache License, Version 2.0 (the "License");
 * you may not use this file except in compliance with the License.
 * You may obtain a copy of the License at
 *
 *     http://www.apache.org/licenses/LICENSE-2.0
 *
 * Unless required by applicable law or agreed to in writing, software
 * distributed under the License is distributed on an "AS IS" BASIS,
 * WITHOUT WARRANTIES OR CONDITIONS OF ANY KIND, either express or implied.
 * See the License for the specific language governing permissions and
 * limitations under the License.
 */

package im.vector.app.features.home.room.detail.timeline.helper

import androidx.annotation.ColorInt
import androidx.annotation.ColorRes
import androidx.annotation.VisibleForTesting
import im.vector.app.R
import im.vector.app.core.resources.ColorProvider
import org.matrix.android.sdk.api.util.MatrixItem
import javax.inject.Inject
import javax.inject.Singleton
import kotlin.math.abs

@Singleton
class MatrixItemColorProvider @Inject constructor(
        private val colorProvider: ColorProvider
) {
    private val cache = mutableMapOf<String, Int>()

    @ColorInt
    fun getColor(matrixItem: MatrixItem): Int {
        return cache.getOrPut(matrixItem.id) {
            colorProvider.getColor(
                    when (matrixItem) {
                        is MatrixItem.UserItem -> getColorFromUserId(matrixItem.id)
                        else                   -> getColorFromRoomId(matrixItem.id)
                    }
            )
        }
    }

    fun setOverrideColors(overrideColors: Map<String, String>?) {
        overrideColors?.forEach() {
            setOverrideColor(it.key, it.value)
        }
    }

    fun setOverrideColor(id: String, colorSpec: String?) : Boolean {
        val color = parseUserColorSpec(colorSpec)
        if (color == null) {
            cache.remove(id)
            return false
        } else {
            cache.put(id, color)
            return true
        }
    }

    @ColorInt
    private fun parseUserColorSpec(colorText: String?): Int? {
        if (colorText.isNullOrBlank()) {
            return null
        }
        try {
            if (colorText.first() == '#') {
                return (colorText.substring(1).toLong(radix = 16) or 0xff000000L).toInt()
            } else {
                return colorProvider.getColor(getUserColorByIndex(colorText.toInt()))
            }
        } catch (e: Throwable) {
            return null
        }
    }

    companion object {
        @ColorRes
        @VisibleForTesting
        fun getColorFromUserId(userId: String?): Int {
            var hash = 0

            userId?.toList()?.map { chr -> hash = (hash shl 5) - hash + chr.code }

<<<<<<< HEAD
            return getUserColorByIndex(abs(hash))
        }

        @ColorRes
        private fun getUserColorByIndex(index: Int): Int {
            return when (index % 8) {
                1    -> R.color.riotx_username_2
                2    -> R.color.riotx_username_3
                3    -> R.color.riotx_username_4
                4    -> R.color.riotx_username_5
                5    -> R.color.riotx_username_6
                6    -> R.color.riotx_username_7
                7    -> R.color.riotx_username_8
                else -> R.color.riotx_username_1
=======
            return when (abs(hash) % 8) {
                1    -> R.color.element_name_02
                2    -> R.color.element_name_03
                3    -> R.color.element_name_04
                4    -> R.color.element_name_05
                5    -> R.color.element_name_06
                6    -> R.color.element_name_07
                7    -> R.color.element_name_08
                else -> R.color.element_name_01
>>>>>>> 37e722e8
            }
        }

        @ColorRes
        private fun getColorFromRoomId(roomId: String?): Int {
            return when ((roomId?.toList()?.sumOf { it.code } ?: 0) % 3) {
                1    -> R.color.element_room_02
                2    -> R.color.element_room_03
                else -> R.color.element_room_01
            }
        }
    }
}<|MERGE_RESOLUTION|>--- conflicted
+++ resolved
@@ -85,23 +85,12 @@
 
             userId?.toList()?.map { chr -> hash = (hash shl 5) - hash + chr.code }
 
-<<<<<<< HEAD
             return getUserColorByIndex(abs(hash))
         }
 
         @ColorRes
         private fun getUserColorByIndex(index: Int): Int {
             return when (index % 8) {
-                1    -> R.color.riotx_username_2
-                2    -> R.color.riotx_username_3
-                3    -> R.color.riotx_username_4
-                4    -> R.color.riotx_username_5
-                5    -> R.color.riotx_username_6
-                6    -> R.color.riotx_username_7
-                7    -> R.color.riotx_username_8
-                else -> R.color.riotx_username_1
-=======
-            return when (abs(hash) % 8) {
                 1    -> R.color.element_name_02
                 2    -> R.color.element_name_03
                 3    -> R.color.element_name_04
@@ -110,7 +99,6 @@
                 6    -> R.color.element_name_07
                 7    -> R.color.element_name_08
                 else -> R.color.element_name_01
->>>>>>> 37e722e8
             }
         }
 
