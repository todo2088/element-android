--- conflicted
+++ resolved
@@ -75,13 +75,12 @@
             }
         }
 
-<<<<<<< HEAD
         findPreference<VectorSwitchPreference>(VectorPreferences.SETTINGS_LABS_NEW_APP_LAYOUT_KEY)?.let { pref ->
             pref.isVisible = vectorFeatures.isNewAppLayoutEnabled()
-=======
-        findPreference<VectorSwitchPreference>(VectorPreferences.SETTINGS_LABS_UNREAD_NOTIFICATIONS_AS_TAB)!!.let {
-            it.isVisible = !vectorFeatures.isNewAppLayoutEnabled()
->>>>>>> b3eac52e
+        }
+
+        findPreference<VectorSwitchPreference>(VectorPreferences.SETTINGS_LABS_UNREAD_NOTIFICATIONS_AS_TAB)?.let { pref ->
+            pref.isVisible = !vectorFeatures.isNewAppLayoutEnabled()
         }
     }
 
