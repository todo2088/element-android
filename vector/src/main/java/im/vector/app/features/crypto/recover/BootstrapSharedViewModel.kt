/*
 * Copyright (c) 2020 New Vector Ltd
 *
 * Licensed under the Apache License, Version 2.0 (the "License");
 * you may not use this file except in compliance with the License.
 * You may obtain a copy of the License at
 *
 *     http://www.apache.org/licenses/LICENSE-2.0
 *
 * Unless required by applicable law or agreed to in writing, software
 * distributed under the License is distributed on an "AS IS" BASIS,
 * WITHOUT WARRANTIES OR CONDITIONS OF ANY KIND, either express or implied.
 * See the License for the specific language governing permissions and
 * limitations under the License.
 */

package im.vector.app.features.crypto.recover

import com.airbnb.mvrx.Fail
import com.airbnb.mvrx.Loading
import com.airbnb.mvrx.MavericksViewModelFactory
import com.airbnb.mvrx.Success
import com.airbnb.mvrx.Uninitialized
import com.nulabinc.zxcvbn.Zxcvbn
import dagger.assisted.Assisted
import dagger.assisted.AssistedFactory
import dagger.assisted.AssistedInject
import im.vector.app.R
import im.vector.app.core.di.MavericksAssistedViewModelFactory
import im.vector.app.core.di.hiltMavericksViewModelFactory
import im.vector.app.core.error.ErrorFormatter
import im.vector.app.core.platform.VectorViewModel
import im.vector.app.core.platform.WaitingViewData
import im.vector.app.core.resources.StringProvider
import im.vector.app.features.auth.ReAuthActivity
import im.vector.app.features.raw.wellknown.SecureBackupMethod
import im.vector.app.features.raw.wellknown.getElementWellknown
import im.vector.app.features.raw.wellknown.isSecureBackupRequired
import im.vector.app.features.raw.wellknown.secureBackupMethod
import kotlinx.coroutines.Dispatchers
import kotlinx.coroutines.launch
import org.matrix.android.sdk.api.auth.UIABaseAuth
import org.matrix.android.sdk.api.auth.UserInteractiveAuthInterceptor
import org.matrix.android.sdk.api.auth.UserPasswordAuth
import org.matrix.android.sdk.api.auth.data.LoginFlowTypes
import org.matrix.android.sdk.api.auth.registration.RegistrationFlowResponse
import org.matrix.android.sdk.api.auth.registration.nextUncompletedStage
import org.matrix.android.sdk.api.extensions.orFalse
import org.matrix.android.sdk.api.failure.Failure
import org.matrix.android.sdk.api.raw.RawService
import org.matrix.android.sdk.api.session.Session
import org.matrix.android.sdk.api.session.crypto.keysbackup.KeysBackupLastVersionResult
import org.matrix.android.sdk.api.session.crypto.keysbackup.KeysVersionResult
import org.matrix.android.sdk.api.session.crypto.keysbackup.extractCurveKeyFromRecoveryKey
import org.matrix.android.sdk.api.session.crypto.keysbackup.toKeysVersionResult
import org.matrix.android.sdk.api.session.securestorage.RawBytesKeySpec
import org.matrix.android.sdk.api.session.uia.DefaultBaseAuth
import org.matrix.android.sdk.api.util.awaitCallback
import org.matrix.android.sdk.api.util.fromBase64
import java.io.OutputStream
import kotlin.coroutines.Continuation
import kotlin.coroutines.resume
import kotlin.coroutines.resumeWithException

class BootstrapSharedViewModel @AssistedInject constructor(
        @Assisted initialState: BootstrapViewState,
        private val stringProvider: StringProvider,
        private val errorFormatter: ErrorFormatter,
        private val session: Session,
        private val rawService: RawService,
        private val bootstrapTask: BootstrapCrossSigningTask,
        private val migrationTask: BackupToQuadSMigrationTask,
) : VectorViewModel<BootstrapViewState, BootstrapActions, BootstrapViewEvents>(initialState) {

    private var doesKeyBackupExist: Boolean = false
    private var isBackupCreatedFromPassphrase: Boolean = false
    private val zxcvbn = Zxcvbn()

    @AssistedFactory
    interface Factory : MavericksAssistedViewModelFactory<BootstrapSharedViewModel, BootstrapViewState> {
        override fun create(initialState: BootstrapViewState): BootstrapSharedViewModel
    }

    companion object : MavericksViewModelFactory<BootstrapSharedViewModel, BootstrapViewState> by hiltMavericksViewModelFactory()

//    private var _pendingSession: String? = null

    var uiaContinuation: Continuation<UIABaseAuth>? = null
    var pendingAuth: UIABaseAuth? = null

    init {

        setState {
            copy(step = BootstrapStep.CheckingMigration, isRecoverySetup = session.sharedSecretStorageService().isRecoverySetup())
        }

        // Refresh the well-known configuration
        viewModelScope.launch(Dispatchers.IO) {
            val wellKnown = rawService.getElementWellknown(session.sessionParams)
            setState {
                copy(
                        isSecureBackupRequired = wellKnown?.isSecureBackupRequired().orFalse(),
                        secureBackupMethod = wellKnown?.secureBackupMethod() ?: SecureBackupMethod.KEY_OR_PASSPHRASE,
                )
            }
        }

        when (initialState.setupMode) {
            SetupMode.PASSPHRASE_RESET,
            SetupMode.PASSPHRASE_AND_NEEDED_SECRETS_RESET,
            SetupMode.HARD_RESET -> {
                setState {
                    copy(
                            step = BootstrapStep.FirstForm(
                                keyBackUpExist = false,
                                reset = session.sharedSecretStorageService().isRecoverySetup(),
                                methods = this.secureBackupMethod
                            )
                    )
                }
            }
            SetupMode.CROSS_SIGNING_ONLY -> {
                // Go straight to account password
                setState {
                    copy(step = BootstrapStep.AccountReAuth())
                }
            }
            SetupMode.NORMAL -> {
                // need to check if user have an existing keybackup
                setState {
                    copy(step = BootstrapStep.CheckingMigration)
                }

                // We need to check if there is an existing backup
                viewModelScope.launch(Dispatchers.IO) {
                    val version = awaitCallback<KeysBackupLastVersionResult> {
                        session.cryptoService().keysBackupService().getCurrentVersion(it)
                    }.toKeysVersionResult()
                    if (version == null) {
                        // we just resume plain bootstrap
                        doesKeyBackupExist = false
                        setState {
                            copy(step = BootstrapStep.FirstForm(keyBackUpExist = doesKeyBackupExist, methods = this.secureBackupMethod))
                        }
                    } else {
                        // we need to get existing backup passphrase/key and convert to SSSS
                        val keyVersion = awaitCallback<KeysVersionResult?> {
                            session.cryptoService().keysBackupService().getVersion(version.version, it)
                        }
                        if (keyVersion == null) {
                            // strange case... just finish?
                            _viewEvents.post(BootstrapViewEvents.Dismiss(false))
                        } else {
                            doesKeyBackupExist = true
                            isBackupCreatedFromPassphrase = keyVersion.getAuthDataAsMegolmBackupAuthData()?.privateKeySalt != null
                            setState {
                                copy(step = BootstrapStep.FirstForm(keyBackUpExist = doesKeyBackupExist, methods = this.secureBackupMethod))
                            }
                        }
                    }
                }
            }
        }
    }

    private fun handleStartMigratingKeyBackup() {
        if (isBackupCreatedFromPassphrase) {
            setState {
                copy(step = BootstrapStep.GetBackupSecretPassForMigration(useKey = false))
            }
        } else {
            setState {
                copy(step = BootstrapStep.GetBackupSecretKeyForMigration)
            }
        }
    }

    override fun handle(action: BootstrapActions) = withState { state ->
        when (action) {
            is BootstrapActions.GoBack -> queryBack()
            BootstrapActions.StartKeyBackupMigration -> {
                handleStartMigratingKeyBackup()
            }
            is BootstrapActions.Start -> {
                handleStart(action)
            }
            is BootstrapActions.UpdateCandidatePassphrase -> {
                val strength = zxcvbn.measure(action.pass)
                setState {
                    copy(
                            passphrase = action.pass,
                            passphraseStrength = Success(strength)
                    )
                }
            }
            is BootstrapActions.GoToConfirmPassphrase -> {
                setState {
                    copy(
                            passphrase = action.passphrase,
                            step = BootstrapStep.ConfirmPassphrase
                    )
                }
            }
            is BootstrapActions.UpdateConfirmCandidatePassphrase -> {
                setState {
                    copy(
                            passphraseRepeat = action.pass
                    )
                }
            }
            is BootstrapActions.DoInitialize -> {
                if (state.passphrase == state.passphraseRepeat) {
                    startInitializeFlow(state)
                } else {
                    setState {
                        copy(
                                passphraseConfirmMatch = Fail(Throwable(stringProvider.getString(R.string.passphrase_passphrase_does_not_match)))
                        )
                    }
                }
            }
            is BootstrapActions.DoInitializeGeneratedKey -> {
                startInitializeFlow(state)
            }
            BootstrapActions.RecoveryKeySaved -> {
                _viewEvents.post(BootstrapViewEvents.RecoveryKeySaved)
                setState {
                    copy(step = BootstrapStep.SaveRecoveryKey(true))
                }
            }
            BootstrapActions.Completed -> {
                _viewEvents.post(BootstrapViewEvents.Dismiss(true))
            }
            BootstrapActions.GoToCompleted -> {
                setState {
                    copy(step = BootstrapStep.DoneSuccess)
                }
            }
            BootstrapActions.SaveReqQueryStarted -> {
                setState {
                    copy(recoverySaveFileProcess = Loading())
                }
            }
            is BootstrapActions.SaveKeyToUri -> {
                saveRecoveryKeyToUri(action.os)
            }
            BootstrapActions.SaveReqFailed -> {
                setState {
                    copy(recoverySaveFileProcess = Uninitialized)
                }
            }
            BootstrapActions.GoToEnterAccountPassword -> {
                setState {
                    copy(step = BootstrapStep.AccountReAuth())
                }
            }
            BootstrapActions.HandleForgotBackupPassphrase -> {
                if (state.step is BootstrapStep.GetBackupSecretPassForMigration) {
                    setState {
                        copy(step = BootstrapStep.GetBackupSecretPassForMigration(true))
                    }
                } else return@withState
            }
//            is BootstrapActions.ReAuth                           -> {
//                startInitializeFlow(action.pass)
//            }
            is BootstrapActions.DoMigrateWithPassphrase -> {
                startMigrationFlow(state.step, action.passphrase, null)
            }
            is BootstrapActions.DoMigrateWithRecoveryKey -> {
                startMigrationFlow(state.step, null, action.recoveryKey)
            }
            BootstrapActions.SsoAuthDone -> {
                uiaContinuation?.resume(DefaultBaseAuth(session = pendingAuth?.session ?: ""))
            }
            is BootstrapActions.PasswordAuthDone -> {
                val decryptedPass = session.secureStorageService()
                        .loadSecureSecret<String>(action.password.fromBase64().inputStream(), ReAuthActivity.DEFAULT_RESULT_KEYSTORE_ALIAS)
                uiaContinuation?.resume(
                        UserPasswordAuth(
                                session = pendingAuth?.session,
                                password = decryptedPass,
                                user = session.myUserId
                        )
                )
            }
            BootstrapActions.ReAuthCancelled -> {
                setState {
                    copy(step = BootstrapStep.AccountReAuth(stringProvider.getString(R.string.authentication_error)))
                }
            }
        }
    }

    private fun handleStart(action: BootstrapActions.Start) = withState {
        if (action.userWantsToEnterPassphrase) {
            setState {
                copy(
                        step = BootstrapStep.SetupPassphrase
                )
            }
        } else {
            startInitializeFlow(it)
        }
    }

    // =======================================
    // Business Logic
    // =======================================
    private fun saveRecoveryKeyToUri(os: OutputStream) = withState { state ->
        viewModelScope.launch(Dispatchers.IO) {
            runCatching {
                os.use {
                    os.write((state.recoveryKeyCreationInfo?.recoveryKey?.formatRecoveryKey() ?: "").toByteArray())
                }
            }.fold({
                setState {
                    _viewEvents.post(BootstrapViewEvents.RecoveryKeySaved)
                    copy(
                            recoverySaveFileProcess = Success(Unit),
                            step = BootstrapStep.SaveRecoveryKey(isSaved = true)
                    )
                }
            }, {
                setState {
                    copy(recoverySaveFileProcess = Fail(it))
                }
            })
        }
    }

    private fun startMigrationFlow(previousStep: BootstrapStep, passphrase: String?, recoveryKey: String?) { // TODO Rename param
        setState {
            copy(step = BootstrapStep.Initializing)
        }
        viewModelScope.launch(Dispatchers.IO) {
            val progressListener = object : BootstrapProgressListener {
                override fun onProgress(data: WaitingViewData) {
                    setState {
                        copy(
                                initializationWaitingViewData = data
                        )
                    }
                }
            }
            migrationTask.invoke(this, BackupToQuadSMigrationTask.Params(passphrase, recoveryKey, progressListener)) {
                when (it) {
                    is BackupToQuadSMigrationTask.Result.Success -> {
                        setState {
                            copy(
                                    passphrase = passphrase,
                                    passphraseRepeat = passphrase,
                                    migrationRecoveryKey = recoveryKey
                            )
                        }
//                        val userPassword = reAuthHelper.data
//                        if (userPassword == null) {
//                            setState {
//                                copy(
//                                        step = BootstrapStep.AccountPassword(false)
//                                )
//                            }
//                        } else {
                        withState { startInitializeFlow(it) }
//                        }
                    }
                    is BackupToQuadSMigrationTask.Result.Failure -> {
                        _viewEvents.post(
                                BootstrapViewEvents.ModalError(it.toHumanReadable())
                        )
                        setState {
                            copy(
                                    step = previousStep
                            )
                        }
                    }
                }
            }
        }
    }

    private fun startInitializeFlow(state: BootstrapViewState) {
        val previousStep = state.step

        setState {
            copy(step = BootstrapStep.Initializing)
        }

        val progressListener = object : BootstrapProgressListener {
            override fun onProgress(data: WaitingViewData) {
                setState {
                    copy(
                            initializationWaitingViewData = data
                    )
                }
            }
        }

        val interceptor = object : UserInteractiveAuthInterceptor {
            override fun performStage(flowResponse: RegistrationFlowResponse, errCode: String?, promise: Continuation<UIABaseAuth>) {
                when (flowResponse.nextUncompletedStage()) {
                    LoginFlowTypes.PASSWORD -> {
                        pendingAuth = UserPasswordAuth(
                                // Note that _pendingSession may or may not be null, this is OK, it will be managed by the task
                                session = flowResponse.session,
                                user = session.myUserId,
                                password = null
                        )
                        uiaContinuation = promise
                        setState {
                            copy(
                                    step = BootstrapStep.AccountReAuth()
                            )
                        }
                        _viewEvents.post(BootstrapViewEvents.RequestReAuth(flowResponse, errCode))
                    }
                    LoginFlowTypes.SSO -> {
                        pendingAuth = DefaultBaseAuth(flowResponse.session)
                        uiaContinuation = promise
                        setState {
                            copy(
                                    step = BootstrapStep.AccountReAuth()
                            )
                        }
                        _viewEvents.post(BootstrapViewEvents.RequestReAuth(flowResponse, errCode))
                    }
                    else -> {
                        promise.resumeWithException(UnsupportedOperationException())
                    }
                }
            }
        }

        viewModelScope.launch(Dispatchers.IO) {
            bootstrapTask.invoke(
                    this,
                    Params(
                            userInteractiveAuthInterceptor = interceptor,
                            progressListener = progressListener,
                            passphrase = state.passphrase,
                            keySpec = state.migrationRecoveryKey?.let { extractCurveKeyFromRecoveryKey(it)?.let { RawBytesKeySpec(it) } },
                            forceResetIfSomeSecretsAreMissing = state.isSecureBackupRequired,
                            setupMode = state.setupMode
                    )
            ) { bootstrapResult ->
                when (bootstrapResult) {
                    is BootstrapResult.SuccessCrossSigningOnly -> {
                        _viewEvents.post(BootstrapViewEvents.Dismiss(true))
                    }
<<<<<<< HEAD
                    is BootstrapResult.Success -> {
                        setState {
                            copy(
                                    recoveryKeyCreationInfo = bootstrapResult.keyInfo,
                                    step = BootstrapStep.SaveRecoveryKey(
                                            // If a passphrase was used, saving key is optional
                                            state.passphrase != null
                                    )
                            )
=======
                    is BootstrapResult.Success                 -> {
                        val isSecureBackupRequired = state.isSecureBackupRequired
                        val secureBackupMethod = state.secureBackupMethod

                        if (state.passphrase != null && isSecureBackupRequired && secureBackupMethod == SecureBackupMethod.PASSPHRASE) {
                            // Go straight to conclusion, skip the save key step
                            _viewEvents.post(BootstrapViewEvents.Dismiss(success = true))
                        } else {
                            setState {
                                copy(
                                        recoveryKeyCreationInfo = bootstrapResult.keyInfo,
                                        step = BootstrapStep.SaveRecoveryKey(
                                                // If a passphrase was used, saving key is optional
                                                state.passphrase != null
                                        )
                                )
                            }
>>>>>>> b6b487df
                        }
                    }
                    is BootstrapResult.InvalidPasswordError -> {
                        // it's a bad password / auth
                        setState {
                            copy(
                                    step = BootstrapStep.AccountReAuth(stringProvider.getString(R.string.auth_invalid_login_param))
                            )
                        }
                    }
                    is BootstrapResult.Failure -> {
                        if (bootstrapResult is BootstrapResult.GenericError &&
                                bootstrapResult.failure is Failure.OtherServerError &&
                                bootstrapResult.failure.httpCode == 401) {
                            // Ignore this error
                        } else {
                            _viewEvents.post(BootstrapViewEvents.ModalError(bootstrapResult.error ?: stringProvider.getString(R.string.matrix_error)))
                            // Not sure
                            setState {
                                copy(
                                        step = previousStep
                                )
                            }
                        }
                    }
                }
            }
        }
    }

    // =======================================
    // Fragment interaction
    // =======================================

    private fun queryBack() = withState { state ->
        when (state.step) {
            is BootstrapStep.GetBackupSecretPassForMigration -> {
                if (state.step.useKey) {
                    // go back to passphrase
                    setState {
                        copy(
                                step = BootstrapStep.GetBackupSecretPassForMigration(
                                        useKey = false
                                )
                        )
                    }
                } else {
                    setState {
                        copy(
                                step = BootstrapStep.FirstForm(keyBackUpExist = doesKeyBackupExist, methods = this.secureBackupMethod),
                                // Also reset the passphrase
                                passphrase = null,
                                passphraseRepeat = null,
                                // Also reset the key
                                migrationRecoveryKey = null
                        )
                    }
                }
            }
            is BootstrapStep.SetupPassphrase -> {
                setState {
                    copy(
                            step = BootstrapStep.FirstForm(keyBackUpExist = doesKeyBackupExist, methods = this.secureBackupMethod),
                            // Also reset the passphrase
                            passphrase = null,
                            passphraseRepeat = null
                    )
                }
            }
            is BootstrapStep.ConfirmPassphrase -> {
                setState {
                    copy(
                            step = BootstrapStep.SetupPassphrase
                    )
                }
            }
<<<<<<< HEAD
            is BootstrapStep.AccountReAuth -> {
                _viewEvents.post(BootstrapViewEvents.SkipBootstrap(state.passphrase != null))
=======
            is BootstrapStep.AccountReAuth                   -> {
                if (state.canLeave) {
                    _viewEvents.post(BootstrapViewEvents.SkipBootstrap(state.passphrase != null))
                } else {
                    // Go back to the first step
                    setState {
                        copy(
                                step = BootstrapStep.FirstForm(keyBackUpExist = doesKeyBackupExist, methods = this.secureBackupMethod),
                                // Also reset the passphrase
                                passphrase = null,
                                passphraseRepeat = null
                        )
                    }
                }
>>>>>>> b6b487df
            }
            BootstrapStep.Initializing -> {
                // do we let you cancel from here?
                if (state.canLeave) {
                    _viewEvents.post(BootstrapViewEvents.SkipBootstrap(state.passphrase != null))
                }
            }
            is BootstrapStep.SaveRecoveryKey,
            BootstrapStep.DoneSuccess -> {
                // nop
            }
<<<<<<< HEAD
            BootstrapStep.CheckingMigration -> Unit
            is BootstrapStep.FirstForm -> {
                _viewEvents.post(
                        when (state.setupMode) {
                            SetupMode.CROSS_SIGNING_ONLY,
                            SetupMode.NORMAL -> BootstrapViewEvents.SkipBootstrap()
                            else -> BootstrapViewEvents.Dismiss(success = false)
                        }
                )
=======
            BootstrapStep.CheckingMigration                  -> Unit
            is BootstrapStep.FirstForm                       -> {
                if (state.canLeave) {
                    _viewEvents.post(
                            when (state.setupMode) {
                                SetupMode.CROSS_SIGNING_ONLY,
                                SetupMode.NORMAL -> BootstrapViewEvents.SkipBootstrap()
                                else             -> BootstrapViewEvents.Dismiss(success = false)
                            }
                    )
                }
>>>>>>> b6b487df
            }
            is BootstrapStep.GetBackupSecretForMigration -> {
                setState {
                    copy(
                            step = BootstrapStep.FirstForm(keyBackUpExist = doesKeyBackupExist, methods = this.secureBackupMethod),
                            // Also reset the passphrase
                            passphrase = null,
                            passphraseRepeat = null,
                            // Also reset the key
                            migrationRecoveryKey = null
                    )
                }
            }
        }
    }

    private fun BackupToQuadSMigrationTask.Result.Failure.toHumanReadable(): String {
        return when (this) {
            is BackupToQuadSMigrationTask.Result.InvalidRecoverySecret -> stringProvider.getString(R.string.keys_backup_passphrase_error_decrypt)
            is BackupToQuadSMigrationTask.Result.ErrorFailure -> errorFormatter.toHumanReadable(throwable)
            // is BackupToQuadSMigrationTask.Result.NoKeyBackupVersion,
            // is BackupToQuadSMigrationTask.Result.IllegalParams,
            else -> stringProvider.getString(R.string.unexpected_error)
        }
    }
}

private val BootstrapViewState.canLeave: Boolean get() = !isSecureBackupRequired || isRecoverySetup<|MERGE_RESOLUTION|>--- conflicted
+++ resolved
@@ -108,7 +108,7 @@
         when (initialState.setupMode) {
             SetupMode.PASSPHRASE_RESET,
             SetupMode.PASSPHRASE_AND_NEEDED_SECRETS_RESET,
-            SetupMode.HARD_RESET -> {
+            SetupMode.HARD_RESET         -> {
                 setState {
                     copy(
                             step = BootstrapStep.FirstForm(
@@ -125,7 +125,7 @@
                     copy(step = BootstrapStep.AccountReAuth())
                 }
             }
-            SetupMode.NORMAL -> {
+            SetupMode.NORMAL             -> {
                 // need to check if user have an existing keybackup
                 setState {
                     copy(step = BootstrapStep.CheckingMigration)
@@ -177,14 +177,14 @@
 
     override fun handle(action: BootstrapActions) = withState { state ->
         when (action) {
-            is BootstrapActions.GoBack -> queryBack()
-            BootstrapActions.StartKeyBackupMigration -> {
+            is BootstrapActions.GoBack                           -> queryBack()
+            BootstrapActions.StartKeyBackupMigration             -> {
                 handleStartMigratingKeyBackup()
             }
-            is BootstrapActions.Start -> {
+            is BootstrapActions.Start                            -> {
                 handleStart(action)
             }
-            is BootstrapActions.UpdateCandidatePassphrase -> {
+            is BootstrapActions.UpdateCandidatePassphrase        -> {
                 val strength = zxcvbn.measure(action.pass)
                 setState {
                     copy(
@@ -193,7 +193,7 @@
                     )
                 }
             }
-            is BootstrapActions.GoToConfirmPassphrase -> {
+            is BootstrapActions.GoToConfirmPassphrase            -> {
                 setState {
                     copy(
                             passphrase = action.passphrase,
@@ -208,7 +208,7 @@
                     )
                 }
             }
-            is BootstrapActions.DoInitialize -> {
+            is BootstrapActions.DoInitialize                     -> {
                 if (state.passphrase == state.passphraseRepeat) {
                     startInitializeFlow(state)
                 } else {
@@ -219,42 +219,42 @@
                     }
                 }
             }
-            is BootstrapActions.DoInitializeGeneratedKey -> {
+            is BootstrapActions.DoInitializeGeneratedKey         -> {
                 startInitializeFlow(state)
             }
-            BootstrapActions.RecoveryKeySaved -> {
+            BootstrapActions.RecoveryKeySaved                    -> {
                 _viewEvents.post(BootstrapViewEvents.RecoveryKeySaved)
                 setState {
                     copy(step = BootstrapStep.SaveRecoveryKey(true))
                 }
             }
-            BootstrapActions.Completed -> {
+            BootstrapActions.Completed                           -> {
                 _viewEvents.post(BootstrapViewEvents.Dismiss(true))
             }
-            BootstrapActions.GoToCompleted -> {
+            BootstrapActions.GoToCompleted                       -> {
                 setState {
                     copy(step = BootstrapStep.DoneSuccess)
                 }
             }
-            BootstrapActions.SaveReqQueryStarted -> {
+            BootstrapActions.SaveReqQueryStarted                 -> {
                 setState {
                     copy(recoverySaveFileProcess = Loading())
                 }
             }
-            is BootstrapActions.SaveKeyToUri -> {
+            is BootstrapActions.SaveKeyToUri                     -> {
                 saveRecoveryKeyToUri(action.os)
             }
-            BootstrapActions.SaveReqFailed -> {
+            BootstrapActions.SaveReqFailed                       -> {
                 setState {
                     copy(recoverySaveFileProcess = Uninitialized)
                 }
             }
-            BootstrapActions.GoToEnterAccountPassword -> {
+            BootstrapActions.GoToEnterAccountPassword            -> {
                 setState {
                     copy(step = BootstrapStep.AccountReAuth())
                 }
             }
-            BootstrapActions.HandleForgotBackupPassphrase -> {
+            BootstrapActions.HandleForgotBackupPassphrase        -> {
                 if (state.step is BootstrapStep.GetBackupSecretPassForMigration) {
                     setState {
                         copy(step = BootstrapStep.GetBackupSecretPassForMigration(true))
@@ -264,16 +264,16 @@
 //            is BootstrapActions.ReAuth                           -> {
 //                startInitializeFlow(action.pass)
 //            }
-            is BootstrapActions.DoMigrateWithPassphrase -> {
+            is BootstrapActions.DoMigrateWithPassphrase          -> {
                 startMigrationFlow(state.step, action.passphrase, null)
             }
-            is BootstrapActions.DoMigrateWithRecoveryKey -> {
+            is BootstrapActions.DoMigrateWithRecoveryKey         -> {
                 startMigrationFlow(state.step, null, action.recoveryKey)
             }
-            BootstrapActions.SsoAuthDone -> {
+            BootstrapActions.SsoAuthDone                         -> {
                 uiaContinuation?.resume(DefaultBaseAuth(session = pendingAuth?.session ?: ""))
             }
-            is BootstrapActions.PasswordAuthDone -> {
+            is BootstrapActions.PasswordAuthDone                 -> {
                 val decryptedPass = session.secureStorageService()
                         .loadSecureSecret<String>(action.password.fromBase64().inputStream(), ReAuthActivity.DEFAULT_RESULT_KEYSTORE_ALIAS)
                 uiaContinuation?.resume(
@@ -284,7 +284,7 @@
                         )
                 )
             }
-            BootstrapActions.ReAuthCancelled -> {
+            BootstrapActions.ReAuthCancelled                     -> {
                 setState {
                     copy(step = BootstrapStep.AccountReAuth(stringProvider.getString(R.string.authentication_error)))
                 }
@@ -414,7 +414,7 @@
                         }
                         _viewEvents.post(BootstrapViewEvents.RequestReAuth(flowResponse, errCode))
                     }
-                    LoginFlowTypes.SSO -> {
+                    LoginFlowTypes.SSO      -> {
                         pendingAuth = DefaultBaseAuth(flowResponse.session)
                         uiaContinuation = promise
                         setState {
@@ -424,7 +424,7 @@
                         }
                         _viewEvents.post(BootstrapViewEvents.RequestReAuth(flowResponse, errCode))
                     }
-                    else -> {
+                    else                    -> {
                         promise.resumeWithException(UnsupportedOperationException())
                     }
                 }
@@ -447,17 +447,6 @@
                     is BootstrapResult.SuccessCrossSigningOnly -> {
                         _viewEvents.post(BootstrapViewEvents.Dismiss(true))
                     }
-<<<<<<< HEAD
-                    is BootstrapResult.Success -> {
-                        setState {
-                            copy(
-                                    recoveryKeyCreationInfo = bootstrapResult.keyInfo,
-                                    step = BootstrapStep.SaveRecoveryKey(
-                                            // If a passphrase was used, saving key is optional
-                                            state.passphrase != null
-                                    )
-                            )
-=======
                     is BootstrapResult.Success                 -> {
                         val isSecureBackupRequired = state.isSecureBackupRequired
                         val secureBackupMethod = state.secureBackupMethod
@@ -475,10 +464,9 @@
                                         )
                                 )
                             }
->>>>>>> b6b487df
-                        }
-                    }
-                    is BootstrapResult.InvalidPasswordError -> {
+                        }
+                    }
+                    is BootstrapResult.InvalidPasswordError    -> {
                         // it's a bad password / auth
                         setState {
                             copy(
@@ -486,7 +474,7 @@
                             )
                         }
                     }
-                    is BootstrapResult.Failure -> {
+                    is BootstrapResult.Failure                 -> {
                         if (bootstrapResult is BootstrapResult.GenericError &&
                                 bootstrapResult.failure is Failure.OtherServerError &&
                                 bootstrapResult.failure.httpCode == 401) {
@@ -535,7 +523,7 @@
                     }
                 }
             }
-            is BootstrapStep.SetupPassphrase -> {
+            is BootstrapStep.SetupPassphrase                 -> {
                 setState {
                     copy(
                             step = BootstrapStep.FirstForm(keyBackUpExist = doesKeyBackupExist, methods = this.secureBackupMethod),
@@ -545,17 +533,13 @@
                     )
                 }
             }
-            is BootstrapStep.ConfirmPassphrase -> {
+            is BootstrapStep.ConfirmPassphrase               -> {
                 setState {
                     copy(
                             step = BootstrapStep.SetupPassphrase
                     )
                 }
             }
-<<<<<<< HEAD
-            is BootstrapStep.AccountReAuth -> {
-                _viewEvents.post(BootstrapViewEvents.SkipBootstrap(state.passphrase != null))
-=======
             is BootstrapStep.AccountReAuth                   -> {
                 if (state.canLeave) {
                     _viewEvents.post(BootstrapViewEvents.SkipBootstrap(state.passphrase != null))
@@ -570,29 +554,17 @@
                         )
                     }
                 }
->>>>>>> b6b487df
-            }
-            BootstrapStep.Initializing -> {
+            }
+            BootstrapStep.Initializing                       -> {
                 // do we let you cancel from here?
                 if (state.canLeave) {
                     _viewEvents.post(BootstrapViewEvents.SkipBootstrap(state.passphrase != null))
                 }
             }
             is BootstrapStep.SaveRecoveryKey,
-            BootstrapStep.DoneSuccess -> {
+            BootstrapStep.DoneSuccess                        -> {
                 // nop
             }
-<<<<<<< HEAD
-            BootstrapStep.CheckingMigration -> Unit
-            is BootstrapStep.FirstForm -> {
-                _viewEvents.post(
-                        when (state.setupMode) {
-                            SetupMode.CROSS_SIGNING_ONLY,
-                            SetupMode.NORMAL -> BootstrapViewEvents.SkipBootstrap()
-                            else -> BootstrapViewEvents.Dismiss(success = false)
-                        }
-                )
-=======
             BootstrapStep.CheckingMigration                  -> Unit
             is BootstrapStep.FirstForm                       -> {
                 if (state.canLeave) {
@@ -604,9 +576,8 @@
                             }
                     )
                 }
->>>>>>> b6b487df
-            }
-            is BootstrapStep.GetBackupSecretForMigration -> {
+            }
+            is BootstrapStep.GetBackupSecretForMigration     -> {
                 setState {
                     copy(
                             step = BootstrapStep.FirstForm(keyBackUpExist = doesKeyBackupExist, methods = this.secureBackupMethod),
@@ -624,10 +595,10 @@
     private fun BackupToQuadSMigrationTask.Result.Failure.toHumanReadable(): String {
         return when (this) {
             is BackupToQuadSMigrationTask.Result.InvalidRecoverySecret -> stringProvider.getString(R.string.keys_backup_passphrase_error_decrypt)
-            is BackupToQuadSMigrationTask.Result.ErrorFailure -> errorFormatter.toHumanReadable(throwable)
+            is BackupToQuadSMigrationTask.Result.ErrorFailure          -> errorFormatter.toHumanReadable(throwable)
             // is BackupToQuadSMigrationTask.Result.NoKeyBackupVersion,
             // is BackupToQuadSMigrationTask.Result.IllegalParams,
-            else -> stringProvider.getString(R.string.unexpected_error)
+            else                                                       -> stringProvider.getString(R.string.unexpected_error)
         }
     }
 }
