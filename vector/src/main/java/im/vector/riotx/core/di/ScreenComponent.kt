/*
 * Copyright 2019 New Vector Ltd
 *
 * Licensed under the Apache License, Version 2.0 (the "License");
 * you may not use this file except in compliance with the License.
 * You may obtain a copy of the License at
 *
 * http://www.apache.org/licenses/LICENSE-2.0
 *
 * Unless required by applicable law or agreed to in writing, software
 * distributed under the License is distributed on an "AS IS" BASIS,
 * WITHOUT WARRANTIES OR CONDITIONS OF ANY KIND, either express or implied.
 * See the License for the specific language governing permissions and
 * limitations under the License.
 */

package im.vector.riotx.core.di

import androidx.appcompat.app.AppCompatActivity
import androidx.fragment.app.FragmentFactory
import androidx.lifecycle.ViewModelProvider
import dagger.BindsInstance
import dagger.Component
import im.vector.riotx.core.error.ErrorFormatter
import im.vector.riotx.core.preference.UserAvatarPreference
import im.vector.riotx.features.MainActivity
import im.vector.riotx.features.createdirect.CreateDirectRoomActivity
import im.vector.riotx.features.crypto.keysbackup.settings.KeysBackupManageActivity
import im.vector.riotx.features.crypto.quads.SharedSecureStorageActivity
import im.vector.riotx.features.crypto.verification.VerificationBottomSheet
import im.vector.riotx.features.debug.DebugMenuActivity
import im.vector.riotx.features.home.HomeActivity
import im.vector.riotx.features.home.HomeModule
import im.vector.riotx.features.home.room.detail.readreceipts.DisplayReadReceiptsBottomSheet
import im.vector.riotx.features.home.room.detail.timeline.action.MessageActionsBottomSheet
import im.vector.riotx.features.home.room.detail.timeline.edithistory.ViewEditHistoryBottomSheet
import im.vector.riotx.features.home.room.detail.timeline.reactions.ViewReactionsBottomSheet
import im.vector.riotx.features.home.room.filtered.FilteredRoomsActivity
import im.vector.riotx.features.home.room.list.RoomListModule
import im.vector.riotx.features.home.room.list.actions.RoomListQuickActionsBottomSheet
import im.vector.riotx.features.invite.VectorInviteView
import im.vector.riotx.features.link.LinkHandlerActivity
import im.vector.riotx.features.login.LoginActivity
import im.vector.riotx.features.media.BigImageViewerActivity
import im.vector.riotx.features.media.ImageMediaViewerActivity
import im.vector.riotx.features.media.VideoMediaViewerActivity
import im.vector.riotx.features.navigation.Navigator
import im.vector.riotx.features.permalink.PermalinkHandlerActivity
import im.vector.riotx.features.qrcode.QrCodeScannerActivity
import im.vector.riotx.features.rageshake.BugReportActivity
import im.vector.riotx.features.rageshake.BugReporter
import im.vector.riotx.features.rageshake.RageShake
import im.vector.riotx.features.reactions.EmojiReactionPickerActivity
import im.vector.riotx.features.reactions.widget.ReactionButton
import im.vector.riotx.features.roomdirectory.RoomDirectoryActivity
import im.vector.riotx.features.roomdirectory.createroom.CreateRoomActivity
import im.vector.riotx.features.roommemberprofile.devices.DeviceListBottomSheet
import im.vector.riotx.features.settings.VectorSettingsActivity
import im.vector.riotx.features.settings.devices.DeviceVerificationInfoBottomSheet
import im.vector.riotx.features.share.IncomingShareActivity
import im.vector.riotx.features.signout.soft.SoftLogoutActivity
import im.vector.riotx.features.ui.UiStateRepository

@Component(
        dependencies = [
            VectorComponent::class
        ],
        modules = [
            AssistedInjectModule::class,
            ViewModelModule::class,
            FragmentModule::class,
            HomeModule::class,
            RoomListModule::class,
            ScreenModule::class
        ]
)
@ScreenScope
interface ScreenComponent {

    fun activeSessionHolder(): ActiveSessionHolder

    fun fragmentFactory(): FragmentFactory

    fun viewModelFactory(): ViewModelProvider.Factory

    fun bugReporter(): BugReporter

    fun rageShake(): RageShake

    fun navigator(): Navigator

    fun errorFormatter(): ErrorFormatter

    fun uiStateRepository(): UiStateRepository

    fun inject(activity: HomeActivity)

    fun inject(messageActionsBottomSheet: MessageActionsBottomSheet)

    fun inject(viewReactionsBottomSheet: ViewReactionsBottomSheet)

    fun inject(viewEditHistoryBottomSheet: ViewEditHistoryBottomSheet)

    fun inject(vectorSettingsActivity: VectorSettingsActivity)

    fun inject(keysBackupManageActivity: KeysBackupManageActivity)

    fun inject(emojiReactionPickerActivity: EmojiReactionPickerActivity)

    fun inject(loginActivity: LoginActivity)

    fun inject(linkHandlerActivity: LinkHandlerActivity)

    fun inject(mainActivity: MainActivity)

    fun inject(roomDirectoryActivity: RoomDirectoryActivity)

    fun inject(bugReportActivity: BugReportActivity)

    fun inject(imageMediaViewerActivity: ImageMediaViewerActivity)

    fun inject(filteredRoomsActivity: FilteredRoomsActivity)

    fun inject(createRoomActivity: CreateRoomActivity)

    fun inject(vectorInviteView: VectorInviteView)

    fun inject(videoMediaViewerActivity: VideoMediaViewerActivity)

    fun inject(userAvatarPreference: UserAvatarPreference)

    fun inject(createDirectRoomActivity: CreateDirectRoomActivity)

    fun inject(displayReadReceiptsBottomSheet: DisplayReadReceiptsBottomSheet)

    fun inject(reactionButton: ReactionButton)

    fun inject(incomingShareActivity: IncomingShareActivity)

    fun inject(roomListActionsBottomSheet: RoomListQuickActionsBottomSheet)

    fun inject(activity: SoftLogoutActivity)

    fun inject(verificationBottomSheet: VerificationBottomSheet)

    fun inject(permalinkHandlerActivity: PermalinkHandlerActivity)

    fun inject(activity: QrCodeScannerActivity)

    fun inject(activity: DebugMenuActivity)

    fun inject(deviceVerificationInfoBottomSheet: DeviceVerificationInfoBottomSheet)

    fun inject(deviceListBottomSheet: DeviceListBottomSheet)

<<<<<<< HEAD
    fun inject(bigImageViewerActivity: BigImageViewerActivity)
=======
    fun inject(activity: SharedSecureStorageActivity)
>>>>>>> b7cf7e06

    @Component.Factory
    interface Factory {
        fun create(vectorComponent: VectorComponent,
                   @BindsInstance context: AppCompatActivity
        ): ScreenComponent
    }
}<|MERGE_RESOLUTION|>--- conflicted
+++ resolved
@@ -153,11 +153,9 @@
 
     fun inject(deviceListBottomSheet: DeviceListBottomSheet)
 
-<<<<<<< HEAD
+    fun inject(activity: SharedSecureStorageActivity)
+
     fun inject(bigImageViewerActivity: BigImageViewerActivity)
-=======
-    fun inject(activity: SharedSecureStorageActivity)
->>>>>>> b7cf7e06
 
     @Component.Factory
     interface Factory {
