--- conflicted
+++ resolved
@@ -50,15 +50,14 @@
                         factory = VectorFeatures::isOnboardingUseCaseEnabled
                 ),
                 createBooleanFeature(
-<<<<<<< HEAD
+                        label = "FTUE Personalize profile",
+                        key = DebugFeatureKeys.onboardingPersonalize,
+                        factory = VectorFeatures::isOnboardingPersonalizeEnabled
+                ),
+                createBooleanFeature(
                         label = "Force login fallback",
                         key = DebugFeatureKeys.forceLoginFallback,
                         factory = VectorFeatures::isForceLoginFallbackEnabled
-=======
-                        label = "FTUE Personalize profile",
-                        key = DebugFeatureKeys.onboardingPersonalize,
-                        factory = VectorFeatures::isOnboardingPersonalizeEnabled
->>>>>>> 9e9dc1de
                 )
         ))
     }
